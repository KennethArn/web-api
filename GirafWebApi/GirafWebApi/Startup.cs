--- conflicted
+++ resolved
@@ -1,78 +1,75 @@
-﻿using Microsoft.AspNetCore.Builder;
-using Microsoft.AspNetCore.Hosting;
-using Microsoft.Extensions.Configuration;
-using Microsoft.Extensions.DependencyInjection;
-using Microsoft.Extensions.Logging;
-using Microsoft.AspNetCore.Identity.EntityFrameworkCore;
-using GirafWebApi.Contexts;
-using GirafWebApi.Models;
-using IdentityServer4.Validation;
-using IdentityServer4.Services;
-
-namespace GirafWebApi
-{
-    public class Startup
-    {
-        public Startup(IHostingEnvironment env)
-        {
-            var builder = new ConfigurationBuilder()
-                .SetBasePath(env.ContentRootPath)
-                .AddJsonFile("appsettings.json", optional: false, reloadOnChange: true)
-                .AddJsonFile($"appsettings.{env.EnvironmentName}.json", optional: true)
-                .AddEnvironmentVariables();
-            Configuration = builder.Build();
-        }
-
-        public IConfigurationRoot Configuration { get; }
-
-        // This method gets called by the runtime. Use this method to add services to the container.
-
-        public virtual void ConfigureServices(IServiceCollection services)
-        {             
-            services.AddIdentity<GirafUser, IdentityRole>()
-            .AddEntityFrameworkStores<GirafDbContext>()
-            .AddDefaultTokenProviders();
-
-            // Add framework services.
-            services.AddMvc();
-<<<<<<< HEAD
-            //var connection = @"Server=(localdb)\mssqllocaldb;Database=EFGetStarted.AspNetCore.NewDb;Trusted_Connection=True;";
-=======
->>>>>>> 40397d6c
-            
-            // configure identity server with in-memory stores, keys, clients and resources
-           
-            services.AddIdentityServer()
-                .AddInMemoryApiResources(Configurations.ApiResources.GetApiResources())
-                .AddInMemoryClients(Configurations.Clients.GetClients())
-                .AddTemporarySigningCredential(); // Skal måske ændres?
-
-            services.AddTransient<IResourceOwnerPasswordValidator, Configurations.ResourceOwnerPasswordValidator>();
-            services.AddTransient<IProfileService, Configurations.ProfileService>();
-        }
-
-        // This method gets called by the runtime. Use this method to configure the HTTP request pipeline.
-        public void Configure(IApplicationBuilder app, IHostingEnvironment env, 
-            ILoggerFactory loggerFactory, GirafDbContext context)
-        {
-            loggerFactory.AddConsole(Configuration.GetSection("Logging"));
-            loggerFactory.AddDebug();
-            
-            app.UseIdentity();
-            app.UseIdentityServer();
-            
-            DBInitializer.Initialize(context);
-            app.UseMvc();
-            
-            app.UseIdentityServerAuthentication(new IdentityServerAuthenticationOptions
-            {
-                Authority = "http://localhost:5001",
-                RequireHttpsMetadata = false,
-                ApiName = "MyApi",
-                AllowedScopes = { "MyApi"}
-            });
-
-            app.UseMvc();
-        }
-    }
-}
+﻿using Microsoft.AspNetCore.Builder;
+using Microsoft.AspNetCore.Hosting;
+using Microsoft.Extensions.Configuration;
+using Microsoft.Extensions.DependencyInjection;
+using Microsoft.Extensions.Logging;
+using Microsoft.AspNetCore.Identity.EntityFrameworkCore;
+using GirafWebApi.Contexts;
+using GirafWebApi.Models;
+using IdentityServer4.Validation;
+using IdentityServer4.Services;
+
+namespace GirafWebApi
+{
+    public class Startup
+    {
+        public Startup(IHostingEnvironment env)
+        {
+            var builder = new ConfigurationBuilder()
+                .SetBasePath(env.ContentRootPath)
+                .AddJsonFile("appsettings.json", optional: false, reloadOnChange: true)
+                .AddJsonFile($"appsettings.{env.EnvironmentName}.json", optional: true)
+                .AddEnvironmentVariables();
+            Configuration = builder.Build();
+        }
+
+        public IConfigurationRoot Configuration { get; }
+
+        // This method gets called by the runtime. Use this method to add services to the container.
+
+        public virtual void ConfigureServices(IServiceCollection services)
+        {             
+            services.AddIdentity<GirafUser, IdentityRole>()
+            .AddEntityFrameworkStores<GirafDbContext>()
+            .AddDefaultTokenProviders();
+
+            // Add framework services.
+            services.AddMvc();
+            //var connection = @"Server=(localdb)\mssqllocaldb;Database=EFGetStarted.AspNetCore.NewDb;Trusted_Connection=True;";
+            
+            // configure identity server with in-memory stores, keys, clients and resources
+           
+            services.AddIdentityServer()
+                .AddInMemoryApiResources(Configurations.ApiResources.GetApiResources())
+                .AddInMemoryClients(Configurations.Clients.GetClients())
+                .AddTemporarySigningCredential(); // Skal måske ændres?
+
+            services.AddTransient<IResourceOwnerPasswordValidator, Configurations.ResourceOwnerPasswordValidator>();
+            services.AddTransient<IProfileService, Configurations.ProfileService>();
+        }
+
+        // This method gets called by the runtime. Use this method to configure the HTTP request pipeline.
+        public void Configure(IApplicationBuilder app, IHostingEnvironment env, 
+            ILoggerFactory loggerFactory, GirafDbContext context)
+        {
+            loggerFactory.AddConsole(Configuration.GetSection("Logging"));
+            loggerFactory.AddDebug();
+            
+            app.UseIdentity();
+            app.UseIdentityServer();
+            
+            DBInitializer.Initialize(context);
+            app.UseMvc();
+            
+            app.UseIdentityServerAuthentication(new IdentityServerAuthenticationOptions
+            {
+                Authority = "http://localhost:5001",
+                RequireHttpsMetadata = false,
+                ApiName = "MyApi",
+                AllowedScopes = { "MyApi"}
+            });
+
+            app.UseMvc();
+        }
+    }
+}