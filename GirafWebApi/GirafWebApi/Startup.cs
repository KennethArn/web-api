﻿using System;
using System.Collections.Generic;
using System.Linq;
using System.Threading.Tasks;
using Microsoft.AspNetCore.Builder;
using Microsoft.AspNetCore.Hosting;
using Microsoft.Extensions.Configuration;
using Microsoft.Extensions.DependencyInjection;
using Microsoft.Extensions.Logging;
using Microsoft.AspNetCore.Identity.EntityFrameworkCore;
using GirafWebApi.Contexts;
using GirafWebApi.Models;
using System.IdentityModel.Tokens.Jwt;
using Microsoft.IdentityModel.Protocols.OpenIdConnect;
using Microsoft.IdentityModel.Tokens;

namespace GirafWebApi
{
    public class Startup
    {
        public Startup(IHostingEnvironment env)
        {
            var builder = new ConfigurationBuilder()
                .SetBasePath(env.ContentRootPath)
                .AddJsonFile("appsettings.json", optional: false, reloadOnChange: true)
                .AddJsonFile($"appsettings.{env.EnvironmentName}.json", optional: true)
                .AddEnvironmentVariables();
            Configuration = builder.Build();
        }

        public IConfigurationRoot Configuration { get; }

        // This method gets called by the runtime. Use this method to add services to the container.
        public void ConfigureServices(IServiceCollection services)
        {
            services.AddIdentity<GirafUser, IdentityRole>()
            .AddEntityFrameworkStores<GirafDbContext>()
            .AddDefaultTokenProviders();

            // Add framework services.
            services.AddMvc();
<<<<<<< HEAD
            
=======
            //var connection = @"Server=(localdb)\mssqllocaldb;Database=EFGetStarted.AspNetCore.NewDb;Trusted_Connection=True;";
>>>>>>> 10a55798
            services.AddEntityFrameworkSqlite()
                .AddDbContext<GirafDbContext>();

            // configure identity server with in-memory stores, keys, clients and resources
            services.AddIdentityServer()
                .AddTemporarySigningCredential()
                .AddInMemoryApiResources(Config.GetApiResources())
                .AddInMemoryClients(Config.GetClients())
                .AddTestUsers(Config.GetUsers());
        }

        // This method gets called by the runtime. Use this method to configure the HTTP request pipeline.
        public void Configure(IApplicationBuilder app, IHostingEnvironment env, 
            ILoggerFactory loggerFactory, GirafDbContext context)
        {
            loggerFactory.AddConsole(Configuration.GetSection("Logging"));
            loggerFactory.AddDebug();
<<<<<<< HEAD

            app.UseIdentityServer();

            app.UseCookieAuthentication(new CookieAuthenticationOptions
            {
                AuthenticationScheme = "Cookies"
            });
=======
            DBInitializer.Initialize(context);
            app.UseMvc();
>>>>>>> 10a55798

            app.UseIdentityServerAuthentication(new IdentityServerAuthenticationOptions
            {
                Authority = "http://localhost:5001",
                RequireHttpsMetadata = false,
                
                ApiName = "api1"
            });

            app.UseMvc();
        }
    }
}
<|MERGE_RESOLUTION|>--- conflicted
+++ resolved
@@ -1,88 +1,79 @@
-﻿using System;
-using System.Collections.Generic;
-using System.Linq;
-using System.Threading.Tasks;
-using Microsoft.AspNetCore.Builder;
-using Microsoft.AspNetCore.Hosting;
-using Microsoft.Extensions.Configuration;
-using Microsoft.Extensions.DependencyInjection;
-using Microsoft.Extensions.Logging;
-using Microsoft.AspNetCore.Identity.EntityFrameworkCore;
-using GirafWebApi.Contexts;
-using GirafWebApi.Models;
-using System.IdentityModel.Tokens.Jwt;
-using Microsoft.IdentityModel.Protocols.OpenIdConnect;
-using Microsoft.IdentityModel.Tokens;
-
-namespace GirafWebApi
-{
-    public class Startup
-    {
-        public Startup(IHostingEnvironment env)
-        {
-            var builder = new ConfigurationBuilder()
-                .SetBasePath(env.ContentRootPath)
-                .AddJsonFile("appsettings.json", optional: false, reloadOnChange: true)
-                .AddJsonFile($"appsettings.{env.EnvironmentName}.json", optional: true)
-                .AddEnvironmentVariables();
-            Configuration = builder.Build();
-        }
-
-        public IConfigurationRoot Configuration { get; }
-
-        // This method gets called by the runtime. Use this method to add services to the container.
-        public void ConfigureServices(IServiceCollection services)
-        {
-            services.AddIdentity<GirafUser, IdentityRole>()
-            .AddEntityFrameworkStores<GirafDbContext>()
-            .AddDefaultTokenProviders();
-
-            // Add framework services.
-            services.AddMvc();
-<<<<<<< HEAD
-            
-=======
-            //var connection = @"Server=(localdb)\mssqllocaldb;Database=EFGetStarted.AspNetCore.NewDb;Trusted_Connection=True;";
->>>>>>> 10a55798
-            services.AddEntityFrameworkSqlite()
-                .AddDbContext<GirafDbContext>();
-
-            // configure identity server with in-memory stores, keys, clients and resources
-            services.AddIdentityServer()
-                .AddTemporarySigningCredential()
-                .AddInMemoryApiResources(Config.GetApiResources())
-                .AddInMemoryClients(Config.GetClients())
-                .AddTestUsers(Config.GetUsers());
-        }
-
-        // This method gets called by the runtime. Use this method to configure the HTTP request pipeline.
-        public void Configure(IApplicationBuilder app, IHostingEnvironment env, 
-            ILoggerFactory loggerFactory, GirafDbContext context)
-        {
-            loggerFactory.AddConsole(Configuration.GetSection("Logging"));
-            loggerFactory.AddDebug();
-<<<<<<< HEAD
-
-            app.UseIdentityServer();
-
-            app.UseCookieAuthentication(new CookieAuthenticationOptions
-            {
-                AuthenticationScheme = "Cookies"
-            });
-=======
-            DBInitializer.Initialize(context);
-            app.UseMvc();
->>>>>>> 10a55798
-
-            app.UseIdentityServerAuthentication(new IdentityServerAuthenticationOptions
-            {
-                Authority = "http://localhost:5001",
-                RequireHttpsMetadata = false,
-                
-                ApiName = "api1"
-            });
-
-            app.UseMvc();
-        }
-    }
-}
+﻿using System;
+using System.Collections.Generic;
+using System.Linq;
+using System.Threading.Tasks;
+using Microsoft.AspNetCore.Builder;
+using Microsoft.AspNetCore.Hosting;
+using Microsoft.Extensions.Configuration;
+using Microsoft.Extensions.DependencyInjection;
+using Microsoft.Extensions.Logging;
+using Microsoft.AspNetCore.Identity.EntityFrameworkCore;
+using GirafWebApi.Contexts;
+using GirafWebApi.Models;
+using System.IdentityModel.Tokens.Jwt;
+using Microsoft.IdentityModel.Protocols.OpenIdConnect;
+using Microsoft.IdentityModel.Tokens;
+
+namespace GirafWebApi
+{
+    public class Startup
+    {
+        public Startup(IHostingEnvironment env)
+        {
+            var builder = new ConfigurationBuilder()
+                .SetBasePath(env.ContentRootPath)
+                .AddJsonFile("appsettings.json", optional: false, reloadOnChange: true)
+                .AddJsonFile($"appsettings.{env.EnvironmentName}.json", optional: true)
+                .AddEnvironmentVariables();
+            Configuration = builder.Build();
+        }
+
+        public IConfigurationRoot Configuration { get; }
+
+        // This method gets called by the runtime. Use this method to add services to the container.
+        public void ConfigureServices(IServiceCollection services)
+        {
+            services.AddIdentity<GirafUser, IdentityRole>()
+            .AddEntityFrameworkStores<GirafDbContext>()
+            .AddDefaultTokenProviders();
+
+            // Add framework services.
+            services.AddMvc();
+
+            //var connection = @"Server=(localdb)\mssqllocaldb;Database=EFGetStarted.AspNetCore.NewDb;Trusted_Connection=True;";
+
+            services.AddEntityFrameworkSqlite()
+                .AddDbContext<GirafDbContext>();
+
+            // configure identity server with in-memory stores, keys, clients and resources
+            services.AddIdentityServer()
+                .AddTemporarySigningCredential()
+                .AddInMemoryApiResources(Config.GetApiResources())
+                .AddInMemoryClients(Config.GetClients())
+                .AddTestUsers(Config.GetUsers());
+        }
+
+        // This method gets called by the runtime. Use this method to configure the HTTP request pipeline.
+        public void Configure(IApplicationBuilder app, IHostingEnvironment env, 
+            ILoggerFactory loggerFactory, GirafDbContext context)
+        {
+            loggerFactory.AddConsole(Configuration.GetSection("Logging"));
+            loggerFactory.AddDebug();
+
+            app.UseIdentityServer();
+
+            DBInitializer.Initialize(context);
+            app.UseMvc();
+
+            app.UseIdentityServerAuthentication(new IdentityServerAuthenticationOptions
+            {
+                Authority = "http://localhost:5001",
+                RequireHttpsMetadata = false,
+                
+                ApiName = "api1"
+            });
+
+            app.UseMvc();
+        }
+    }
+}