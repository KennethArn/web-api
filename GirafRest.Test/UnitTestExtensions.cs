using System;
using System.Collections.Generic;
using System.ComponentModel.Design.Serialization;
using System.Linq;
using GirafRest.Models;
using Microsoft.AspNetCore.Identity;
using Microsoft.EntityFrameworkCore;
using Microsoft.Extensions.Logging;
using Moq;
using GirafRest.Test.Mocks;
using Microsoft.AspNetCore.Mvc;
using Microsoft.AspNetCore.Http;
using System.IO;
using System.Text;
using GirafRest.Data;


namespace GirafRest.Test
{
    public static class UnitTestExtensions
    {
        public class TestContext
        {
            #region Mock Data

            public const int PictogramPublic1 = 0;
            public const int PictogramPublic2 = 1;
            public const int PictogramNoRestrictions = 2;
            public const int PictogramPrivateUser0 = 3;
            public const int PictogramPrivateUser1 = 4;
            public const int PictogramDepartment1 = 5;
            public const int PictogramDepartment2 = 6;
            private const int DepartmentTwoUser = 6;
            private List<Pictogram> _mockPictograms;

            #region MockPictogramData
            public byte[] en = Encoding.ASCII.GetBytes("iVBORw0KGgoAAAANSUhEUgAAARsAAAEbCAMAAADd89ATAAAABGdBTUEAALGPC/xhBQAAAitQTFRFQkJCODg4MTExKCgoe3t7Z2dnVFRUxMTEbGxsampqoaGhzs7OysrKTExMg4ODLCwsPT09m5ubfHx8DQ0Nl5eXOjo6eHh4Pz8/V1dXXFxcjIyMbW1tKSkpgICASEhI0tLSDw8Pi4uLtra2rKysCgoKvb29IiIi+fn5hoaGp6enEhISGBgYUFBQv7+/3t7e8fHxhISE6OjoRkZGcnJylJSUmZmZOzs7KysrgoKCSkpKycnJzc3NoKCgaGhoa2trw8PDU1NTZGRkeXl5JycnLi4uNzc3QUFB8/PzDAwM7+/vPj4+dXV1cHBwpqamsrKyBwcHHx8f5+fn5OTkFRUV0NDQYWFhHBwcwsLCHR0doqKilZWVJCQklpaW19fXJSUlo6Oju7u76urqsLCwioqKubm50dHREBAQz8/P2dnZy8vLvLy8kpKSX19fWFhYd3d3QEBApKSkfn5+Dg4O9PT08PDwRERELS0t6+vrFhYW+/v7CQkJERERIyMj+vr6CAgINjY2R0dH9/f3hYWFn5+f7u7u9fX1UlJSRUVF5eXlqqqqiIiI4uLiCwsLvr6+5ubmBAQEs7Ozc3NzICAg9vb21dXV7e3t4+PjExMT2tra/f39Tk5OMzMz+Pj4BgYGVlZWAgICAQEBHh4e6enp/Pz83d3d4eHhJiYmiYmJwcHB7OzsVVVVnp6eFBQUMjIy/v7+dHR01tbWtLS0GRkZBQUFT09PAwMD8vLyAAAA////F9EsaQAABLBJREFUeNrt3edzE0cYgHEnIY1U0gvpIb33TiCF3nvvveOOC+4FG/ciCcknl0CwQcTG8u6fl4QY27JX0s6YC9m8z/Ptvkgzv5F0d3un9zI0JSsDAmywwQYbbLDBBhtsCBtssMEGG4dsYhU9o1ViM6m+0NUL/zQTm0kfm81xNdo5bBJbfcdNGnUJm4R634pgk6S5LQobc3XZChtz7es8bMxdvi+isDHWMS+BBpvx1j4UV9iYCtfmKIWNqQ+a31HYmBpZ9ounsDHUevjYaaWwmVpDbf8VpbAxFFx6RilszCeX9yR4RBqxGbfpmkizpplzzSQ2byzr+wkbk42XsUHXXcTGYNN5rUPr37CZatO4eHdYY2OwiX65p+bGJjaTbBpzHg6MbmIz0aa/s3pr39gmNhOPi5cfzpqwiU3ysMEGG2ywwQYbbLDBBhtssMEGG2ywwQYbbLDBBhtssMEGG2ywwQYbbMZasO0Pp2vr8c9mZ/eQ233ln81gXLld8/Rstoy/0pT/zg9ed9zm2rRsap7e2H2zJ0w2BVcdbWV0ujb5dX1jLTLZDOdedrMj8enapOxvm35X99Pl/4JNzFGbAWywwQYbbLDBBhtssMEGG2ywwQYbbLDBBhtssMEGG2ywwQYbbLDBBhtssMEGG2ywwQYbbLDBBhtssMEGG2ywwQYbbLDBBhtssMEGG2ywwQYbbLDBBhtssMEGG2ywua02+eFwUQybybUebDp3d9WLJaGjM04+0I7NWLGO8mcKi73R2Y3X87LLDoSxuVHHcxeKE0dbet0/HApio8OvfWGaUtry0cfibVYtKTCPRW38+hvhNoGq5GN/Zy8PSrYJlERTTNRt2R2Ta9PwXjTluOEt58XaZD6fbo722W1CbYIDC9PNqY4e/VCmzcGc9EO863eItOmd71lMOH+yQaJNW6HN9PfILIk2l6JWo/Gzs+TZVCy2e2xA53l5Nvfm2dlEy4LibLZ6ls+bCGVKsym63/ZZHBdrpNksKLG1yXtQmk37nbY2Lw9Ks+nZbmtT/7Y0m1WFtjZndoj73Nxla7OwVprNorO2NgV7pdlUDtvaDO2TZtO7xNbm51xxx8WbbJ8P92ypOJu1K+1o4p/JO9dstfzB2fitwPWbAbsv1bGwQJvVVnvx000S1/305hUWNj+OiLTp+SQ9zbu37uqdW9fu5qxPu5L+QpFQm94j9WnWQ7t2aaE2uvJ4JKXNrwEt1kZXLC1OQfPoPi3YRmed2p/0gDjUpkXb6NKTjyS5LnW8QQu30brt+zWGxb7qpjc1Nrp057r1iTfi7K8e2HWr38XVe69bD+wJbX89Hv1rr+1Fhk407/Xj7mt379nPDLy/6ZVTj5V9/upLub68Af/1wAYbbLDBBhtssMEGG2ywwQYbbLDBBhtssMEGG2ywwQYbbLDBBhtssMEGG2ywwQYbbLDBBhtssMEGG2ywwQYbbLDBBhtssMEGG2ywwQYbbLDBBhtssMEGG2ywwQYbbPyy6XKURn/nv82J391sw1Oe7zYrrjja48p3G6fz0abJc9zmU/9sDlUNO12o3D+b/BHHC/tn878NG2ywwQYbbLDBBhtsCBtssMEGm/9CfwLOuAOJiDtKGgAAAABJRU5ErkJggg==");
            public byte[] epik = Encoding.ASCII.GetBytes("iVBORw0KGgoAAAANSUhEUgAAARsAAAEbCAMAAADd89ATAAAABGdBTUEAALGPC/xhBQAAAnNQTFRFysrKeHh40NDQ4eHhWVlZrKysVFRUkpKSHh4eKysrYmJiqKioIyMjra2tR0dHvLy8zs7Oj4+PcXFxNDQ0tbW10tLShoaGl5eXsrKySUlJf39/Xl5ePz8/fX19n5+fS0tLi4uLjo6OOzs7JycnoKCgDAwMW1tbMTExNjY2ampqLi4uioqKxcXF3d3d2NjYOjo6YWFhKioqHR0dkZGRU1NTqqqqWFhY4ODgz8/Pd3d3ycnJfHx829vbZmZmtLS0QUFBTk5O7e3tV1dXlpaWMzMzdXV1Ghoab29vlJSUHx8fpqam1NTUXV1d5OTk6OjozMzMHBwcIiIizc3NxMTEe3t7QEBATU1NdnZ2VVVVEBAQg4ODy8vLDw8PgoKCLCwseXl5ERERjY2NnJycTExMPj4+fn5+qampSEhIgICAs7Ozm5ubiIiI09PTtra2NTU1cnJykJCQt7e3RUVFenp6r6+vJCQk5ubmpaWl+Pj4c3NzGxsblZWVDg4O4uLi7u7uyMjIEhISBQUFUFBQ7+/v6urqBgYG5+fnoqKiODg4vr6+0dHRJiYmICAgLS0t2dnZaWlpNzc3WlpaCwsLwMDA39/f4+PjPDw8CAgI5eXl19fXUVFRpKSkwsLCFhYW9vb2Ly8v+fn5GBgYKSkpCgoKY2NjFxcXFRUV3t7e8fHxXFxcDQ0NBwcH1dXVISEhREREExMTxsbG8/Pzbm5uAgIC+/v7AQEB9/f36enp9fX1KCgo/f39BAQEAwMD6+vr/Pz8/v7+p6enwcHBSkpK8PDwCQkJMjIy7OzsZGRkT09P1tbW8vLyGRkZv7+/+vr6FBQUAAAA////PdgZzgAABXdJREFUeNrt2+dTFWcUx3HTe+/V9N57Yuwl9t6NLfYWOwiCIEhViKhIFUFEeu/1JiJE6t0/KWCCz1m8a6LOnXFzvr93nMPw4jPsPnVHWMQpIyDABhtssMEGG2ywwYZggw022GDjGpua7s76+tb2A9gMS0HFwaqI009Nit10ftuOgCZsriZ54p68Fu9QlnUs/K4JmytpyIht9tpTujkVm4GkVhV5r0nLnjAPNnctbfH6SkKcepsj31R7fWdVmHKbuiXNXqcsOqXaxvPIGkcab0tVlmabWae910n5GMU2ni+LBUXu8cLPHj0jcS6367VJPS4gzmYE1DRFZt572JSKxui1yUgRNHP+rrUW1priS9labbImGIUTgUPV7Y2mOm+GVpuSeUahbPxQtW21mQw2/6LVJsPMbZrXmnLFBUNW2KfTxvObMegXv3OozNQfmKXTJvJTY/BetKk37TX18Md02sQfMwZJcgocY2Y9LRN12mzJNTbfy0Zvv2k8WaPSZqpYOu2SjbRpprO4W6NN22SxXJhu27c4J6aE9Rpt6u42Ast2y07lr6YT/KNGm8pFRuBChew0iEG8vEKjzfgEI9DzjO0/Kt10Qp7XaBO63wjMtT052e+YzqUYjTZdXxiBacmy03fedA4f1Ggzv0ecR9lGoxqxmKj+UKPNR2KL72irbXSvElteKzXanBSz30a7zU/CZpRGm15nm53CZi82stO0RNhMxsZmEyRs7sDG8X2zUKPNAjFOvek8Tm3WaLMixwA8fMRxfrNNo82MuUbgWIDTvLj5Po02+aVG4H7blYnsJNNJeVWjTb3YwZrS5bQOf3ufRpsCcRieN8dp/yY8U6NNw2Kxg9UrO3LfrydNo032aHFhYp/T0/Z5tEYbz3IjEGU7904TB1eb2jXaWDHmFmTtctsKXRyIv9+n0iYu3BCMlkd0geZaTu3rlkqbj8VFm7Gd4mFbaeo/P63Tpu4FY5ATL4apr8SGYL5OG2uDWBqILfNEMWFOP6DUZvcJg7Cu4Gr5uSjzunnCo9QmuUO8WLYMVaNfFjO/HyylNk1B4kro2G//eQttEJdoIxq02lgLxESmel1F1gDXqdUhplYcaKm1aZgpb6EHFz77WtW78ouh9bP12lgnp9i/YKi1/ZT7lqXYpu+V5ut867H0kGYba3aEM825+ZZqGyvN8SuhnK/l3MaTWtLl5pQkNtywjfX4et80Z7a22Z6+oJweV2dVxY3bWIlJxT5ojk63b07IswdXxr61+R9trEO7Gof/oaIJK4a/tf90uU3/TdlYVsmoD8TSqiUv/Z5rbhUP2lSXTupwZc6G3LyN1Ra6cefFhOD+8rz9b8xcG1bpY7QfsEnZ2unO5Jfdgs3gQBQZ+kn8nSX59b53JQZtLj3k0oG64OKt2fxLrtj87lKbdmywwQYbbLDBBhtssMEGG2ywwQYbbLDBBhtssMEGG2ywwQYbbLDBBhtssMEGG2ywwQYbbLDBBhtssMEGG2ywwQYbbLDBBhtssMEGG2ywwQYbbLDBBhtssMEGG2ywwQYbbLDBBhtssMEGG2ywwQYbbLDBBhtssMEGG2ywwQYbbLDBBhtssMEGG2ywwQYbbLDBBhtssMEGG2ywwQYbbLDBBhtssMEGG2ywwQYbbLDBBhtssMEGG2ywwQYbbLDBBhtssMEGG2ywwQYbbLDBBhtssMEGG2ywwQYbbLDBBhtssMEGG2ywwQYbbLDBBhtssMEGG2ywwQYbbLC5TWw2utSme6TfbYpfzPzDjcncEet3m9qifnemPMrvNq6OP20edLnNmji/2dRMHXfZzRlXuN1vNlZdQberU9nmP5v/abDBBhtssMEGG2ywwYZggw022GBzO+Qvow01xFOO25cAAAAASUVORK5CYII=");

            #endregion


            public List<Pictogram> MockPictograms
            {
                get
                {
                    if (_mockPictograms == null)
                        _mockPictograms = new List<Pictogram> {
                        new Pictogram("Picto 1", AccessLevel.PUBLIC) {
                            Id = 0
                        },
                        new Pictogram("Public Picto2", AccessLevel.PUBLIC) {
                            Id = 1
                        },
                        new Pictogram("No restrictions", AccessLevel.PUBLIC) {
                            Id = 2
                        },
                        new Pictogram("Private for user 0", AccessLevel.PRIVATE, "en") {
                            Id = 3
                        },
                        new Pictogram("Private for user 1", AccessLevel.PRIVATE) {
                            Id = 4
                        },
                        new Pictogram("Protected for Dep 1", AccessLevel.PROTECTED, "epik")
                        {
                            Id = 5
                        },
                        new Pictogram("Protected for Dep 2", AccessLevel.PROTECTED) {
                            Id = 6
                        },
                        new Pictogram("cat", AccessLevel.PUBLIC) {
                            Id = 7
                        },
                        new Pictogram("cap", AccessLevel.PUBLIC) {
                            Id = 8
                        },
                        new Pictogram("cat1", AccessLevel.PUBLIC) {
                            Id = 9
                        }
                    };

                    return _mockPictograms;
                }
            }

            public const int UserAdmin = 0;
            public const int UserGuardianDepartment2 = 1;
            public const int UserCitizenDepartment2 = 2;
            public const int UserCitizenNoWeeks = 3;
            public const int UserAdminNoDepartment = 4;
            public const int UserGuardian2Department2 = 5;
            public const int UserDepartment2 = 6;
            public const int UserCitizenDepartment1 = 8;
            public const int UserGuardianNoDepartment = 9;
            public const int UserGuardianDepartment1 = 10;
            
            private List<GirafUser> mockUsers = null;
            public List<GirafUser> MockUsers
            {
                get
                {
                    if (mockUsers == null)
                        mockUsers = new List<GirafUser>()
                        {
                            new GirafUser()
                            {
                                UserName = "Admin",
                                DisplayName = "Admin",
                                Id = "admin",
                                DepartmentKey = 1,
                            },
                            new GirafUser()
                            {
                                UserName = "Guardian in dep 2",
                                DisplayName = "Guardian 2", 
                                Id = "guardian2",
                                DepartmentKey = 2,
                            },
                            new GirafUser()
                            {
                                UserName = "Citizen of dep 2",
                                DisplayName = "Citizen 2",
                                Id = "citizen2",
                                DepartmentKey = 2
                            },
                            new GirafUser()
                            {
                                UserName = "Citizen of dep 3",
                                DisplayName = "Citizen 3",
                                Id = "citizen3",
                                DepartmentKey = 3
                            },
                            new GirafUser()
                            {
                                UserName = "Admin without Department",
                                DisplayName = "Admin null",
                                Id = "nimda"
                            },
                            new GirafUser()
                            {
                                UserName = "Guardian 2 in dep 2",
                                DisplayName = "Guardian 22",
                                Id = "guardian22",
                                DepartmentKey = 2
                            },
                            new GirafUser()
                            {
                                UserName = "Departmant in dep2",
                                DisplayName = "Department 2",
                                Id = "department2",
                                DepartmentKey = 2,
                            },
                            new GirafUser()
                            {
                                UserName = "Guardian 3 in dep 1",
                                DisplayName = "Guardian 3",
                                Id = "guardian3",
                                DepartmentKey = 1
                            },
                            new GirafUser()
                            {
                                UserName = "Citizen of dep 1",
                                DisplayName = "Citizen 4",
                                Id = "citizen4",
                                DepartmentKey = 1
                            },
                            new GirafUser()
                            {
                                UserName = "Citizen of no department",
                                DisplayName = "Citizen null",
                                Id = "citizen5NoDepartment",
                                DepartmentKey = 0
                            },
                            new GirafUser()
                            {
                                UserName = "Guardian in dep 1",
                                DisplayName = "Guardian 1",
                                Id = "GuardianDepartment1",
                                DepartmentKey = 1
                            }
                        };

                    return mockUsers;
                }
            }

            private List<GuardianRelation> mockGuardianRelations;
            public List<GuardianRelation> MockGuardianRelations
            {
                get
                {
                    if(mockGuardianRelations == null)
                    {
                        mockGuardianRelations = new List<GuardianRelation>()
                        {
                            new GuardianRelation()
                            {
                                Guardian = MockUsers[1],
                                Citizen = MockUsers[2],
                                GuardianId = MockUsers[1].Id,
                                CitizenId = MockUsers[2].Id
                            }
                        };

                        MockUsers[1].Citizens.Add(mockGuardianRelations[0]);
                        MockUsers[2].Guardians.Add(mockGuardianRelations[0]);
                    }
                    return mockGuardianRelations;
                }
            }

            private List<Timer> _mockTimers;
            public List<Timer> MockTimers
            {
                get
                {
                    if (_mockTimers == null)
                        _mockTimers = new List<Timer>()
                        {
                            new Timer()
                            {
                                Key = 1,
                                StartTime = 1589270757422,
                                Progress = 0,
                                FullLength = 2000,
                                Paused = true
                            }
                        };
                    return _mockTimers;
                }
                set
                {

                }
            }

            private List<Activity> _mockActivities;
            public List<Activity> MockActivities
            {
                get
                {
                    if (_mockActivities == null)
                        _mockActivities = new List<Activity>()
                        {
<<<<<<< HEAD
                            new Activity(MockWeeks[0].Weekdays[0], 0, ActivityState.Active){
=======
                            new Activity(MockWeeks[0].Weekdays[0], MockPictograms[5], 0, ActivityState.Active, MockTimers[0]){
>>>>>>> 6af7768d
                                Key = 1,
                                Order = 1,
                                OtherKey = 1,
                                State = ActivityState.Normal
                            },
<<<<<<< HEAD
                            new Activity(MockWeeks[0].Weekdays[1], new List<Pictogram>() { MockPictograms[6] }, 1, ActivityState.Canceled),
                            new Activity(MockWeekTemplates[Template1].Weekdays[1], new List<Pictogram>() { MockPictograms[5] }, 0, ActivityState.Active),
                            new Activity(MockWeekTemplates[Template1].Weekdays[0], new List<Pictogram>() { MockPictograms[6] }, 1, ActivityState.Canceled),
=======
                            new Activity(MockWeeks[0].Weekdays[1], MockPictograms[6], 1, ActivityState.Canceled, null),
                            new Activity(MockWeekTemplates[Template1].Weekdays[1], MockPictograms[5], 0, ActivityState.Active, null),
                            new Activity(MockWeekTemplates[Template1].Weekdays[0], MockPictograms[6], 1, ActivityState.Canceled, null),
>>>>>>> 6af7768d
                        };

                    return _mockActivities;
                }
                set
                {
                    _mockActivities = value;
                }
            }

            private List<PictogramRelation> mockPictogramRelations;

            public IReadOnlyList<PictogramRelation> MockPictogramRelations
            {
                get
                {
                    if (mockPictogramRelations == null)
                    {
                        mockPictogramRelations = new List<PictogramRelation>
                        {
                            new PictogramRelation(MockActivities[0], MockPictograms[0])
                            {
                                ActivityId = MockActivities[0].Key,
                                PictogramId = MockPictograms[0].Id
                            }
                        };
                    }
                    return mockPictogramRelations;
                }

            }

            private List<Week> mockWeeks;
            public List<Week> MockWeeks
            {
                get
                {
                    if (mockWeeks == null) {
                        //For the content of each day, see the MockDayResources field.
                        mockWeeks = new List<Week>()
                        {
                            new Week()
                            {
                                Id = 0,
                                WeekYear = 2018,
                                WeekNumber = 1,
                                Name = "My awesome week",
                                Weekdays = new List<Weekday>(){
                                    new Weekday(){
                                        Day = Days.Monday
                                    },
                                    new Weekday(){
                                        Day = Days.Tuesday
                                    },
                                    new Weekday(){
                                        Day = Days.Wednesday
                                    },
                                    new Weekday(){
                                        Day = Days.Thursday
                                    },
                                    new Weekday(){
                                        Day = Days.Friday
                                    },
                                    new Weekday(){
                                        Day = Days.Saturday
                                    },
                                    new Weekday(){
                                        Day = Days.Sunday
                                    }
                                }
                            },
                            new Week(){
                                Id = 1,
                                Name = "My not so awesome week",
                                Weekdays = new List<Weekday>(){
                                    new Weekday(){
                                        Day = Days.Monday
                                    },
                                    new Weekday(){
                                        Day = Days.Tuesday
                                    },
                                    new Weekday(){
                                        Day = Days.Wednesday
                                    },
                                    new Weekday(){
                                        Day = Days.Thursday
                                    },
                                    new Weekday(){
                                        Day = Days.Friday
                                    },
                                    new Weekday(){
                                        Day = Days.Saturday
                                    },
                                    new Weekday(){
                                        Day = Days.Sunday
                                    }
                                }
                            },
                        };
                        MockUsers[0].WeekSchedule.Add(mockWeeks[0]);
                        MockUsers[0].WeekSchedule.Add(mockWeeks[1]);
                        MockUsers[1].WeekSchedule.Add(mockWeeks[1]);
                        MockUsers[2].WeekSchedule.Clear();
                        MockUsers[3].WeekSchedule.Clear();
                    }
                    return mockWeeks;
                }
            }

            public const int Template1 = 0;
            public const int Template2 = 1;
            
            private List<WeekTemplate> _mockWeekTemplates;
            public List<WeekTemplate> MockWeekTemplates
            {
                get
                {
                    Weekday monday = new Weekday() {
                        Day = Days.Monday,
                    };
                    Activity activity = new Activity(monday, 0, ActivityState.Active);
                    monday.Activities = new List<Activity>() {activity};
                    
                    if (_mockWeekTemplates == null) {
                        _mockWeekTemplates = new List<WeekTemplate>()
                        {
                            //For the content of each day, see the MockDayResources field.
                            new WeekTemplate(MockDepartments[MockDepartment1])
                            {
                                Id = 1,
                                Name = "Template1",
                                Weekdays = new List<Weekday>(){
                                    monday,
                                    new Weekday(){
                                        Day = Days.Tuesday
                                    },
                                    new Weekday(){
                                        Day = Days.Wednesday
                                    }
                                }
                            },
                            new WeekTemplate(MockDepartments[MockDepartment1]){
                                Id = 1,
                                Name = "Template2",
                                Weekdays = new List<Weekday>(){
                                    new Weekday(){
                                        Day = Days.Saturday
                                    },
                                    new Weekday(){
                                        Day = Days.Sunday
                                    }
                                }
                            },
                        };
                    }
                    return _mockWeekTemplates;
                }
            }

            public const int MockDepartment1 = 0;
            public const int MockDepartment2 = 1;
            
            private List<Department> mockDepartments;
            public IReadOnlyList<Department> MockDepartments
            {
                get
                {
                    if (mockDepartments == null)
                        mockDepartments = new List<Department>() {
                            new Department()
                            {
                                Key = 1,
                                Name = "Mock Department",
                                Members = new List<GirafUser>()
                                {
                                    MockUsers[0]
                                }
                            },
                            new Department()
                            {
                                Key = 2,
                                Name = "Mock Department2",
                                Members = new List<GirafUser>()
                                {
                                    MockUsers[1],
                                    MockUsers[2],
                                    MockUsers[5]
                                }
                            },
                            new Department()
                                {
                                    Key = 3,
                                    Name = "Mock Department3",
                                    Members = new List<GirafUser>()
                                    {
                                        MockUsers[3],
                                    }
                                }
                            };

                    if (mockUsers != null) { 
                        mockUsers[DepartmentTwoUser].Department = mockDepartments[1];
                        mockUsers[3].Department = mockDepartments[2];
                    }
                    return mockDepartments;
                }
            }

            private List<UserResource> mockUserResources;
            public IReadOnlyList<UserResource> MockUserResources
            {
                get
                {
                    if (mockUserResources == null)
                        mockUserResources = new List<UserResource>() {
                            new UserResource(MockUsers[0], MockPictograms[3]),
                            new UserResource(MockUsers[1], MockPictograms[4])
                        };

                    return mockUserResources;
                }
            }
            
            private List<DepartmentResource> mockDepartmentResources;
            public IReadOnlyList<DepartmentResource> MockDepartmentResources
            {
                get
                {
                    if (mockDepartmentResources == null)
                        mockDepartmentResources = new List<DepartmentResource>()
                        {
                            new DepartmentResource(MockDepartments[0], MockPictograms[5]),
                            new DepartmentResource(MockDepartments[1], MockPictograms[6])
                        };

                    return mockDepartmentResources;
                }
            }

            public const int RoleSuperUser = 0;
            public const int RoleGuardian = 1;
            public const int RoleCitizen = 2;
            public const int RoleDepartment = 3;
            
            
            private List<GirafRole> mockRoles;
            public List<GirafRole> MockRoles
            {
                get
                {
                    if (mockRoles == null)
                        mockRoles = new List<GirafRole>()
                        {
                            new GirafRole(GirafRole.SuperUser) {
                                Id = GirafRole.SuperUser
                            },
                            new GirafRole(GirafRole.Guardian) {
                                Id = GirafRole.Guardian
                            },
                            new GirafRole(GirafRole.Citizen)
                            {
                                Id = GirafRole.Citizen
                            },
                            new GirafRole(GirafRole.Department)
                            {
                                Id = GirafRole.Department
                            }
                        };

                    return mockRoles;
                }
            }

            private List<IdentityUserRole<string>> mockUserRoles;
            public List<IdentityUserRole<string>> MockUserRoles {   
                get
                {
                    if (mockUserRoles == null)
                        mockUserRoles = new List<IdentityUserRole<string>>()
                        {
                            new IdentityUserRole<string> ()
                            {
                                UserId = MockUsers[0].Id,
                                RoleId = MockRoles[RoleSuperUser].Id
                            },
                            new IdentityUserRole<string>()
                            {
                                UserId = MockUsers[1].Id,
                                RoleId = MockRoles[RoleGuardian].Id
                            },
                            new IdentityUserRole<string>()
                            {
                                UserId = MockUsers[2].Id,
                                RoleId = MockRoles[RoleCitizen].Id
                            },
                            new IdentityUserRole<string>()
                            {
                                UserId = MockUsers[3].Id,
                                RoleId = MockRoles[RoleCitizen].Id
                            },
                            new IdentityUserRole<string>()
                            {
                                UserId = MockUsers[6].Id,
                                RoleId = MockRoles[RoleDepartment].Id
                            },
                            new IdentityUserRole<string>()
                            {
                                UserId = MockUsers[9].Id,
                                RoleId = MockRoles[RoleGuardian].Id
                            },
                            new IdentityUserRole<string>()
                            {
                                UserId = MockUsers[UserGuardianNoDepartment].Id,
                                RoleId = MockRoles[RoleGuardian].Id
                            },
                            new IdentityUserRole<string>()
                            {
                                UserId = MockUsers[UserGuardian2Department2].Id,
                                RoleId = MockRoles[RoleGuardian].Id
                            },
                            new IdentityUserRole<string>()
                            {
                                UserId = MockUsers[UserGuardianDepartment1].Id,
                                RoleId = MockRoles[RoleGuardian].Id
                            }
                        };

                    return mockUserRoles;
                }
            }

            #endregion
            
            
            public readonly Mock<GirafDbContext> MockDbContext;
            public readonly MockUserManager MockUserManager;
            public Mock<HttpContext> MockHttpContext { get; set; }
            public Mock<ILoggerFactory> MockLoggerFactory { get; private set;}

            public readonly Mock<MockRoleManager> MockRoleManager;
            

            public TestContext()
            {
                MockDbContext = CreateMockDbContext();
                MockUserManager = CreateMockUserManager(this);

                var mockLogger = new Mock<ILogger>();

                MockLoggerFactory = new Mock<ILoggerFactory>();
                MockLoggerFactory.Setup(lf => lf.CreateLogger(It.IsAny<string>()))
                    .Returns(mockLogger.Object);

                MockRoleManager = CreateMockRoleManager();
                MockRoleManager.Setup(m => m.Roles).Returns(MockRoles.AsQueryable());
;
            }

            private Mock<GirafDbContext> CreateMockDbContext()
            {
                var mockSet = CreateMockDbSet(MockPictograms);
                var mockRelationSet = CreateMockDbSet(MockUserResources);
                var mockDepRes = CreateMockDbSet(MockDepartmentResources);
                var mockActivities = CreateMockDbSet(MockActivities);
                var mockTimers = CreateMockDbSet(MockTimers);
                var mockDeps = CreateMockDbSet(MockDepartments);
                //var mockPF = CreateMockDbSet(MockPictograms.Cast<PictoFrame>().ToList());
                var mockUsers = CreateMockDbSet(MockUsers);
                var mockRoles = CreateMockDbSet(MockRoles);
                var mockUserRoles = CreateMockDbSet(MockUserRoles);
                var mockWeeks = CreateMockDbSet(MockWeeks);
                var mockWeekdays = CreateMockDbSet(MockWeeks[0].Weekdays.ToList());
                var mockWeekTemplates = CreateMockDbSet(MockWeekTemplates);
                var mockGuardianRelations = CreateMockDbSet(MockGuardianRelations);
                var mockPictogramRelations = CreateMockDbSet(MockPictogramRelations);
                var dbMock = new Mock<GirafDbContext>();
                dbMock.Setup(c => c.Pictograms).Returns(mockSet.Object);
                dbMock.Setup(c => c.UserResources).Returns(mockRelationSet.Object);
                dbMock.Setup(c => c.DepartmentResources).Returns(mockDepRes.Object);
                dbMock.Setup(c => c.Activities).Returns(mockActivities.Object);
                dbMock.Setup(c => c.Timers).Returns(mockTimers.Object);
                dbMock.Setup(c => c.Departments).Returns(mockDeps.Object);
                dbMock.Setup(c => c.Weeks).Returns(mockWeeks.Object);
                dbMock.Setup(c => c.Weekdays).Returns(mockWeekdays.Object);
                dbMock.Setup(c => c.WeekTemplates).Returns(mockWeekTemplates.Object);
                dbMock.Setup(c => c.Users).Returns(mockUsers.Object);
                dbMock.Setup(c => c.Roles).Returns(mockRoles.Object);
                dbMock.Setup(c => c.UserRoles).Returns(mockUserRoles.Object);
                dbMock.Setup(c => c.PictogramRelations).Returns(mockPictogramRelations.Object);

                //Make sure that all references are setup - Entity does not handle it for us this time.
                MockUsers[0].Department = MockDepartments[0];
                MockUsers[1].Department = MockDepartments[1];
                return dbMock;
            }

            private MockUserManager CreateMockUserManager(TestContext tc)
            {
                var userStore = new Mock<IUserStore<GirafUser>>();
                var umMock = new MockUserManager(userStore.Object, tc);
                return umMock;
            }

            private Mock<MockRoleManager> CreateMockRoleManager()
            {
                var roleStore = new Mock<IRoleStore<GirafRole>>();
                var rlMock = new Mock<MockRoleManager>(roleStore.Object);
                return rlMock;
            }

#pragma warning disable IDE0051 // Remove unused private members
            private Mock<ILoggerFactory> CreateMockLoggerFactory()
            {
                var logs = new List<string>();
                var lMock = new Mock<ILogger>();

                var lfMock = new Mock<ILoggerFactory>();
                lfMock.Setup(lf => lf.CreateLogger(It.IsAny<string>())).Returns(lMock.Object);

                return lfMock;
            }
#pragma warning restore IDE0051 // Remove unused private members
        }

        public static Mock<HttpContext> MockHttpContext(this Controller controller)
        {
            var hContext = new Mock<HttpContext>();

            hContext
                .Setup(c => c.User)
                .Returns(new System.Security.Claims.ClaimsPrincipal());

            controller.ControllerContext = new ControllerContext();
            controller.ControllerContext.HttpContext = hContext.Object;

            return hContext;
        }

        public static void MockQuery(this Mock<HttpContext> context, string key, string value)
        {
            context.Setup(c => c.Request.Query[key])
                .Returns(value);
        }

        public static void MockClearQueries(this Mock<HttpContext> context)
        {
            context.Setup(c => c.Request.Query)
                .Returns(new QueryCollection());
        }

        public static void MockContentType (this Mock<HttpContext> context, string contentType)
        {
            context.Setup(c => c.Request.ContentType)
                .Returns(contentType);
        }

        public static void MockRequestImage(this Mock<HttpContext> context, string filepath)
        {
            context.Setup(hc => hc.Request.Body)
                .Returns(new FileStream(filepath, FileMode.Open, FileAccess.Read));
            if (filepath.Contains("png"))
                context.MockContentType("image/png");
            else if (filepath.Contains("jpg") || filepath.Contains("jpeg"))
                context.MockContentType("image/jpeg");
        }

        public static void MockRequestNoImage(this Mock<HttpContext> context)
        {
            context.Setup(hc => hc.Request.Body)
                .Returns(new MemoryStream());
        }
        public static Mock<DbSet<T>> CreateMockDbSet<T>(IReadOnlyList<T> dataList) 
            where T : class
        {
            var copyList = new List<T>();
            copyList.AddRange(dataList);

            IQueryable<T> data = copyList.AsQueryable();

            var mockSet = new Mock<DbSet<T>>();
            mockSet.As<IAsyncEnumerable<T>>()
                .Setup(m => m.GetAsyncEnumerator(It.IsAny<System.Threading.CancellationToken>()))
                .Returns(new TestDbAsyncEnumerator<T>(data.GetEnumerator()));
            

            mockSet.As<IQueryable<T>>()
                .Setup(m => m.Provider)
                .Returns(new TestDbAsyncQueryProvider<T>(data.Provider));

            mockSet.As<IQueryable<T>>().Setup(m => m.Expression).Returns(data.Expression);
            mockSet.As<IQueryable<T>>().Setup(m => m.ElementType).Returns(data.ElementType);
            mockSet.As<IQueryable<T>>().Setup(m => m.GetEnumerator()).Returns(data.GetEnumerator());

            return mockSet;
        }
    }
}<|MERGE_RESOLUTION|>--- conflicted
+++ resolved
@@ -1,760 +1,749 @@
-using System;
-using System.Collections.Generic;
-using System.ComponentModel.Design.Serialization;
-using System.Linq;
-using GirafRest.Models;
-using Microsoft.AspNetCore.Identity;
-using Microsoft.EntityFrameworkCore;
-using Microsoft.Extensions.Logging;
-using Moq;
-using GirafRest.Test.Mocks;
-using Microsoft.AspNetCore.Mvc;
-using Microsoft.AspNetCore.Http;
-using System.IO;
-using System.Text;
-using GirafRest.Data;
-
-
-namespace GirafRest.Test
-{
-    public static class UnitTestExtensions
-    {
-        public class TestContext
-        {
-            #region Mock Data
-
-            public const int PictogramPublic1 = 0;
-            public const int PictogramPublic2 = 1;
-            public const int PictogramNoRestrictions = 2;
-            public const int PictogramPrivateUser0 = 3;
-            public const int PictogramPrivateUser1 = 4;
-            public const int PictogramDepartment1 = 5;
-            public const int PictogramDepartment2 = 6;
-            private const int DepartmentTwoUser = 6;
-            private List<Pictogram> _mockPictograms;
-
-            #region MockPictogramData
-            public byte[] en = Encoding.ASCII.GetBytes("iVBORw0KGgoAAAANSUhEUgAAARsAAAEbCAMAAADd89ATAAAABGdBTUEAALGPC/xhBQAAAitQTFRFQkJCODg4MTExKCgoe3t7Z2dnVFRUxMTEbGxsampqoaGhzs7OysrKTExMg4ODLCwsPT09m5ubfHx8DQ0Nl5eXOjo6eHh4Pz8/V1dXXFxcjIyMbW1tKSkpgICASEhI0tLSDw8Pi4uLtra2rKysCgoKvb29IiIi+fn5hoaGp6enEhISGBgYUFBQv7+/3t7e8fHxhISE6OjoRkZGcnJylJSUmZmZOzs7KysrgoKCSkpKycnJzc3NoKCgaGhoa2trw8PDU1NTZGRkeXl5JycnLi4uNzc3QUFB8/PzDAwM7+/vPj4+dXV1cHBwpqamsrKyBwcHHx8f5+fn5OTkFRUV0NDQYWFhHBwcwsLCHR0doqKilZWVJCQklpaW19fXJSUlo6Oju7u76urqsLCwioqKubm50dHREBAQz8/P2dnZy8vLvLy8kpKSX19fWFhYd3d3QEBApKSkfn5+Dg4O9PT08PDwRERELS0t6+vrFhYW+/v7CQkJERERIyMj+vr6CAgINjY2R0dH9/f3hYWFn5+f7u7u9fX1UlJSRUVF5eXlqqqqiIiI4uLiCwsLvr6+5ubmBAQEs7Ozc3NzICAg9vb21dXV7e3t4+PjExMT2tra/f39Tk5OMzMz+Pj4BgYGVlZWAgICAQEBHh4e6enp/Pz83d3d4eHhJiYmiYmJwcHB7OzsVVVVnp6eFBQUMjIy/v7+dHR01tbWtLS0GRkZBQUFT09PAwMD8vLyAAAA////F9EsaQAABLBJREFUeNrt3edzE0cYgHEnIY1U0gvpIb33TiCF3nvvveOOC+4FG/ciCcknl0CwQcTG8u6fl4QY27JX0s6YC9m8z/Ptvkgzv5F0d3un9zI0JSsDAmywwQYbbLDBBhtsCBtssMEGG4dsYhU9o1ViM6m+0NUL/zQTm0kfm81xNdo5bBJbfcdNGnUJm4R634pgk6S5LQobc3XZChtz7es8bMxdvi+isDHWMS+BBpvx1j4UV9iYCtfmKIWNqQ+a31HYmBpZ9ounsDHUevjYaaWwmVpDbf8VpbAxFFx6RilszCeX9yR4RBqxGbfpmkizpplzzSQ2byzr+wkbk42XsUHXXcTGYNN5rUPr37CZatO4eHdYY2OwiX65p+bGJjaTbBpzHg6MbmIz0aa/s3pr39gmNhOPi5cfzpqwiU3ysMEGG2ywwQYbbLDBBhtssMEGG2ywwQYbbLDBBhtssMEGG2ywwQYbbMZasO0Pp2vr8c9mZ/eQ233ln81gXLld8/Rstoy/0pT/zg9ed9zm2rRsap7e2H2zJ0w2BVcdbWV0ujb5dX1jLTLZDOdedrMj8enapOxvm35X99Pl/4JNzFGbAWywwQYbbLDBBhtssMEGG2ywwQYbbLDBBhtssMEGG2ywwQYbbLDBBhtssMEGG2ywwQYbbLDBBhtssMEGG2ywwQYbbLDBBhtssMEGG2ywwQYbbLDBBhtssMEGG2ywua02+eFwUQybybUebDp3d9WLJaGjM04+0I7NWLGO8mcKi73R2Y3X87LLDoSxuVHHcxeKE0dbet0/HApio8OvfWGaUtry0cfibVYtKTCPRW38+hvhNoGq5GN/Zy8PSrYJlERTTNRt2R2Ta9PwXjTluOEt58XaZD6fbo722W1CbYIDC9PNqY4e/VCmzcGc9EO863eItOmd71lMOH+yQaJNW6HN9PfILIk2l6JWo/Gzs+TZVCy2e2xA53l5Nvfm2dlEy4LibLZ6ls+bCGVKsym63/ZZHBdrpNksKLG1yXtQmk37nbY2Lw9Ks+nZbmtT/7Y0m1WFtjZndoj73Nxla7OwVprNorO2NgV7pdlUDtvaDO2TZtO7xNbm51xxx8WbbJ8P92ypOJu1K+1o4p/JO9dstfzB2fitwPWbAbsv1bGwQJvVVnvx000S1/305hUWNj+OiLTp+SQ9zbu37uqdW9fu5qxPu5L+QpFQm94j9WnWQ7t2aaE2uvJ4JKXNrwEt1kZXLC1OQfPoPi3YRmed2p/0gDjUpkXb6NKTjyS5LnW8QQu30brt+zWGxb7qpjc1Nrp057r1iTfi7K8e2HWr38XVe69bD+wJbX89Hv1rr+1Fhk407/Xj7mt379nPDLy/6ZVTj5V9/upLub68Af/1wAYbbLDBBhtssMEGG2ywwQYbbLDBBhtssMEGG2ywwQYbbLDBBhtssMEGG2ywwQYbbLDBBhtssMEGG2ywwQYbbLDBBhtssMEGG2ywwQYbbLDBBhtssMEGG2ywwQYbbPyy6XKURn/nv82J391sw1Oe7zYrrjja48p3G6fz0abJc9zmU/9sDlUNO12o3D+b/BHHC/tn878NG2ywwQYbbLDBBhtsCBtssMEGm/9CfwLOuAOJiDtKGgAAAABJRU5ErkJggg==");
-            public byte[] epik = Encoding.ASCII.GetBytes("iVBORw0KGgoAAAANSUhEUgAAARsAAAEbCAMAAADd89ATAAAABGdBTUEAALGPC/xhBQAAAnNQTFRFysrKeHh40NDQ4eHhWVlZrKysVFRUkpKSHh4eKysrYmJiqKioIyMjra2tR0dHvLy8zs7Oj4+PcXFxNDQ0tbW10tLShoaGl5eXsrKySUlJf39/Xl5ePz8/fX19n5+fS0tLi4uLjo6OOzs7JycnoKCgDAwMW1tbMTExNjY2ampqLi4uioqKxcXF3d3d2NjYOjo6YWFhKioqHR0dkZGRU1NTqqqqWFhY4ODgz8/Pd3d3ycnJfHx829vbZmZmtLS0QUFBTk5O7e3tV1dXlpaWMzMzdXV1Ghoab29vlJSUHx8fpqam1NTUXV1d5OTk6OjozMzMHBwcIiIizc3NxMTEe3t7QEBATU1NdnZ2VVVVEBAQg4ODy8vLDw8PgoKCLCwseXl5ERERjY2NnJycTExMPj4+fn5+qampSEhIgICAs7Ozm5ubiIiI09PTtra2NTU1cnJykJCQt7e3RUVFenp6r6+vJCQk5ubmpaWl+Pj4c3NzGxsblZWVDg4O4uLi7u7uyMjIEhISBQUFUFBQ7+/v6urqBgYG5+fnoqKiODg4vr6+0dHRJiYmICAgLS0t2dnZaWlpNzc3WlpaCwsLwMDA39/f4+PjPDw8CAgI5eXl19fXUVFRpKSkwsLCFhYW9vb2Ly8v+fn5GBgYKSkpCgoKY2NjFxcXFRUV3t7e8fHxXFxcDQ0NBwcH1dXVISEhREREExMTxsbG8/Pzbm5uAgIC+/v7AQEB9/f36enp9fX1KCgo/f39BAQEAwMD6+vr/Pz8/v7+p6enwcHBSkpK8PDwCQkJMjIy7OzsZGRkT09P1tbW8vLyGRkZv7+/+vr6FBQUAAAA////PdgZzgAABXdJREFUeNrt2+dTFWcUx3HTe+/V9N57Yuwl9t6NLfYWOwiCIEhViKhIFUFEeu/1JiJE6t0/KWCCz1m8a6LOnXFzvr93nMPw4jPsPnVHWMQpIyDABhtssMEGG2ywwYZggw022GDjGpua7s76+tb2A9gMS0HFwaqI009Nit10ftuOgCZsriZ54p68Fu9QlnUs/K4JmytpyIht9tpTujkVm4GkVhV5r0nLnjAPNnctbfH6SkKcepsj31R7fWdVmHKbuiXNXqcsOqXaxvPIGkcab0tVlmabWae910n5GMU2ni+LBUXu8cLPHj0jcS6367VJPS4gzmYE1DRFZt572JSKxui1yUgRNHP+rrUW1priS9labbImGIUTgUPV7Y2mOm+GVpuSeUahbPxQtW21mQw2/6LVJsPMbZrXmnLFBUNW2KfTxvObMegXv3OozNQfmKXTJvJTY/BetKk37TX18Md02sQfMwZJcgocY2Y9LRN12mzJNTbfy0Zvv2k8WaPSZqpYOu2SjbRpprO4W6NN22SxXJhu27c4J6aE9Rpt6u42Ast2y07lr6YT/KNGm8pFRuBChew0iEG8vEKjzfgEI9DzjO0/Kt10Qp7XaBO63wjMtT052e+YzqUYjTZdXxiBacmy03fedA4f1Ggzv0ecR9lGoxqxmKj+UKPNR2KL72irbXSvElteKzXanBSz30a7zU/CZpRGm15nm53CZi82stO0RNhMxsZmEyRs7sDG8X2zUKPNAjFOvek8Tm3WaLMixwA8fMRxfrNNo82MuUbgWIDTvLj5Po02+aVG4H7blYnsJNNJeVWjTb3YwZrS5bQOf3ufRpsCcRieN8dp/yY8U6NNw2Kxg9UrO3LfrydNo032aHFhYp/T0/Z5tEYbz3IjEGU7904TB1eb2jXaWDHmFmTtctsKXRyIv9+n0iYu3BCMlkd0geZaTu3rlkqbj8VFm7Gd4mFbaeo/P63Tpu4FY5ATL4apr8SGYL5OG2uDWBqILfNEMWFOP6DUZvcJg7Cu4Gr5uSjzunnCo9QmuUO8WLYMVaNfFjO/HyylNk1B4kro2G//eQttEJdoIxq02lgLxESmel1F1gDXqdUhplYcaKm1aZgpb6EHFz77WtW78ouh9bP12lgnp9i/YKi1/ZT7lqXYpu+V5ut867H0kGYba3aEM825+ZZqGyvN8SuhnK/l3MaTWtLl5pQkNtywjfX4et80Z7a22Z6+oJweV2dVxY3bWIlJxT5ojk63b07IswdXxr61+R9trEO7Gof/oaIJK4a/tf90uU3/TdlYVsmoD8TSqiUv/Z5rbhUP2lSXTupwZc6G3LyN1Ra6cefFhOD+8rz9b8xcG1bpY7QfsEnZ2unO5Jfdgs3gQBQZ+kn8nSX59b53JQZtLj3k0oG64OKt2fxLrtj87lKbdmywwQYbbLDBBhtssMEGG2ywwQYbbLDBBhtssMEGG2ywwQYbbLDBBhtssMEGG2ywwQYbbLDBBhtssMEGG2ywwQYbbLDBBhtssMEGG2ywwQYbbLDBBhtssMEGG2ywwQYbbLDBBhtssMEGG2ywwQYbbLDBBhtssMEGG2ywwQYbbLDBBhtssMEGG2ywwQYbbLDBBhtssMEGG2ywwQYbbLDBBhtssMEGG2ywwQYbbLDBBhtssMEGG2ywwQYbbLDBBhtssMEGG2ywwQYbbLDBBhtssMEGG2ywwQYbbLDBBhtssMEGG2ywwQYbbLDBBhtssMEGG2ywwQYbbLC5TWw2utSme6TfbYpfzPzDjcncEet3m9qifnemPMrvNq6OP20edLnNmji/2dRMHXfZzRlXuN1vNlZdQberU9nmP5v/abDBBhtssMEGG2ywwYZggw022GBzO+Qvow01xFOO25cAAAAASUVORK5CYII=");
-
-            #endregion
-
-
-            public List<Pictogram> MockPictograms
-            {
-                get
-                {
-                    if (_mockPictograms == null)
-                        _mockPictograms = new List<Pictogram> {
-                        new Pictogram("Picto 1", AccessLevel.PUBLIC) {
-                            Id = 0
-                        },
-                        new Pictogram("Public Picto2", AccessLevel.PUBLIC) {
-                            Id = 1
-                        },
-                        new Pictogram("No restrictions", AccessLevel.PUBLIC) {
-                            Id = 2
-                        },
-                        new Pictogram("Private for user 0", AccessLevel.PRIVATE, "en") {
-                            Id = 3
-                        },
-                        new Pictogram("Private for user 1", AccessLevel.PRIVATE) {
-                            Id = 4
-                        },
-                        new Pictogram("Protected for Dep 1", AccessLevel.PROTECTED, "epik")
-                        {
-                            Id = 5
-                        },
-                        new Pictogram("Protected for Dep 2", AccessLevel.PROTECTED) {
-                            Id = 6
-                        },
-                        new Pictogram("cat", AccessLevel.PUBLIC) {
-                            Id = 7
-                        },
-                        new Pictogram("cap", AccessLevel.PUBLIC) {
-                            Id = 8
-                        },
-                        new Pictogram("cat1", AccessLevel.PUBLIC) {
-                            Id = 9
-                        }
-                    };
-
-                    return _mockPictograms;
-                }
-            }
-
-            public const int UserAdmin = 0;
-            public const int UserGuardianDepartment2 = 1;
-            public const int UserCitizenDepartment2 = 2;
-            public const int UserCitizenNoWeeks = 3;
-            public const int UserAdminNoDepartment = 4;
-            public const int UserGuardian2Department2 = 5;
-            public const int UserDepartment2 = 6;
-            public const int UserCitizenDepartment1 = 8;
-            public const int UserGuardianNoDepartment = 9;
-            public const int UserGuardianDepartment1 = 10;
-            
-            private List<GirafUser> mockUsers = null;
-            public List<GirafUser> MockUsers
-            {
-                get
-                {
-                    if (mockUsers == null)
-                        mockUsers = new List<GirafUser>()
-                        {
-                            new GirafUser()
-                            {
-                                UserName = "Admin",
-                                DisplayName = "Admin",
-                                Id = "admin",
-                                DepartmentKey = 1,
-                            },
-                            new GirafUser()
-                            {
-                                UserName = "Guardian in dep 2",
-                                DisplayName = "Guardian 2", 
-                                Id = "guardian2",
-                                DepartmentKey = 2,
-                            },
-                            new GirafUser()
-                            {
-                                UserName = "Citizen of dep 2",
-                                DisplayName = "Citizen 2",
-                                Id = "citizen2",
-                                DepartmentKey = 2
-                            },
-                            new GirafUser()
-                            {
-                                UserName = "Citizen of dep 3",
-                                DisplayName = "Citizen 3",
-                                Id = "citizen3",
-                                DepartmentKey = 3
-                            },
-                            new GirafUser()
-                            {
-                                UserName = "Admin without Department",
-                                DisplayName = "Admin null",
-                                Id = "nimda"
-                            },
-                            new GirafUser()
-                            {
-                                UserName = "Guardian 2 in dep 2",
-                                DisplayName = "Guardian 22",
-                                Id = "guardian22",
-                                DepartmentKey = 2
-                            },
-                            new GirafUser()
-                            {
-                                UserName = "Departmant in dep2",
-                                DisplayName = "Department 2",
-                                Id = "department2",
-                                DepartmentKey = 2,
-                            },
-                            new GirafUser()
-                            {
-                                UserName = "Guardian 3 in dep 1",
-                                DisplayName = "Guardian 3",
-                                Id = "guardian3",
-                                DepartmentKey = 1
-                            },
-                            new GirafUser()
-                            {
-                                UserName = "Citizen of dep 1",
-                                DisplayName = "Citizen 4",
-                                Id = "citizen4",
-                                DepartmentKey = 1
-                            },
-                            new GirafUser()
-                            {
-                                UserName = "Citizen of no department",
-                                DisplayName = "Citizen null",
-                                Id = "citizen5NoDepartment",
-                                DepartmentKey = 0
-                            },
-                            new GirafUser()
-                            {
-                                UserName = "Guardian in dep 1",
-                                DisplayName = "Guardian 1",
-                                Id = "GuardianDepartment1",
-                                DepartmentKey = 1
-                            }
-                        };
-
-                    return mockUsers;
-                }
-            }
-
-            private List<GuardianRelation> mockGuardianRelations;
-            public List<GuardianRelation> MockGuardianRelations
-            {
-                get
-                {
-                    if(mockGuardianRelations == null)
-                    {
-                        mockGuardianRelations = new List<GuardianRelation>()
-                        {
-                            new GuardianRelation()
-                            {
-                                Guardian = MockUsers[1],
-                                Citizen = MockUsers[2],
-                                GuardianId = MockUsers[1].Id,
-                                CitizenId = MockUsers[2].Id
-                            }
-                        };
-
-                        MockUsers[1].Citizens.Add(mockGuardianRelations[0]);
-                        MockUsers[2].Guardians.Add(mockGuardianRelations[0]);
-                    }
-                    return mockGuardianRelations;
-                }
-            }
-
-            private List<Timer> _mockTimers;
-            public List<Timer> MockTimers
-            {
-                get
-                {
-                    if (_mockTimers == null)
-                        _mockTimers = new List<Timer>()
-                        {
-                            new Timer()
-                            {
-                                Key = 1,
-                                StartTime = 1589270757422,
-                                Progress = 0,
-                                FullLength = 2000,
-                                Paused = true
-                            }
-                        };
-                    return _mockTimers;
-                }
-                set
-                {
-
-                }
-            }
-
-            private List<Activity> _mockActivities;
-            public List<Activity> MockActivities
-            {
-                get
-                {
-                    if (_mockActivities == null)
-                        _mockActivities = new List<Activity>()
-                        {
-<<<<<<< HEAD
-                            new Activity(MockWeeks[0].Weekdays[0], 0, ActivityState.Active){
-=======
-                            new Activity(MockWeeks[0].Weekdays[0], MockPictograms[5], 0, ActivityState.Active, MockTimers[0]){
->>>>>>> 6af7768d
-                                Key = 1,
-                                Order = 1,
-                                OtherKey = 1,
-                                State = ActivityState.Normal
-                            },
-<<<<<<< HEAD
-                            new Activity(MockWeeks[0].Weekdays[1], new List<Pictogram>() { MockPictograms[6] }, 1, ActivityState.Canceled),
-                            new Activity(MockWeekTemplates[Template1].Weekdays[1], new List<Pictogram>() { MockPictograms[5] }, 0, ActivityState.Active),
-                            new Activity(MockWeekTemplates[Template1].Weekdays[0], new List<Pictogram>() { MockPictograms[6] }, 1, ActivityState.Canceled),
-=======
-                            new Activity(MockWeeks[0].Weekdays[1], MockPictograms[6], 1, ActivityState.Canceled, null),
-                            new Activity(MockWeekTemplates[Template1].Weekdays[1], MockPictograms[5], 0, ActivityState.Active, null),
-                            new Activity(MockWeekTemplates[Template1].Weekdays[0], MockPictograms[6], 1, ActivityState.Canceled, null),
->>>>>>> 6af7768d
-                        };
-
-                    return _mockActivities;
-                }
-                set
-                {
-                    _mockActivities = value;
-                }
-            }
-
-            private List<PictogramRelation> mockPictogramRelations;
-
-            public IReadOnlyList<PictogramRelation> MockPictogramRelations
-            {
-                get
-                {
-                    if (mockPictogramRelations == null)
-                    {
-                        mockPictogramRelations = new List<PictogramRelation>
-                        {
-                            new PictogramRelation(MockActivities[0], MockPictograms[0])
-                            {
-                                ActivityId = MockActivities[0].Key,
-                                PictogramId = MockPictograms[0].Id
-                            }
-                        };
-                    }
-                    return mockPictogramRelations;
-                }
-
-            }
-
-            private List<Week> mockWeeks;
-            public List<Week> MockWeeks
-            {
-                get
-                {
-                    if (mockWeeks == null) {
-                        //For the content of each day, see the MockDayResources field.
-                        mockWeeks = new List<Week>()
-                        {
-                            new Week()
-                            {
-                                Id = 0,
-                                WeekYear = 2018,
-                                WeekNumber = 1,
-                                Name = "My awesome week",
-                                Weekdays = new List<Weekday>(){
-                                    new Weekday(){
-                                        Day = Days.Monday
-                                    },
-                                    new Weekday(){
-                                        Day = Days.Tuesday
-                                    },
-                                    new Weekday(){
-                                        Day = Days.Wednesday
-                                    },
-                                    new Weekday(){
-                                        Day = Days.Thursday
-                                    },
-                                    new Weekday(){
-                                        Day = Days.Friday
-                                    },
-                                    new Weekday(){
-                                        Day = Days.Saturday
-                                    },
-                                    new Weekday(){
-                                        Day = Days.Sunday
-                                    }
-                                }
-                            },
-                            new Week(){
-                                Id = 1,
-                                Name = "My not so awesome week",
-                                Weekdays = new List<Weekday>(){
-                                    new Weekday(){
-                                        Day = Days.Monday
-                                    },
-                                    new Weekday(){
-                                        Day = Days.Tuesday
-                                    },
-                                    new Weekday(){
-                                        Day = Days.Wednesday
-                                    },
-                                    new Weekday(){
-                                        Day = Days.Thursday
-                                    },
-                                    new Weekday(){
-                                        Day = Days.Friday
-                                    },
-                                    new Weekday(){
-                                        Day = Days.Saturday
-                                    },
-                                    new Weekday(){
-                                        Day = Days.Sunday
-                                    }
-                                }
-                            },
-                        };
-                        MockUsers[0].WeekSchedule.Add(mockWeeks[0]);
-                        MockUsers[0].WeekSchedule.Add(mockWeeks[1]);
-                        MockUsers[1].WeekSchedule.Add(mockWeeks[1]);
-                        MockUsers[2].WeekSchedule.Clear();
-                        MockUsers[3].WeekSchedule.Clear();
-                    }
-                    return mockWeeks;
-                }
-            }
-
-            public const int Template1 = 0;
-            public const int Template2 = 1;
-            
-            private List<WeekTemplate> _mockWeekTemplates;
-            public List<WeekTemplate> MockWeekTemplates
-            {
-                get
-                {
-                    Weekday monday = new Weekday() {
-                        Day = Days.Monday,
-                    };
-                    Activity activity = new Activity(monday, 0, ActivityState.Active);
-                    monday.Activities = new List<Activity>() {activity};
-                    
-                    if (_mockWeekTemplates == null) {
-                        _mockWeekTemplates = new List<WeekTemplate>()
-                        {
-                            //For the content of each day, see the MockDayResources field.
-                            new WeekTemplate(MockDepartments[MockDepartment1])
-                            {
-                                Id = 1,
-                                Name = "Template1",
-                                Weekdays = new List<Weekday>(){
-                                    monday,
-                                    new Weekday(){
-                                        Day = Days.Tuesday
-                                    },
-                                    new Weekday(){
-                                        Day = Days.Wednesday
-                                    }
-                                }
-                            },
-                            new WeekTemplate(MockDepartments[MockDepartment1]){
-                                Id = 1,
-                                Name = "Template2",
-                                Weekdays = new List<Weekday>(){
-                                    new Weekday(){
-                                        Day = Days.Saturday
-                                    },
-                                    new Weekday(){
-                                        Day = Days.Sunday
-                                    }
-                                }
-                            },
-                        };
-                    }
-                    return _mockWeekTemplates;
-                }
-            }
-
-            public const int MockDepartment1 = 0;
-            public const int MockDepartment2 = 1;
-            
-            private List<Department> mockDepartments;
-            public IReadOnlyList<Department> MockDepartments
-            {
-                get
-                {
-                    if (mockDepartments == null)
-                        mockDepartments = new List<Department>() {
-                            new Department()
-                            {
-                                Key = 1,
-                                Name = "Mock Department",
-                                Members = new List<GirafUser>()
-                                {
-                                    MockUsers[0]
-                                }
-                            },
-                            new Department()
-                            {
-                                Key = 2,
-                                Name = "Mock Department2",
-                                Members = new List<GirafUser>()
-                                {
-                                    MockUsers[1],
-                                    MockUsers[2],
-                                    MockUsers[5]
-                                }
-                            },
-                            new Department()
-                                {
-                                    Key = 3,
-                                    Name = "Mock Department3",
-                                    Members = new List<GirafUser>()
-                                    {
-                                        MockUsers[3],
-                                    }
-                                }
-                            };
-
-                    if (mockUsers != null) { 
-                        mockUsers[DepartmentTwoUser].Department = mockDepartments[1];
-                        mockUsers[3].Department = mockDepartments[2];
-                    }
-                    return mockDepartments;
-                }
-            }
-
-            private List<UserResource> mockUserResources;
-            public IReadOnlyList<UserResource> MockUserResources
-            {
-                get
-                {
-                    if (mockUserResources == null)
-                        mockUserResources = new List<UserResource>() {
-                            new UserResource(MockUsers[0], MockPictograms[3]),
-                            new UserResource(MockUsers[1], MockPictograms[4])
-                        };
-
-                    return mockUserResources;
-                }
-            }
-            
-            private List<DepartmentResource> mockDepartmentResources;
-            public IReadOnlyList<DepartmentResource> MockDepartmentResources
-            {
-                get
-                {
-                    if (mockDepartmentResources == null)
-                        mockDepartmentResources = new List<DepartmentResource>()
-                        {
-                            new DepartmentResource(MockDepartments[0], MockPictograms[5]),
-                            new DepartmentResource(MockDepartments[1], MockPictograms[6])
-                        };
-
-                    return mockDepartmentResources;
-                }
-            }
-
-            public const int RoleSuperUser = 0;
-            public const int RoleGuardian = 1;
-            public const int RoleCitizen = 2;
-            public const int RoleDepartment = 3;
-            
-            
-            private List<GirafRole> mockRoles;
-            public List<GirafRole> MockRoles
-            {
-                get
-                {
-                    if (mockRoles == null)
-                        mockRoles = new List<GirafRole>()
-                        {
-                            new GirafRole(GirafRole.SuperUser) {
-                                Id = GirafRole.SuperUser
-                            },
-                            new GirafRole(GirafRole.Guardian) {
-                                Id = GirafRole.Guardian
-                            },
-                            new GirafRole(GirafRole.Citizen)
-                            {
-                                Id = GirafRole.Citizen
-                            },
-                            new GirafRole(GirafRole.Department)
-                            {
-                                Id = GirafRole.Department
-                            }
-                        };
-
-                    return mockRoles;
-                }
-            }
-
-            private List<IdentityUserRole<string>> mockUserRoles;
-            public List<IdentityUserRole<string>> MockUserRoles {   
-                get
-                {
-                    if (mockUserRoles == null)
-                        mockUserRoles = new List<IdentityUserRole<string>>()
-                        {
-                            new IdentityUserRole<string> ()
-                            {
-                                UserId = MockUsers[0].Id,
-                                RoleId = MockRoles[RoleSuperUser].Id
-                            },
-                            new IdentityUserRole<string>()
-                            {
-                                UserId = MockUsers[1].Id,
-                                RoleId = MockRoles[RoleGuardian].Id
-                            },
-                            new IdentityUserRole<string>()
-                            {
-                                UserId = MockUsers[2].Id,
-                                RoleId = MockRoles[RoleCitizen].Id
-                            },
-                            new IdentityUserRole<string>()
-                            {
-                                UserId = MockUsers[3].Id,
-                                RoleId = MockRoles[RoleCitizen].Id
-                            },
-                            new IdentityUserRole<string>()
-                            {
-                                UserId = MockUsers[6].Id,
-                                RoleId = MockRoles[RoleDepartment].Id
-                            },
-                            new IdentityUserRole<string>()
-                            {
-                                UserId = MockUsers[9].Id,
-                                RoleId = MockRoles[RoleGuardian].Id
-                            },
-                            new IdentityUserRole<string>()
-                            {
-                                UserId = MockUsers[UserGuardianNoDepartment].Id,
-                                RoleId = MockRoles[RoleGuardian].Id
-                            },
-                            new IdentityUserRole<string>()
-                            {
-                                UserId = MockUsers[UserGuardian2Department2].Id,
-                                RoleId = MockRoles[RoleGuardian].Id
-                            },
-                            new IdentityUserRole<string>()
-                            {
-                                UserId = MockUsers[UserGuardianDepartment1].Id,
-                                RoleId = MockRoles[RoleGuardian].Id
-                            }
-                        };
-
-                    return mockUserRoles;
-                }
-            }
-
-            #endregion
-            
-            
-            public readonly Mock<GirafDbContext> MockDbContext;
-            public readonly MockUserManager MockUserManager;
-            public Mock<HttpContext> MockHttpContext { get; set; }
-            public Mock<ILoggerFactory> MockLoggerFactory { get; private set;}
-
-            public readonly Mock<MockRoleManager> MockRoleManager;
-            
-
-            public TestContext()
-            {
-                MockDbContext = CreateMockDbContext();
-                MockUserManager = CreateMockUserManager(this);
-
-                var mockLogger = new Mock<ILogger>();
-
-                MockLoggerFactory = new Mock<ILoggerFactory>();
-                MockLoggerFactory.Setup(lf => lf.CreateLogger(It.IsAny<string>()))
-                    .Returns(mockLogger.Object);
-
-                MockRoleManager = CreateMockRoleManager();
-                MockRoleManager.Setup(m => m.Roles).Returns(MockRoles.AsQueryable());
-;
-            }
-
-            private Mock<GirafDbContext> CreateMockDbContext()
-            {
-                var mockSet = CreateMockDbSet(MockPictograms);
-                var mockRelationSet = CreateMockDbSet(MockUserResources);
-                var mockDepRes = CreateMockDbSet(MockDepartmentResources);
-                var mockActivities = CreateMockDbSet(MockActivities);
-                var mockTimers = CreateMockDbSet(MockTimers);
-                var mockDeps = CreateMockDbSet(MockDepartments);
-                //var mockPF = CreateMockDbSet(MockPictograms.Cast<PictoFrame>().ToList());
-                var mockUsers = CreateMockDbSet(MockUsers);
-                var mockRoles = CreateMockDbSet(MockRoles);
-                var mockUserRoles = CreateMockDbSet(MockUserRoles);
-                var mockWeeks = CreateMockDbSet(MockWeeks);
-                var mockWeekdays = CreateMockDbSet(MockWeeks[0].Weekdays.ToList());
-                var mockWeekTemplates = CreateMockDbSet(MockWeekTemplates);
-                var mockGuardianRelations = CreateMockDbSet(MockGuardianRelations);
-                var mockPictogramRelations = CreateMockDbSet(MockPictogramRelations);
-                var dbMock = new Mock<GirafDbContext>();
-                dbMock.Setup(c => c.Pictograms).Returns(mockSet.Object);
-                dbMock.Setup(c => c.UserResources).Returns(mockRelationSet.Object);
-                dbMock.Setup(c => c.DepartmentResources).Returns(mockDepRes.Object);
-                dbMock.Setup(c => c.Activities).Returns(mockActivities.Object);
-                dbMock.Setup(c => c.Timers).Returns(mockTimers.Object);
-                dbMock.Setup(c => c.Departments).Returns(mockDeps.Object);
-                dbMock.Setup(c => c.Weeks).Returns(mockWeeks.Object);
-                dbMock.Setup(c => c.Weekdays).Returns(mockWeekdays.Object);
-                dbMock.Setup(c => c.WeekTemplates).Returns(mockWeekTemplates.Object);
-                dbMock.Setup(c => c.Users).Returns(mockUsers.Object);
-                dbMock.Setup(c => c.Roles).Returns(mockRoles.Object);
-                dbMock.Setup(c => c.UserRoles).Returns(mockUserRoles.Object);
-                dbMock.Setup(c => c.PictogramRelations).Returns(mockPictogramRelations.Object);
-
-                //Make sure that all references are setup - Entity does not handle it for us this time.
-                MockUsers[0].Department = MockDepartments[0];
-                MockUsers[1].Department = MockDepartments[1];
-                return dbMock;
-            }
-
-            private MockUserManager CreateMockUserManager(TestContext tc)
-            {
-                var userStore = new Mock<IUserStore<GirafUser>>();
-                var umMock = new MockUserManager(userStore.Object, tc);
-                return umMock;
-            }
-
-            private Mock<MockRoleManager> CreateMockRoleManager()
-            {
-                var roleStore = new Mock<IRoleStore<GirafRole>>();
-                var rlMock = new Mock<MockRoleManager>(roleStore.Object);
-                return rlMock;
-            }
-
-#pragma warning disable IDE0051 // Remove unused private members
-            private Mock<ILoggerFactory> CreateMockLoggerFactory()
-            {
-                var logs = new List<string>();
-                var lMock = new Mock<ILogger>();
-
-                var lfMock = new Mock<ILoggerFactory>();
-                lfMock.Setup(lf => lf.CreateLogger(It.IsAny<string>())).Returns(lMock.Object);
-
-                return lfMock;
-            }
-#pragma warning restore IDE0051 // Remove unused private members
-        }
-
-        public static Mock<HttpContext> MockHttpContext(this Controller controller)
-        {
-            var hContext = new Mock<HttpContext>();
-
-            hContext
-                .Setup(c => c.User)
-                .Returns(new System.Security.Claims.ClaimsPrincipal());
-
-            controller.ControllerContext = new ControllerContext();
-            controller.ControllerContext.HttpContext = hContext.Object;
-
-            return hContext;
-        }
-
-        public static void MockQuery(this Mock<HttpContext> context, string key, string value)
-        {
-            context.Setup(c => c.Request.Query[key])
-                .Returns(value);
-        }
-
-        public static void MockClearQueries(this Mock<HttpContext> context)
-        {
-            context.Setup(c => c.Request.Query)
-                .Returns(new QueryCollection());
-        }
-
-        public static void MockContentType (this Mock<HttpContext> context, string contentType)
-        {
-            context.Setup(c => c.Request.ContentType)
-                .Returns(contentType);
-        }
-
-        public static void MockRequestImage(this Mock<HttpContext> context, string filepath)
-        {
-            context.Setup(hc => hc.Request.Body)
-                .Returns(new FileStream(filepath, FileMode.Open, FileAccess.Read));
-            if (filepath.Contains("png"))
-                context.MockContentType("image/png");
-            else if (filepath.Contains("jpg") || filepath.Contains("jpeg"))
-                context.MockContentType("image/jpeg");
-        }
-
-        public static void MockRequestNoImage(this Mock<HttpContext> context)
-        {
-            context.Setup(hc => hc.Request.Body)
-                .Returns(new MemoryStream());
-        }
-        public static Mock<DbSet<T>> CreateMockDbSet<T>(IReadOnlyList<T> dataList) 
-            where T : class
-        {
-            var copyList = new List<T>();
-            copyList.AddRange(dataList);
-
-            IQueryable<T> data = copyList.AsQueryable();
-
-            var mockSet = new Mock<DbSet<T>>();
-            mockSet.As<IAsyncEnumerable<T>>()
-                .Setup(m => m.GetAsyncEnumerator(It.IsAny<System.Threading.CancellationToken>()))
-                .Returns(new TestDbAsyncEnumerator<T>(data.GetEnumerator()));
-            
-
-            mockSet.As<IQueryable<T>>()
-                .Setup(m => m.Provider)
-                .Returns(new TestDbAsyncQueryProvider<T>(data.Provider));
-
-            mockSet.As<IQueryable<T>>().Setup(m => m.Expression).Returns(data.Expression);
-            mockSet.As<IQueryable<T>>().Setup(m => m.ElementType).Returns(data.ElementType);
-            mockSet.As<IQueryable<T>>().Setup(m => m.GetEnumerator()).Returns(data.GetEnumerator());
-
-            return mockSet;
-        }
-    }
+using System.Collections.Generic;
+using System.ComponentModel.Design.Serialization;
+using System.Linq;
+using GirafRest.Models;
+using Microsoft.AspNetCore.Identity;
+using Microsoft.EntityFrameworkCore;
+using Microsoft.Extensions.Logging;
+using Moq;
+using GirafRest.Test.Mocks;
+using Microsoft.AspNetCore.Mvc;
+using Microsoft.AspNetCore.Http;
+using System.IO;
+using System.Text;
+using GirafRest.Data;
+
+
+namespace GirafRest.Test
+{
+    public static class UnitTestExtensions
+    {
+        public class TestContext
+        {
+            #region Mock Data
+
+            public const int PictogramPublic1 = 0;
+            public const int PictogramPublic2 = 1;
+            public const int PictogramNoRestrictions = 2;
+            public const int PictogramPrivateUser0 = 3;
+            public const int PictogramPrivateUser1 = 4;
+            public const int PictogramDepartment1 = 5;
+            public const int PictogramDepartment2 = 6;
+            private const int DepartmentTwoUser = 6;
+            private List<Pictogram> _mockPictograms;
+
+            #region MockPictogramData
+            public byte[] en = Encoding.ASCII.GetBytes("iVBORw0KGgoAAAANSUhEUgAAARsAAAEbCAMAAADd89ATAAAABGdBTUEAALGPC/xhBQAAAitQTFRFQkJCODg4MTExKCgoe3t7Z2dnVFRUxMTEbGxsampqoaGhzs7OysrKTExMg4ODLCwsPT09m5ubfHx8DQ0Nl5eXOjo6eHh4Pz8/V1dXXFxcjIyMbW1tKSkpgICASEhI0tLSDw8Pi4uLtra2rKysCgoKvb29IiIi+fn5hoaGp6enEhISGBgYUFBQv7+/3t7e8fHxhISE6OjoRkZGcnJylJSUmZmZOzs7KysrgoKCSkpKycnJzc3NoKCgaGhoa2trw8PDU1NTZGRkeXl5JycnLi4uNzc3QUFB8/PzDAwM7+/vPj4+dXV1cHBwpqamsrKyBwcHHx8f5+fn5OTkFRUV0NDQYWFhHBwcwsLCHR0doqKilZWVJCQklpaW19fXJSUlo6Oju7u76urqsLCwioqKubm50dHREBAQz8/P2dnZy8vLvLy8kpKSX19fWFhYd3d3QEBApKSkfn5+Dg4O9PT08PDwRERELS0t6+vrFhYW+/v7CQkJERERIyMj+vr6CAgINjY2R0dH9/f3hYWFn5+f7u7u9fX1UlJSRUVF5eXlqqqqiIiI4uLiCwsLvr6+5ubmBAQEs7Ozc3NzICAg9vb21dXV7e3t4+PjExMT2tra/f39Tk5OMzMz+Pj4BgYGVlZWAgICAQEBHh4e6enp/Pz83d3d4eHhJiYmiYmJwcHB7OzsVVVVnp6eFBQUMjIy/v7+dHR01tbWtLS0GRkZBQUFT09PAwMD8vLyAAAA////F9EsaQAABLBJREFUeNrt3edzE0cYgHEnIY1U0gvpIb33TiCF3nvvveOOC+4FG/ciCcknl0CwQcTG8u6fl4QY27JX0s6YC9m8z/Ptvkgzv5F0d3un9zI0JSsDAmywwQYbbLDBBhtsCBtssMEGG4dsYhU9o1ViM6m+0NUL/zQTm0kfm81xNdo5bBJbfcdNGnUJm4R634pgk6S5LQobc3XZChtz7es8bMxdvi+isDHWMS+BBpvx1j4UV9iYCtfmKIWNqQ+a31HYmBpZ9ounsDHUevjYaaWwmVpDbf8VpbAxFFx6RilszCeX9yR4RBqxGbfpmkizpplzzSQ2byzr+wkbk42XsUHXXcTGYNN5rUPr37CZatO4eHdYY2OwiX65p+bGJjaTbBpzHg6MbmIz0aa/s3pr39gmNhOPi5cfzpqwiU3ysMEGG2ywwQYbbLDBBhtssMEGG2ywwQYbbLDBBhtssMEGG2ywwQYbbMZasO0Pp2vr8c9mZ/eQ233ln81gXLld8/Rstoy/0pT/zg9ed9zm2rRsap7e2H2zJ0w2BVcdbWV0ujb5dX1jLTLZDOdedrMj8enapOxvm35X99Pl/4JNzFGbAWywwQYbbLDBBhtssMEGG2ywwQYbbLDBBhtssMEGG2ywwQYbbLDBBhtssMEGG2ywwQYbbLDBBhtssMEGG2ywwQYbbLDBBhtssMEGG2ywwQYbbLDBBhtssMEGG2ywua02+eFwUQybybUebDp3d9WLJaGjM04+0I7NWLGO8mcKi73R2Y3X87LLDoSxuVHHcxeKE0dbet0/HApio8OvfWGaUtry0cfibVYtKTCPRW38+hvhNoGq5GN/Zy8PSrYJlERTTNRt2R2Ta9PwXjTluOEt58XaZD6fbo722W1CbYIDC9PNqY4e/VCmzcGc9EO863eItOmd71lMOH+yQaJNW6HN9PfILIk2l6JWo/Gzs+TZVCy2e2xA53l5Nvfm2dlEy4LibLZ6ls+bCGVKsym63/ZZHBdrpNksKLG1yXtQmk37nbY2Lw9Ks+nZbmtT/7Y0m1WFtjZndoj73Nxla7OwVprNorO2NgV7pdlUDtvaDO2TZtO7xNbm51xxx8WbbJ8P92ypOJu1K+1o4p/JO9dstfzB2fitwPWbAbsv1bGwQJvVVnvx000S1/305hUWNj+OiLTp+SQ9zbu37uqdW9fu5qxPu5L+QpFQm94j9WnWQ7t2aaE2uvJ4JKXNrwEt1kZXLC1OQfPoPi3YRmed2p/0gDjUpkXb6NKTjyS5LnW8QQu30brt+zWGxb7qpjc1Nrp057r1iTfi7K8e2HWr38XVe69bD+wJbX89Hv1rr+1Fhk407/Xj7mt379nPDLy/6ZVTj5V9/upLub68Af/1wAYbbLDBBhtssMEGG2ywwQYbbLDBBhtssMEGG2ywwQYbbLDBBhtssMEGG2ywwQYbbLDBBhtssMEGG2ywwQYbbLDBBhtssMEGG2ywwQYbbLDBBhtssMEGG2ywwQYbbPyy6XKURn/nv82J391sw1Oe7zYrrjja48p3G6fz0abJc9zmU/9sDlUNO12o3D+b/BHHC/tn878NG2ywwQYbbLDBBhtsCBtssMEGm/9CfwLOuAOJiDtKGgAAAABJRU5ErkJggg==");
+            public byte[] epik = Encoding.ASCII.GetBytes("iVBORw0KGgoAAAANSUhEUgAAARsAAAEbCAMAAADd89ATAAAABGdBTUEAALGPC/xhBQAAAnNQTFRFysrKeHh40NDQ4eHhWVlZrKysVFRUkpKSHh4eKysrYmJiqKioIyMjra2tR0dHvLy8zs7Oj4+PcXFxNDQ0tbW10tLShoaGl5eXsrKySUlJf39/Xl5ePz8/fX19n5+fS0tLi4uLjo6OOzs7JycnoKCgDAwMW1tbMTExNjY2ampqLi4uioqKxcXF3d3d2NjYOjo6YWFhKioqHR0dkZGRU1NTqqqqWFhY4ODgz8/Pd3d3ycnJfHx829vbZmZmtLS0QUFBTk5O7e3tV1dXlpaWMzMzdXV1Ghoab29vlJSUHx8fpqam1NTUXV1d5OTk6OjozMzMHBwcIiIizc3NxMTEe3t7QEBATU1NdnZ2VVVVEBAQg4ODy8vLDw8PgoKCLCwseXl5ERERjY2NnJycTExMPj4+fn5+qampSEhIgICAs7Ozm5ubiIiI09PTtra2NTU1cnJykJCQt7e3RUVFenp6r6+vJCQk5ubmpaWl+Pj4c3NzGxsblZWVDg4O4uLi7u7uyMjIEhISBQUFUFBQ7+/v6urqBgYG5+fnoqKiODg4vr6+0dHRJiYmICAgLS0t2dnZaWlpNzc3WlpaCwsLwMDA39/f4+PjPDw8CAgI5eXl19fXUVFRpKSkwsLCFhYW9vb2Ly8v+fn5GBgYKSkpCgoKY2NjFxcXFRUV3t7e8fHxXFxcDQ0NBwcH1dXVISEhREREExMTxsbG8/Pzbm5uAgIC+/v7AQEB9/f36enp9fX1KCgo/f39BAQEAwMD6+vr/Pz8/v7+p6enwcHBSkpK8PDwCQkJMjIy7OzsZGRkT09P1tbW8vLyGRkZv7+/+vr6FBQUAAAA////PdgZzgAABXdJREFUeNrt2+dTFWcUx3HTe+/V9N57Yuwl9t6NLfYWOwiCIEhViKhIFUFEeu/1JiJE6t0/KWCCz1m8a6LOnXFzvr93nMPw4jPsPnVHWMQpIyDABhtssMEGG2ywwYZggw022GDjGpua7s76+tb2A9gMS0HFwaqI009Nit10ftuOgCZsriZ54p68Fu9QlnUs/K4JmytpyIht9tpTujkVm4GkVhV5r0nLnjAPNnctbfH6SkKcepsj31R7fWdVmHKbuiXNXqcsOqXaxvPIGkcab0tVlmabWae910n5GMU2ni+LBUXu8cLPHj0jcS6367VJPS4gzmYE1DRFZt572JSKxui1yUgRNHP+rrUW1priS9labbImGIUTgUPV7Y2mOm+GVpuSeUahbPxQtW21mQw2/6LVJsPMbZrXmnLFBUNW2KfTxvObMegXv3OozNQfmKXTJvJTY/BetKk37TX18Md02sQfMwZJcgocY2Y9LRN12mzJNTbfy0Zvv2k8WaPSZqpYOu2SjbRpprO4W6NN22SxXJhu27c4J6aE9Rpt6u42Ast2y07lr6YT/KNGm8pFRuBChew0iEG8vEKjzfgEI9DzjO0/Kt10Qp7XaBO63wjMtT052e+YzqUYjTZdXxiBacmy03fedA4f1Ggzv0ecR9lGoxqxmKj+UKPNR2KL72irbXSvElteKzXanBSz30a7zU/CZpRGm15nm53CZi82stO0RNhMxsZmEyRs7sDG8X2zUKPNAjFOvek8Tm3WaLMixwA8fMRxfrNNo82MuUbgWIDTvLj5Po02+aVG4H7blYnsJNNJeVWjTb3YwZrS5bQOf3ufRpsCcRieN8dp/yY8U6NNw2Kxg9UrO3LfrydNo032aHFhYp/T0/Z5tEYbz3IjEGU7904TB1eb2jXaWDHmFmTtctsKXRyIv9+n0iYu3BCMlkd0geZaTu3rlkqbj8VFm7Gd4mFbaeo/P63Tpu4FY5ATL4apr8SGYL5OG2uDWBqILfNEMWFOP6DUZvcJg7Cu4Gr5uSjzunnCo9QmuUO8WLYMVaNfFjO/HyylNk1B4kro2G//eQttEJdoIxq02lgLxESmel1F1gDXqdUhplYcaKm1aZgpb6EHFz77WtW78ouh9bP12lgnp9i/YKi1/ZT7lqXYpu+V5ut867H0kGYba3aEM825+ZZqGyvN8SuhnK/l3MaTWtLl5pQkNtywjfX4et80Z7a22Z6+oJweV2dVxY3bWIlJxT5ojk63b07IswdXxr61+R9trEO7Gof/oaIJK4a/tf90uU3/TdlYVsmoD8TSqiUv/Z5rbhUP2lSXTupwZc6G3LyN1Ra6cefFhOD+8rz9b8xcG1bpY7QfsEnZ2unO5Jfdgs3gQBQZ+kn8nSX59b53JQZtLj3k0oG64OKt2fxLrtj87lKbdmywwQYbbLDBBhtssMEGG2ywwQYbbLDBBhtssMEGG2ywwQYbbLDBBhtssMEGG2ywwQYbbLDBBhtssMEGG2ywwQYbbLDBBhtssMEGG2ywwQYbbLDBBhtssMEGG2ywwQYbbLDBBhtssMEGG2ywwQYbbLDBBhtssMEGG2ywwQYbbLDBBhtssMEGG2ywwQYbbLDBBhtssMEGG2ywwQYbbLDBBhtssMEGG2ywwQYbbLDBBhtssMEGG2ywwQYbbLDBBhtssMEGG2ywwQYbbLDBBhtssMEGG2ywwQYbbLDBBhtssMEGG2ywwQYbbLDBBhtssMEGG2ywwQYbbLC5TWw2utSme6TfbYpfzPzDjcncEet3m9qifnemPMrvNq6OP20edLnNmji/2dRMHXfZzRlXuN1vNlZdQberU9nmP5v/abDBBhtssMEGG2ywwYZggw022GBzO+Qvow01xFOO25cAAAAASUVORK5CYII=");
+
+            #endregion
+
+
+            public List<Pictogram> MockPictograms
+            {
+                get
+                {
+                    if (_mockPictograms == null)
+                        _mockPictograms = new List<Pictogram> {
+                        new Pictogram("Picto 1", AccessLevel.PUBLIC) {
+                            Id = 0
+                        },
+                        new Pictogram("Public Picto2", AccessLevel.PUBLIC) {
+                            Id = 1
+                        },
+                        new Pictogram("No restrictions", AccessLevel.PUBLIC) {
+                            Id = 2
+                        },
+                        new Pictogram("Private for user 0", AccessLevel.PRIVATE, "en") {
+                            Id = 3
+                        },
+                        new Pictogram("Private for user 1", AccessLevel.PRIVATE) {
+                            Id = 4
+                        },
+                        new Pictogram("Protected for Dep 1", AccessLevel.PROTECTED, "epik")
+                        {
+                            Id = 5
+                        },
+                        new Pictogram("Protected for Dep 2", AccessLevel.PROTECTED) {
+                            Id = 6
+                        },
+                        new Pictogram("cat", AccessLevel.PUBLIC) {
+                            Id = 7
+                        },
+                        new Pictogram("cap", AccessLevel.PUBLIC) {
+                            Id = 8
+                        },
+                        new Pictogram("cat1", AccessLevel.PUBLIC) {
+                            Id = 9
+                        }
+                    };
+
+                    return _mockPictograms;
+                }
+            }
+
+            public const int UserAdmin = 0;
+            public const int UserGuardianDepartment2 = 1;
+            public const int UserCitizenDepartment2 = 2;
+            public const int UserCitizenNoWeeks = 3;
+            public const int UserAdminNoDepartment = 4;
+            public const int UserGuardian2Department2 = 5;
+            public const int UserDepartment2 = 6;
+            public const int UserCitizenDepartment1 = 8;
+            public const int UserGuardianNoDepartment = 9;
+            public const int UserGuardianDepartment1 = 10;
+            
+            private List<GirafUser> mockUsers = null;
+            public List<GirafUser> MockUsers
+            {
+                get
+                {
+                    if (mockUsers == null)
+                        mockUsers = new List<GirafUser>()
+                        {
+                            new GirafUser()
+                            {
+                                UserName = "Admin",
+                                DisplayName = "Admin",
+                                Id = "admin",
+                                DepartmentKey = 1,
+                            },
+                            new GirafUser()
+                            {
+                                UserName = "Guardian in dep 2",
+                                DisplayName = "Guardian 2", 
+                                Id = "guardian2",
+                                DepartmentKey = 2,
+                            },
+                            new GirafUser()
+                            {
+                                UserName = "Citizen of dep 2",
+                                DisplayName = "Citizen 2",
+                                Id = "citizen2",
+                                DepartmentKey = 2
+                            },
+                            new GirafUser()
+                            {
+                                UserName = "Citizen of dep 3",
+                                DisplayName = "Citizen 3",
+                                Id = "citizen3",
+                                DepartmentKey = 3
+                            },
+                            new GirafUser()
+                            {
+                                UserName = "Admin without Department",
+                                DisplayName = "Admin null",
+                                Id = "nimda"
+                            },
+                            new GirafUser()
+                            {
+                                UserName = "Guardian 2 in dep 2",
+                                DisplayName = "Guardian 22",
+                                Id = "guardian22",
+                                DepartmentKey = 2
+                            },
+                            new GirafUser()
+                            {
+                                UserName = "Departmant in dep2",
+                                DisplayName = "Department 2",
+                                Id = "department2",
+                                DepartmentKey = 2,
+                            },
+                            new GirafUser()
+                            {
+                                UserName = "Guardian 3 in dep 1",
+                                DisplayName = "Guardian 3",
+                                Id = "guardian3",
+                                DepartmentKey = 1
+                            },
+                            new GirafUser()
+                            {
+                                UserName = "Citizen of dep 1",
+                                DisplayName = "Citizen 4",
+                                Id = "citizen4",
+                                DepartmentKey = 1
+                            },
+                            new GirafUser()
+                            {
+                                UserName = "Citizen of no department",
+                                DisplayName = "Citizen null",
+                                Id = "citizen5NoDepartment",
+                                DepartmentKey = 0
+                            },
+                            new GirafUser()
+                            {
+                                UserName = "Guardian in dep 1",
+                                DisplayName = "Guardian 1",
+                                Id = "GuardianDepartment1",
+                                DepartmentKey = 1
+                            }
+                        };
+
+                    return mockUsers;
+                }
+            }
+
+            private List<GuardianRelation> mockGuardianRelations;
+            public List<GuardianRelation> MockGuardianRelations
+            {
+                get
+                {
+                    if(mockGuardianRelations == null)
+                    {
+                        mockGuardianRelations = new List<GuardianRelation>()
+                        {
+                            new GuardianRelation()
+                            {
+                                Guardian = MockUsers[1],
+                                Citizen = MockUsers[2],
+                                GuardianId = MockUsers[1].Id,
+                                CitizenId = MockUsers[2].Id
+                            }
+                        };
+
+                        MockUsers[1].Citizens.Add(mockGuardianRelations[0]);
+                        MockUsers[2].Guardians.Add(mockGuardianRelations[0]);
+                    }
+                    return mockGuardianRelations;
+                }
+            }
+
+            private List<Timer> _mockTimers;
+            public List<Timer> MockTimers
+            {
+                get
+                {
+                    if (_mockTimers == null)
+                        _mockTimers = new List<Timer>()
+                        {
+                            new Timer()
+                            {
+                                Key = 1,
+                                StartTime = 1589270757422,
+                                Progress = 0,
+                                FullLength = 2000,
+                                Paused = true
+                            }
+                        };
+                    return _mockTimers;
+                }
+                set
+                {
+
+                }
+            }
+
+            private List<Activity> _mockActivities;
+            public List<Activity> MockActivities
+            {
+                get
+                {
+                    if (_mockActivities == null)
+                        _mockActivities = new List<Activity>()
+                        {
+                            new Activity(MockWeeks[0].Weekdays[0], new List<Pictogram> {MockPictograms[5]}, 0, ActivityState.Active, MockTimers[0]){
+                                Key = 1,
+                                Order = 1,
+                                OtherKey = 1,
+                                State = ActivityState.Normal
+                            },
+                            new Activity(MockWeeks[0].Weekdays[1], new List<Pictogram> {MockPictograms[6]}, 1, ActivityState.Canceled, null),
+                            new Activity(MockWeekTemplates[Template1].Weekdays[1], new List<Pictogram> {MockPictograms[5]}, 0, ActivityState.Active, null),
+                            new Activity(MockWeekTemplates[Template1].Weekdays[0], new List<Pictogram> {MockPictograms[6]}, 1, ActivityState.Canceled, null),
+                        };
+
+                    return _mockActivities;
+                }
+                set
+                {
+                    _mockActivities = value;
+                }
+            }
+
+            private List<PictogramRelation> mockPictogramRelations;
+
+            public IReadOnlyList<PictogramRelation> MockPictogramRelations
+            {
+                get
+                {
+                    if (mockPictogramRelations == null)
+                    {
+                        mockPictogramRelations = new List<PictogramRelation>
+                        {
+                            new PictogramRelation(MockActivities[0], MockPictograms[0])
+                            {
+                                ActivityId = MockActivities[0].Key,
+                                PictogramId = MockPictograms[0].Id
+                            }
+                        };
+                    }
+                    return mockPictogramRelations;
+                }
+
+            }
+
+            private List<Week> mockWeeks;
+            public List<Week> MockWeeks
+            {
+                get
+                {
+                    if (mockWeeks == null) {
+                        //For the content of each day, see the MockDayResources field.
+                        mockWeeks = new List<Week>()
+                        {
+                            new Week()
+                            {
+                                Id = 0,
+                                WeekYear = 2018,
+                                WeekNumber = 1,
+                                Name = "My awesome week",
+                                Weekdays = new List<Weekday>(){
+                                    new Weekday(){
+                                        Day = Days.Monday
+                                    },
+                                    new Weekday(){
+                                        Day = Days.Tuesday
+                                    },
+                                    new Weekday(){
+                                        Day = Days.Wednesday
+                                    },
+                                    new Weekday(){
+                                        Day = Days.Thursday
+                                    },
+                                    new Weekday(){
+                                        Day = Days.Friday
+                                    },
+                                    new Weekday(){
+                                        Day = Days.Saturday
+                                    },
+                                    new Weekday(){
+                                        Day = Days.Sunday
+                                    }
+                                }
+                            },
+                            new Week(){
+                                Id = 1,
+                                Name = "My not so awesome week",
+                                Weekdays = new List<Weekday>(){
+                                    new Weekday(){
+                                        Day = Days.Monday
+                                    },
+                                    new Weekday(){
+                                        Day = Days.Tuesday
+                                    },
+                                    new Weekday(){
+                                        Day = Days.Wednesday
+                                    },
+                                    new Weekday(){
+                                        Day = Days.Thursday
+                                    },
+                                    new Weekday(){
+                                        Day = Days.Friday
+                                    },
+                                    new Weekday(){
+                                        Day = Days.Saturday
+                                    },
+                                    new Weekday(){
+                                        Day = Days.Sunday
+                                    }
+                                }
+                            },
+                        };
+                        MockUsers[0].WeekSchedule.Add(mockWeeks[0]);
+                        MockUsers[0].WeekSchedule.Add(mockWeeks[1]);
+                        MockUsers[1].WeekSchedule.Add(mockWeeks[1]);
+                        MockUsers[2].WeekSchedule.Clear();
+                        MockUsers[3].WeekSchedule.Clear();
+                    }
+                    return mockWeeks;
+                }
+            }
+
+            public const int Template1 = 0;
+            public const int Template2 = 1;
+            
+            private List<WeekTemplate> _mockWeekTemplates;
+            public List<WeekTemplate> MockWeekTemplates
+            {
+                get
+                {
+                    Weekday monday = new Weekday() {
+                        Day = Days.Monday,
+                    };
+                    Activity activity = new Activity(monday, 0, ActivityState.Active);
+                    monday.Activities = new List<Activity>() {activity};
+                    
+                    if (_mockWeekTemplates == null) {
+                        _mockWeekTemplates = new List<WeekTemplate>()
+                        {
+                            //For the content of each day, see the MockDayResources field.
+                            new WeekTemplate(MockDepartments[MockDepartment1])
+                            {
+                                Id = 1,
+                                Name = "Template1",
+                                Weekdays = new List<Weekday>(){
+                                    monday,
+                                    new Weekday(){
+                                        Day = Days.Tuesday
+                                    },
+                                    new Weekday(){
+                                        Day = Days.Wednesday
+                                    }
+                                }
+                            },
+                            new WeekTemplate(MockDepartments[MockDepartment1]){
+                                Id = 1,
+                                Name = "Template2",
+                                Weekdays = new List<Weekday>(){
+                                    new Weekday(){
+                                        Day = Days.Saturday
+                                    },
+                                    new Weekday(){
+                                        Day = Days.Sunday
+                                    }
+                                }
+                            },
+                        };
+                    }
+                    return _mockWeekTemplates;
+                }
+            }
+
+            public const int MockDepartment1 = 0;
+            public const int MockDepartment2 = 1;
+            
+            private List<Department> mockDepartments;
+            public IReadOnlyList<Department> MockDepartments
+            {
+                get
+                {
+                    if (mockDepartments == null)
+                        mockDepartments = new List<Department>() {
+                            new Department()
+                            {
+                                Key = 1,
+                                Name = "Mock Department",
+                                Members = new List<GirafUser>()
+                                {
+                                    MockUsers[0]
+                                }
+                            },
+                            new Department()
+                            {
+                                Key = 2,
+                                Name = "Mock Department2",
+                                Members = new List<GirafUser>()
+                                {
+                                    MockUsers[1],
+                                    MockUsers[2],
+                                    MockUsers[5]
+                                }
+                            },
+                            new Department()
+                                {
+                                    Key = 3,
+                                    Name = "Mock Department3",
+                                    Members = new List<GirafUser>()
+                                    {
+                                        MockUsers[3],
+                                    }
+                                }
+                            };
+
+                    if (mockUsers != null) { 
+                        mockUsers[DepartmentTwoUser].Department = mockDepartments[1];
+                        mockUsers[3].Department = mockDepartments[2];
+                    }
+                    return mockDepartments;
+                }
+            }
+
+            private List<UserResource> mockUserResources;
+            public IReadOnlyList<UserResource> MockUserResources
+            {
+                get
+                {
+                    if (mockUserResources == null)
+                        mockUserResources = new List<UserResource>() {
+                            new UserResource(MockUsers[0], MockPictograms[3]),
+                            new UserResource(MockUsers[1], MockPictograms[4])
+                        };
+
+                    return mockUserResources;
+                }
+            }
+            
+            private List<DepartmentResource> mockDepartmentResources;
+            public IReadOnlyList<DepartmentResource> MockDepartmentResources
+            {
+                get
+                {
+                    if (mockDepartmentResources == null)
+                        mockDepartmentResources = new List<DepartmentResource>()
+                        {
+                            new DepartmentResource(MockDepartments[0], MockPictograms[5]),
+                            new DepartmentResource(MockDepartments[1], MockPictograms[6])
+                        };
+
+                    return mockDepartmentResources;
+                }
+            }
+
+            public const int RoleSuperUser = 0;
+            public const int RoleGuardian = 1;
+            public const int RoleCitizen = 2;
+            public const int RoleDepartment = 3;
+            
+            
+            private List<GirafRole> mockRoles;
+            public List<GirafRole> MockRoles
+            {
+                get
+                {
+                    if (mockRoles == null)
+                        mockRoles = new List<GirafRole>()
+                        {
+                            new GirafRole(GirafRole.SuperUser) {
+                                Id = GirafRole.SuperUser
+                            },
+                            new GirafRole(GirafRole.Guardian) {
+                                Id = GirafRole.Guardian
+                            },
+                            new GirafRole(GirafRole.Citizen)
+                            {
+                                Id = GirafRole.Citizen
+                            },
+                            new GirafRole(GirafRole.Department)
+                            {
+                                Id = GirafRole.Department
+                            }
+                        };
+
+                    return mockRoles;
+                }
+            }
+
+            private List<IdentityUserRole<string>> mockUserRoles;
+            public List<IdentityUserRole<string>> MockUserRoles {   
+                get
+                {
+                    if (mockUserRoles == null)
+                        mockUserRoles = new List<IdentityUserRole<string>>()
+                        {
+                            new IdentityUserRole<string> ()
+                            {
+                                UserId = MockUsers[0].Id,
+                                RoleId = MockRoles[RoleSuperUser].Id
+                            },
+                            new IdentityUserRole<string>()
+                            {
+                                UserId = MockUsers[1].Id,
+                                RoleId = MockRoles[RoleGuardian].Id
+                            },
+                            new IdentityUserRole<string>()
+                            {
+                                UserId = MockUsers[2].Id,
+                                RoleId = MockRoles[RoleCitizen].Id
+                            },
+                            new IdentityUserRole<string>()
+                            {
+                                UserId = MockUsers[3].Id,
+                                RoleId = MockRoles[RoleCitizen].Id
+                            },
+                            new IdentityUserRole<string>()
+                            {
+                                UserId = MockUsers[6].Id,
+                                RoleId = MockRoles[RoleDepartment].Id
+                            },
+                            new IdentityUserRole<string>()
+                            {
+                                UserId = MockUsers[9].Id,
+                                RoleId = MockRoles[RoleGuardian].Id
+                            },
+                            new IdentityUserRole<string>()
+                            {
+                                UserId = MockUsers[UserGuardianNoDepartment].Id,
+                                RoleId = MockRoles[RoleGuardian].Id
+                            },
+                            new IdentityUserRole<string>()
+                            {
+                                UserId = MockUsers[UserGuardian2Department2].Id,
+                                RoleId = MockRoles[RoleGuardian].Id
+                            },
+                            new IdentityUserRole<string>()
+                            {
+                                UserId = MockUsers[UserGuardianDepartment1].Id,
+                                RoleId = MockRoles[RoleGuardian].Id
+                            }
+                        };
+
+                    return mockUserRoles;
+                }
+            }
+
+            #endregion
+            
+            
+            public readonly Mock<GirafDbContext> MockDbContext;
+            public readonly MockUserManager MockUserManager;
+            public Mock<HttpContext> MockHttpContext { get; set; }
+            public Mock<ILoggerFactory> MockLoggerFactory { get; private set;}
+
+            public readonly Mock<MockRoleManager> MockRoleManager;
+            
+
+            public TestContext()
+            {
+                MockDbContext = CreateMockDbContext();
+                MockUserManager = CreateMockUserManager(this);
+
+                var mockLogger = new Mock<ILogger>();
+
+                MockLoggerFactory = new Mock<ILoggerFactory>();
+                MockLoggerFactory.Setup(lf => lf.CreateLogger(It.IsAny<string>()))
+                    .Returns(mockLogger.Object);
+
+                MockRoleManager = CreateMockRoleManager();
+                MockRoleManager.Setup(m => m.Roles).Returns(MockRoles.AsQueryable());
+;
+            }
+
+            private Mock<GirafDbContext> CreateMockDbContext()
+            {
+                var mockSet = CreateMockDbSet(MockPictograms);
+                var mockRelationSet = CreateMockDbSet(MockUserResources);
+                var mockDepRes = CreateMockDbSet(MockDepartmentResources);
+                var mockActivities = CreateMockDbSet(MockActivities);
+                var mockTimers = CreateMockDbSet(MockTimers);
+                var mockDeps = CreateMockDbSet(MockDepartments);
+                //var mockPF = CreateMockDbSet(MockPictograms.Cast<PictoFrame>().ToList());
+                var mockUsers = CreateMockDbSet(MockUsers);
+                var mockRoles = CreateMockDbSet(MockRoles);
+                var mockUserRoles = CreateMockDbSet(MockUserRoles);
+                var mockWeeks = CreateMockDbSet(MockWeeks);
+                var mockWeekdays = CreateMockDbSet(MockWeeks[0].Weekdays.ToList());
+                var mockWeekTemplates = CreateMockDbSet(MockWeekTemplates);
+                var mockGuardianRelations = CreateMockDbSet(MockGuardianRelations);
+                var mockPictogramRelations = CreateMockDbSet(MockPictogramRelations);
+                var dbMock = new Mock<GirafDbContext>();
+                dbMock.Setup(c => c.Pictograms).Returns(mockSet.Object);
+                dbMock.Setup(c => c.UserResources).Returns(mockRelationSet.Object);
+                dbMock.Setup(c => c.DepartmentResources).Returns(mockDepRes.Object);
+                dbMock.Setup(c => c.Activities).Returns(mockActivities.Object);
+                dbMock.Setup(c => c.Timers).Returns(mockTimers.Object);
+                dbMock.Setup(c => c.Departments).Returns(mockDeps.Object);
+                dbMock.Setup(c => c.Weeks).Returns(mockWeeks.Object);
+                dbMock.Setup(c => c.Weekdays).Returns(mockWeekdays.Object);
+                dbMock.Setup(c => c.WeekTemplates).Returns(mockWeekTemplates.Object);
+                dbMock.Setup(c => c.Users).Returns(mockUsers.Object);
+                dbMock.Setup(c => c.Roles).Returns(mockRoles.Object);
+                dbMock.Setup(c => c.UserRoles).Returns(mockUserRoles.Object);
+                dbMock.Setup(c => c.PictogramRelations).Returns(mockPictogramRelations.Object);
+
+                //Make sure that all references are setup - Entity does not handle it for us this time.
+                MockUsers[0].Department = MockDepartments[0];
+                MockUsers[1].Department = MockDepartments[1];
+                return dbMock;
+            }
+
+            private MockUserManager CreateMockUserManager(TestContext tc)
+            {
+                var userStore = new Mock<IUserStore<GirafUser>>();
+                var umMock = new MockUserManager(userStore.Object, tc);
+                return umMock;
+            }
+
+            private Mock<MockRoleManager> CreateMockRoleManager()
+            {
+                var roleStore = new Mock<IRoleStore<GirafRole>>();
+                var rlMock = new Mock<MockRoleManager>(roleStore.Object);
+                return rlMock;
+            }
+
+#pragma warning disable IDE0051 // Remove unused private members
+            private Mock<ILoggerFactory> CreateMockLoggerFactory()
+            {
+                var logs = new List<string>();
+                var lMock = new Mock<ILogger>();
+
+                var lfMock = new Mock<ILoggerFactory>();
+                lfMock.Setup(lf => lf.CreateLogger(It.IsAny<string>())).Returns(lMock.Object);
+
+                return lfMock;
+            }
+#pragma warning restore IDE0051 // Remove unused private members
+        }
+
+        public static Mock<HttpContext> MockHttpContext(this Controller controller)
+        {
+            var hContext = new Mock<HttpContext>();
+
+            hContext
+                .Setup(c => c.User)
+                .Returns(new System.Security.Claims.ClaimsPrincipal());
+
+            controller.ControllerContext = new ControllerContext();
+            controller.ControllerContext.HttpContext = hContext.Object;
+
+            return hContext;
+        }
+
+        public static void MockQuery(this Mock<HttpContext> context, string key, string value)
+        {
+            context.Setup(c => c.Request.Query[key])
+                .Returns(value);
+        }
+
+        public static void MockClearQueries(this Mock<HttpContext> context)
+        {
+            context.Setup(c => c.Request.Query)
+                .Returns(new QueryCollection());
+        }
+
+        public static void MockContentType (this Mock<HttpContext> context, string contentType)
+        {
+            context.Setup(c => c.Request.ContentType)
+                .Returns(contentType);
+        }
+
+        public static void MockRequestImage(this Mock<HttpContext> context, string filepath)
+        {
+            context.Setup(hc => hc.Request.Body)
+                .Returns(new FileStream(filepath, FileMode.Open, FileAccess.Read));
+            if (filepath.Contains("png"))
+                context.MockContentType("image/png");
+            else if (filepath.Contains("jpg") || filepath.Contains("jpeg"))
+                context.MockContentType("image/jpeg");
+        }
+
+        public static void MockRequestNoImage(this Mock<HttpContext> context)
+        {
+            context.Setup(hc => hc.Request.Body)
+                .Returns(new MemoryStream());
+        }
+        public static Mock<DbSet<T>> CreateMockDbSet<T>(IReadOnlyList<T> dataList) 
+            where T : class
+        {
+            var copyList = new List<T>();
+            copyList.AddRange(dataList);
+
+            IQueryable<T> data = copyList.AsQueryable();
+
+            var mockSet = new Mock<DbSet<T>>();
+            mockSet.As<IAsyncEnumerable<T>>()
+                .Setup(m => m.GetAsyncEnumerator(It.IsAny<System.Threading.CancellationToken>()))
+                .Returns(new TestDbAsyncEnumerator<T>(data.GetEnumerator()));
+            
+
+            mockSet.As<IQueryable<T>>()
+                .Setup(m => m.Provider)
+                .Returns(new TestDbAsyncQueryProvider<T>(data.Provider));
+
+            mockSet.As<IQueryable<T>>().Setup(m => m.Expression).Returns(data.Expression);
+            mockSet.As<IQueryable<T>>().Setup(m => m.ElementType).Returns(data.ElementType);
+            mockSet.As<IQueryable<T>>().Setup(m => m.GetEnumerator()).Returns(data.GetEnumerator());
+
+            return mockSet;
+        }
+    }
 }