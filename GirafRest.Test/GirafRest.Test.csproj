--- conflicted
+++ resolved
@@ -10,13 +10,9 @@
   </ItemGroup>
 
   <ItemGroup>
-<<<<<<< HEAD
-    <PackageReference Include="Microsoft.EntityFrameworkCore.InMemory" Version="3.1.0" />
-=======
     <PackageReference Include="Microsoft.EntityFrameworkCore.InMemory" Version="3.0.0" />
     <PackageReference Include="Microsoft.EntityFrameworkCore.InMemory" Version="5.0.10" />
     <PackageReference Include="MSTest.TestFramework" Version="2.2.7" />
->>>>>>> c241e965
     <PackageReference Include="System.ComponentModel.TypeConverter" Version="4.3.*" />
     <PackageReference Include="Microsoft.NET.Test.Sdk" Version="16.7.1" />
     <PackageReference Include="Pomelo.EntityFrameworkCore.MySql" Version="3.2.0" />
