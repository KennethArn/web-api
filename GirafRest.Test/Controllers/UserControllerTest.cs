--- conflicted
+++ resolved
@@ -1,1031 +1,1010 @@
-using System.Collections.Generic;
-using System.IO;
-using System.Linq;
-using GirafRest.Controllers;
-using GirafRest.Models;
-using GirafRest.Models.DTOs;
-using GirafRest.Models.Responses;
-using GirafRest.Services;
-using GirafRest.Test.Mocks;
-using Moq;
-using Xunit;
-using Xunit.Abstractions;
-using static GirafRest.Test.UnitTestExtensions.TestContext;
-using static GirafRest.Models.DTOs.GirafUserDTO;
+using System.Collections.Generic;
+using System.IO;
+using System.Linq;
+using GirafRest.Controllers;
+using GirafRest.Models;
+using GirafRest.Models.DTOs;
+using GirafRest.Models.Responses;
+using GirafRest.Services;
+using GirafRest.Test.Mocks;
+using Moq;
+using Xunit;
+using Xunit.Abstractions;
+using static GirafRest.Test.UnitTestExtensions.TestContext;
+using static GirafRest.Models.DTOs.GirafUserDTO;
+
+namespace GirafRest.Test
+{
+    public class UserControllerTest
+    {
+        private UnitTestExtensions.TestContext _testContext;
+        private readonly ITestOutputHelper _testLogger;
+        private readonly string _pngFilepath;
+        private const string CitizenUsername = "Citizen of dep 2";
+
+        private const int NewApplicationId = 1;
+        private const int ADMIN_DEP_ONE = 0;
+        private const int GUARDIAN_DEP_TWO = 1;
+        private const int CITIZEN_DEP_TWO = 2;
+        private const int DEPARTMENT_USER_DEP_TWO = 6;
+        private const int CITIZEN_DEP_THREE = 3; // Have no week
+        private const int PublicPictogram = PictogramPublic1;
+        private const int AdminPrivatePictogram = PictogramPrivateUser0;
+        private const int GuardianPrivatePictogram = PictogramPrivateUser1;
+        private const int AdminProtectedPictogram = PictogramDepartment1;
+        private const int GuardianProtectedPictogram = PictogramDepartment2;
+        private const int CitizenPrivatePictogram = PictogramPrivateUser0;
+
+        public List<SettingDTO> UserSettings { get; set; }
+
+        public UserControllerTest(ITestOutputHelper testLogger)
+        {
+            _testLogger = testLogger;
+            _pngFilepath = Path.Combine(Directory.GetCurrentDirectory(), "..", "..", "..", "Mocks", "MockImage.png");
+        }
+
+        private UserController initializeTest()
+        {
+            _testContext = new UnitTestExtensions.TestContext();
+
+            var usercontroller = new UserController(
+                new MockGirafService(_testContext.MockDbContext.Object,
+                _testContext.MockUserManager),
+                new Mock<IEmailService>().Object,
+                _testContext.MockLoggerFactory.Object,
+                _testContext.MockRoleManager.Object,
+                new GirafAuthenticationService(_testContext.MockDbContext.Object,_testContext.MockRoleManager.Object,
+                                               _testContext.MockUserManager));
+            
+            _testContext.MockHttpContext = usercontroller.MockHttpContext();
+            _testContext.MockHttpContext.MockQuery("username", null);
+
+            this.UserSettings = new List<SettingDTO>() {
+                new SettingDTO(){WeekDayColors = new List<WeekDayColorDTO> {
+                new WeekDayColorDTO() { Day = Days.Monday, HexColor = "#067700"},
+                new WeekDayColorDTO() { Day = Days.Tuesday, HexColor = "#8c1086"},
+                new WeekDayColorDTO() { Day = Days.Wednesday, HexColor = "#ff7f00"},
+                new WeekDayColorDTO() { Day = Days.Thursday, HexColor = "#0017ff"},
+                new WeekDayColorDTO() { Day = Days.Friday, HexColor = "#ffdd00"},
+                new WeekDayColorDTO() { Day = Days.Saturday, HexColor = "#ff0102"},
+                new WeekDayColorDTO() { Day = Days.Sunday, HexColor = "#ffffff"}},
+                Theme = Theme.girafGreen,
+                TimerSeconds = 120,
+                DefaultTimer = DefaultTimer.analogClock,
+                ActivitiesCount = 5,
+                NrOfDaysToDisplay = 5,
+                GreyScale = true}
+            };
+
+            return usercontroller;
+        }
+
+
+        #region User icon
+        [Fact]
+        public void CreateUserIcon_NoIcon_Success()
+        {
+            var userController = initializeTest();
+            var mockUser = _testContext.MockUsers[0];
+            _testContext.MockUserManager.MockLoginAsUser(mockUser);
+            _testContext.MockHttpContext.MockRequestImage(_pngFilepath);
+            var res = userController.SetUserIcon(mockUser.Id).Result;
+
+            Assert.IsType<Response>(res);
+            Assert.True(res.Success);
+            Assert.Equal(ErrorCode.NoError, res.ErrorCode);
+        }
+
+        [Theory]
+        [InlineData(ADMIN_DEP_ONE, DEPARTMENT_USER_DEP_TWO, ErrorCode.NoError)]
+        [InlineData(ADMIN_DEP_ONE, GUARDIAN_DEP_TWO, ErrorCode.NoError)]
+        [InlineData(ADMIN_DEP_ONE, CITIZEN_DEP_THREE, ErrorCode.NoError)]
+        [InlineData(ADMIN_DEP_ONE, CITIZEN_DEP_TWO, ErrorCode.NoError)]
+        [InlineData(DEPARTMENT_USER_DEP_TWO, GUARDIAN_DEP_TWO, ErrorCode.NoError)]
+        [InlineData(DEPARTMENT_USER_DEP_TWO, CITIZEN_DEP_TWO, ErrorCode.NoError)]
+        [InlineData(DEPARTMENT_USER_DEP_TWO, CITIZEN_DEP_THREE, ErrorCode.NotAuthorized)]
+        [InlineData(DEPARTMENT_USER_DEP_TWO, ADMIN_DEP_ONE, ErrorCode.NotAuthorized)]
+        [InlineData(CITIZEN_DEP_TWO, CITIZEN_DEP_TWO, ErrorCode.NoError)]
+        [InlineData(CITIZEN_DEP_TWO, CITIZEN_DEP_THREE, ErrorCode.NotAuthorized)]
+        [InlineData(CITIZEN_DEP_TWO, GUARDIAN_DEP_TWO, ErrorCode.NotAuthorized)]
+        [InlineData(CITIZEN_DEP_TWO, DEPARTMENT_USER_DEP_TWO, ErrorCode.NotAuthorized)]
+        [InlineData(CITIZEN_DEP_TWO, ADMIN_DEP_ONE, ErrorCode.NotAuthorized)]
+        public void CreateUserIncon_AuthenticationChecks(int authUser,
+                  int userToEdit, ErrorCode expectedError)
+        {
+            var userController = initializeTest();
+            var mockUser = _testContext.MockUsers[authUser];
+            _testContext.MockUserManager.MockLoginAsUser(mockUser);
+            _testContext.MockHttpContext.MockRequestImage(_pngFilepath);
+            var res = userController.SetUserIcon(_testContext.MockUsers[userToEdit].Id).Result;
+
+            Assert.Equal(expectedError, res.ErrorCode);
+        }
+
+
+        [Fact]
+        public void UpdateUserIcon_ExistingIcon_Success()
+        {
+            var usercontroller = initializeTest();
+            _testContext.MockUserManager.MockLoginAsUser(_testContext.MockUsers[0]);
+            _testContext.MockHttpContext.MockRequestImage(_pngFilepath);
+            usercontroller.SetUserIcon(_testContext.MockUsers[0].Id).Wait();
+            _testContext.MockHttpContext.MockRequestImage(_pngFilepath);
+            var res = usercontroller.SetUserIcon(_testContext.MockUsers[0].Id).Result;
+
+            Assert.IsType<Response>(res);
+            Assert.True(res.Success);
+            Assert.Equal(ErrorCode.NoError, res.ErrorCode);
+
+            // Get icon to be sure it is set
+            var res2 = usercontroller.GetUserIcon(_testContext.MockUsers[0].Id).Result;
+
+            Assert.IsType<Response<ImageDTO>>(res2);
+            Assert.True(res2.Success);
+            Assert.True(res2.Data.Image != null);
+        }
+
+        [Theory]
+        [InlineData(ADMIN_DEP_ONE, DEPARTMENT_USER_DEP_TWO, ErrorCode.NoError)]
+        [InlineData(ADMIN_DEP_ONE, GUARDIAN_DEP_TWO, ErrorCode.NoError)]
+        [InlineData(ADMIN_DEP_ONE, CITIZEN_DEP_THREE, ErrorCode.NoError)]
+        [InlineData(ADMIN_DEP_ONE, CITIZEN_DEP_TWO, ErrorCode.NoError)]
+        [InlineData(DEPARTMENT_USER_DEP_TWO, GUARDIAN_DEP_TWO, ErrorCode.NoError)]
+        [InlineData(DEPARTMENT_USER_DEP_TWO, CITIZEN_DEP_TWO, ErrorCode.NoError)]
+        [InlineData(DEPARTMENT_USER_DEP_TWO, CITIZEN_DEP_THREE, ErrorCode.NotAuthorized)]
+        [InlineData(DEPARTMENT_USER_DEP_TWO, ADMIN_DEP_ONE, ErrorCode.NotAuthorized)]
+        [InlineData(CITIZEN_DEP_TWO, CITIZEN_DEP_TWO, ErrorCode.NoError)]
+        [InlineData(CITIZEN_DEP_TWO, CITIZEN_DEP_THREE, ErrorCode.NotAuthorized)]
+        [InlineData(CITIZEN_DEP_TWO, GUARDIAN_DEP_TWO, ErrorCode.NotAuthorized)]
+        [InlineData(CITIZEN_DEP_TWO, DEPARTMENT_USER_DEP_TWO, ErrorCode.NotAuthorized)]
+        [InlineData(CITIZEN_DEP_TWO, ADMIN_DEP_ONE, ErrorCode.NotAuthorized)]
+        public void UpdateUserIcon_AuthenticationChecks(int authUser,
+          int userToEdit, ErrorCode expectedError)
+        {
+            var usercontroller = initializeTest();
+            _testContext.MockUserManager.MockLoginAsUser(_testContext.MockUsers[authUser]);
+            _testContext.MockHttpContext.MockRequestImage(_pngFilepath);
+            usercontroller.SetUserIcon(_testContext.MockUsers[authUser].Id).Wait();
+            _testContext.MockHttpContext.MockRequestImage(_pngFilepath);
+            var res = usercontroller.SetUserIcon(_testContext.MockUsers[userToEdit].Id).Result;
+
+            Assert.Equal(expectedError, res.ErrorCode);
+        }
+
+        [Fact]
+        public void DeleteUserIcon_ExistingIcon_Success()
+        {
+            var usercontroller = initializeTest();
+            _testContext.MockUserManager.MockLoginAsUser(_testContext.MockUsers[0]);
+            _testContext.MockHttpContext.MockRequestImage(_pngFilepath);
+            usercontroller.SetUserIcon(_testContext.MockUsers[0].Id).Wait();
+            var res = usercontroller.DeleteUserIcon(_testContext.MockUsers[0].Id).Result;
+
+            Assert.IsType<Response>(res);
+            Assert.True(res.Success);
+
+            // Get icon to be sure it is deleted
+            var res2 = usercontroller.GetUserIcon(_testContext.MockUsers[0].Id).Result;
+
+            Assert.IsType<ErrorResponse<ImageDTO>>(res2);
+            Assert.False(res2.Success);
+            Assert.Equal(ErrorCode.UserHasNoIcon, res2.ErrorCode);
+        }
+
+        [Theory]
+        [InlineData(ADMIN_DEP_ONE, DEPARTMENT_USER_DEP_TWO, ErrorCode.NoError)]
+        [InlineData(ADMIN_DEP_ONE, GUARDIAN_DEP_TWO, ErrorCode.NoError)]
+        [InlineData(ADMIN_DEP_ONE, CITIZEN_DEP_THREE, ErrorCode.NoError)]
+        [InlineData(ADMIN_DEP_ONE, CITIZEN_DEP_TWO, ErrorCode.NoError)]
+        [InlineData(DEPARTMENT_USER_DEP_TWO, GUARDIAN_DEP_TWO, ErrorCode.NoError)]
+        [InlineData(DEPARTMENT_USER_DEP_TWO, CITIZEN_DEP_TWO, ErrorCode.NoError)]
+        [InlineData(DEPARTMENT_USER_DEP_TWO, CITIZEN_DEP_THREE, ErrorCode.NotAuthorized)]
+        [InlineData(DEPARTMENT_USER_DEP_TWO, ADMIN_DEP_ONE, ErrorCode.NotAuthorized)]
+        [InlineData(CITIZEN_DEP_TWO, CITIZEN_DEP_TWO, ErrorCode.NoError)]
+        [InlineData(CITIZEN_DEP_TWO, CITIZEN_DEP_THREE, ErrorCode.NotAuthorized)]
+        [InlineData(CITIZEN_DEP_TWO, GUARDIAN_DEP_TWO, ErrorCode.NotAuthorized)]
+        [InlineData(CITIZEN_DEP_TWO, DEPARTMENT_USER_DEP_TWO, ErrorCode.NotAuthorized)]
+        [InlineData(CITIZEN_DEP_TWO, ADMIN_DEP_ONE, ErrorCode.NotAuthorized)]
+        public void DeleteUserIcon_AuthenticationChecks(int authUser,
+                                                        int userToEdit, ErrorCode expectedError)
+        {
+            var usercontroller = initializeTest();
+            _testContext.MockUserManager.MockLoginAsUser(_testContext.MockUsers[userToEdit]);
+            _testContext.MockHttpContext.MockRequestImage(_pngFilepath);
+            usercontroller.SetUserIcon(_testContext.MockUsers[userToEdit].Id).Wait();
+            _testContext.MockUserManager.MockLogout();
+            _testContext.MockUserManager.MockLoginAsUser(_testContext.MockUsers[authUser]);
+            var res = usercontroller.DeleteUserIcon(_testContext.MockUsers[userToEdit].Id).Result;
+
+            Assert.Equal(expectedError, res.ErrorCode);
+        }
+
+
+        #endregion
+        #region GetUser
+        public void GetUser_CitizenLogin_Success()
+        {
+            var usercontroller = initializeTest();
+            var mockUser = _testContext.MockUsers[CITIZEN_DEP_TWO];
+            _testContext.MockUserManager.MockLoginAsUser(mockUser);
+            var res = usercontroller.GetUser(mockUser.Id).Result;
+
+            Assert.IsType<Response<GirafUserDTO>>(res);
+            Assert.True(res.Success);
+            // check that we are logged in as the correct user
+            Assert.Equal(res.Data.Username, mockUser.UserName);
+            Assert.Equal(res.Data.Department, mockUser.DepartmentKey);
+            Assert.Equal(ErrorCode.NoError, res.ErrorCode);
+        }
+
+        [Fact] 
+        public void GetUser_GuardianLogin_Success()
+        {
+            var usercontroller = initializeTest();
+            var mockUser = _testContext.MockUsers[GUARDIAN_DEP_TWO];
+            _testContext.MockUserManager.MockLoginAsUser(mockUser);
+            var res = usercontroller.GetUser(mockUser.Id).Result;
+
+            Assert.IsType<Response<GirafUserDTO>>(res);
+            Assert.True(res.Success);
+            Assert.Equal(res.Data.Username, mockUser.UserName);
+            Assert.Equal(res.Data.Department, mockUser.DepartmentKey);
+            Assert.Equal(ErrorCode.NoError, res.ErrorCode);
+        }
+
+        [Fact]
+        public void GetUser_GuardianLoginUsernameInDepartment_Success()
+        {
+            var usercontroller = initializeTest();
+            var mockUser = _testContext.MockUsers[GUARDIAN_DEP_TWO];
+            _testContext.MockUserManager.MockLoginAsUser(mockUser);
+
+            var res = usercontroller.GetUser(mockUser.Id).Result;
+
+            Assert.IsType<Response<GirafUserDTO>>(res);
+            Assert.True(res.Success);
+            Assert.Equal(_testContext.MockUsers[GUARDIAN_DEP_TWO].UserName, res.Data.Username);
+            Assert.Equal(ErrorCode.NoError, res.ErrorCode);
+        }
+
+        [Fact]
+        public void GetUser_GuardianLoginUsernameNotInDepartment_Error()
+        {
+            var usercontroller = initializeTest();
+            _testContext.MockUserManager.MockLoginAsUser(_testContext.MockUsers[GUARDIAN_DEP_TWO]);
+            var res = usercontroller.GetUser("invalid").Result;
+
+            Assert.IsType<ErrorResponse<GirafUserDTO>>(res);
+            Assert.False(res.Success);
+            Assert.Equal(ErrorCode.UserNotFound, res.ErrorCode);
+        }
+
+        [Fact]
+        public void GetUser_AdminLoginUsernameQuery_Success()
+        {
+            var usercontroller = initializeTest();
+            var mockUser = _testContext.MockUsers[ADMIN_DEP_ONE];
+            _testContext.MockUserManager.MockLoginAsUser(mockUser);
+            var res = usercontroller.GetUser(mockUser.Id).Result;
+
+            Assert.Equal(ErrorCode.NoError, res.ErrorCode);
+            Assert.IsType<Response<GirafUserDTO>>(res);
+            Assert.True(res.Success);
+            Assert.Equal(_testContext.MockUsers[ADMIN_DEP_ONE].UserName, res.Data.Username);
+            Assert.Equal(_testContext.MockUsers[ADMIN_DEP_ONE].DepartmentKey, res.Data.Department);
+        }
+
+        [Fact]
+        public void GetUser_AdminLoginInvalidUsername_Error()
+        {
+            var usercontroller = initializeTest();
+            _testContext.MockUserManager.MockLoginAsUser(_testContext.MockUsers[ADMIN_DEP_ONE]);
+            var res = usercontroller.GetUser("invalidId").Result;
+
+            Assert.IsType<ErrorResponse<GirafUserDTO>>(res);
+            Assert.False(res.Success);
+            Assert.Equal(ErrorCode.UserNotFound, res.ErrorCode);
+        }
+
+        [Fact]
+        public void GetUser_LoginAsCitizenTryGetOtherCitizen_Error()
+        {
+            var usercontroller = initializeTest();
+            _testContext.MockUserManager.MockLoginAsUser(_testContext.MockUsers[CITIZEN_DEP_THREE]);
+            var res = usercontroller.GetUser(_testContext.MockUsers[CITIZEN_DEP_TWO].Id).Result;
+
+            Assert.IsType<ErrorResponse<GirafUserDTO>>(res);
+            Assert.False(res.Success);
+            Assert.Equal(ErrorCode.NotAuthorized, res.ErrorCode);
+        }
+        #endregion
 
-namespace GirafRest.Test
-{
-    public class UserControllerTest
-    {
-        private UnitTestExtensions.TestContext _testContext;
-        private readonly ITestOutputHelper _testLogger;
-        private readonly string _pngFilepath;
-        private const string CitizenUsername = "Citizen of dep 2";
+        #region GetGuardians
 
-        private const int NewApplicationId = 1;
-        private const int ADMIN_DEP_ONE = 0;
-        private const int GUARDIAN_DEP_TWO = 1;
-        private const int CITIZEN_DEP_TWO = 2;
-        private const int DEPARTMENT_USER_DEP_TWO = 6;
-        private const int CITIZEN_DEP_THREE = 3; // Have no week
-        private const int PublicPictogram = PictogramPublic1;
-        private const int AdminPrivatePictogram = PictogramPrivateUser0;
-        private const int GuardianPrivatePictogram = PictogramPrivateUser1;
-        private const int AdminProtectedPictogram = PictogramDepartment1;
-        private const int GuardianProtectedPictogram = PictogramDepartment2;
-        private const int CitizenPrivatePictogram = PictogramPrivateUser0;
-
-        public List<SettingDTO> UserSettings { get; set; }
-
-        public UserControllerTest(ITestOutputHelper testLogger)
-        {
-            _testLogger = testLogger;
-            _pngFilepath = Path.Combine(Directory.GetCurrentDirectory(), "..", "..", "..", "Mocks", "MockImage.png");
-        }
-
-        private UserController initializeTest()
-        {
-            _testContext = new UnitTestExtensions.TestContext();
-
-            var usercontroller = new UserController(
-                new MockGirafService(_testContext.MockDbContext.Object,
-                _testContext.MockUserManager),
-                new Mock<IEmailService>().Object,
-                _testContext.MockLoggerFactory.Object,
-                _testContext.MockRoleManager.Object,
-                new GirafAuthenticationService(_testContext.MockDbContext.Object,_testContext.MockRoleManager.Object,
-                                               _testContext.MockUserManager));
-            
-            _testContext.MockHttpContext = usercontroller.MockHttpContext();
-            _testContext.MockHttpContext.MockQuery("username", null);
-
-            this.UserSettings = new List<SettingDTO>() {
-                new SettingDTO(){WeekDayColors = new List<WeekDayColorDTO> {
-                new WeekDayColorDTO() { Day = Days.Monday, HexColor = "#067700"},
-                new WeekDayColorDTO() { Day = Days.Tuesday, HexColor = "#8c1086"},
-                new WeekDayColorDTO() { Day = Days.Wednesday, HexColor = "#ff7f00"},
-                new WeekDayColorDTO() { Day = Days.Thursday, HexColor = "#0017ff"},
-                new WeekDayColorDTO() { Day = Days.Friday, HexColor = "#ffdd00"},
-                new WeekDayColorDTO() { Day = Days.Saturday, HexColor = "#ff0102"},
-                new WeekDayColorDTO() { Day = Days.Sunday, HexColor = "#ffffff"}},
-                Theme = Theme.girafGreen,
-                TimerSeconds = 120,
-                DefaultTimer = DefaultTimer.analogClock,
-                ActivitiesCount = 5,
-                NrOfDaysToDisplay = 5,
-                GreyScale = true}
-            };
-
-            return usercontroller;
-        }
-
-
-        #region User icon
-        [Fact]
-        public void CreateUserIcon_NoIcon_Success()
-        {
-            var userController = initializeTest();
-            var mockUser = _testContext.MockUsers[0];
-            _testContext.MockUserManager.MockLoginAsUser(mockUser);
-            _testContext.MockHttpContext.MockRequestImage(_pngFilepath);
-            var res = userController.SetUserIcon(mockUser.Id).Result;
-
-            Assert.IsType<Response>(res);
-            Assert.True(res.Success);
-            Assert.Equal(ErrorCode.NoError, res.ErrorCode);
-        }
-
-        [Theory]
-        [InlineData(ADMIN_DEP_ONE, DEPARTMENT_USER_DEP_TWO, ErrorCode.NoError)]
-        [InlineData(ADMIN_DEP_ONE, GUARDIAN_DEP_TWO, ErrorCode.NoError)]
-        [InlineData(ADMIN_DEP_ONE, CITIZEN_DEP_THREE, ErrorCode.NoError)]
-        [InlineData(ADMIN_DEP_ONE, CITIZEN_DEP_TWO, ErrorCode.NoError)]
-        [InlineData(DEPARTMENT_USER_DEP_TWO, GUARDIAN_DEP_TWO, ErrorCode.NoError)]
-        [InlineData(DEPARTMENT_USER_DEP_TWO, CITIZEN_DEP_TWO, ErrorCode.NoError)]
-        [InlineData(DEPARTMENT_USER_DEP_TWO, CITIZEN_DEP_THREE, ErrorCode.NotAuthorized)]
-        [InlineData(DEPARTMENT_USER_DEP_TWO, ADMIN_DEP_ONE, ErrorCode.NotAuthorized)]
-        [InlineData(CITIZEN_DEP_TWO, CITIZEN_DEP_TWO, ErrorCode.NoError)]
-        [InlineData(CITIZEN_DEP_TWO, CITIZEN_DEP_THREE, ErrorCode.NotAuthorized)]
-        [InlineData(CITIZEN_DEP_TWO, GUARDIAN_DEP_TWO, ErrorCode.NotAuthorized)]
-        [InlineData(CITIZEN_DEP_TWO, DEPARTMENT_USER_DEP_TWO, ErrorCode.NotAuthorized)]
-        [InlineData(CITIZEN_DEP_TWO, ADMIN_DEP_ONE, ErrorCode.NotAuthorized)]
-        public void CreateUserIncon_AuthenticationChecks(int authUser,
-                  int userToEdit, ErrorCode expectedError)
-        {
-            var userController = initializeTest();
-            var mockUser = _testContext.MockUsers[authUser];
-            _testContext.MockUserManager.MockLoginAsUser(mockUser);
-            _testContext.MockHttpContext.MockRequestImage(_pngFilepath);
-            var res = userController.SetUserIcon(_testContext.MockUsers[userToEdit].Id).Result;
-
-            Assert.Equal(expectedError, res.ErrorCode);
-        }
-
-
-        [Fact]
-        public void UpdateUserIcon_ExistingIcon_Success()
-        {
-            var usercontroller = initializeTest();
-            _testContext.MockUserManager.MockLoginAsUser(_testContext.MockUsers[0]);
-            _testContext.MockHttpContext.MockRequestImage(_pngFilepath);
-            usercontroller.SetUserIcon(_testContext.MockUsers[0].Id).Wait();
-            _testContext.MockHttpContext.MockRequestImage(_pngFilepath);
-            var res = usercontroller.SetUserIcon(_testContext.MockUsers[0].Id).Result;
-
-            Assert.IsType<Response>(res);
-            Assert.True(res.Success);
-            Assert.Equal(ErrorCode.NoError, res.ErrorCode);
-
-            // Get icon to be sure it is set
-            var res2 = usercontroller.GetUserIcon(_testContext.MockUsers[0].Id).Result;
-
-            Assert.IsType<Response<ImageDTO>>(res2);
-            Assert.True(res2.Success);
-            Assert.True(res2.Data.Image != null);
-        }
-
-        [Theory]
-        [InlineData(ADMIN_DEP_ONE, DEPARTMENT_USER_DEP_TWO, ErrorCode.NoError)]
-        [InlineData(ADMIN_DEP_ONE, GUARDIAN_DEP_TWO, ErrorCode.NoError)]
-        [InlineData(ADMIN_DEP_ONE, CITIZEN_DEP_THREE, ErrorCode.NoError)]
-        [InlineData(ADMIN_DEP_ONE, CITIZEN_DEP_TWO, ErrorCode.NoError)]
-        [InlineData(DEPARTMENT_USER_DEP_TWO, GUARDIAN_DEP_TWO, ErrorCode.NoError)]
-        [InlineData(DEPARTMENT_USER_DEP_TWO, CITIZEN_DEP_TWO, ErrorCode.NoError)]
-        [InlineData(DEPARTMENT_USER_DEP_TWO, CITIZEN_DEP_THREE, ErrorCode.NotAuthorized)]
-        [InlineData(DEPARTMENT_USER_DEP_TWO, ADMIN_DEP_ONE, ErrorCode.NotAuthorized)]
-        [InlineData(CITIZEN_DEP_TWO, CITIZEN_DEP_TWO, ErrorCode.NoError)]
-        [InlineData(CITIZEN_DEP_TWO, CITIZEN_DEP_THREE, ErrorCode.NotAuthorized)]
-        [InlineData(CITIZEN_DEP_TWO, GUARDIAN_DEP_TWO, ErrorCode.NotAuthorized)]
-        [InlineData(CITIZEN_DEP_TWO, DEPARTMENT_USER_DEP_TWO, ErrorCode.NotAuthorized)]
-        [InlineData(CITIZEN_DEP_TWO, ADMIN_DEP_ONE, ErrorCode.NotAuthorized)]
-        public void UpdateUserIcon_AuthenticationChecks(int authUser,
-          int userToEdit, ErrorCode expectedError)
-        {
-            var usercontroller = initializeTest();
-            _testContext.MockUserManager.MockLoginAsUser(_testContext.MockUsers[authUser]);
-            _testContext.MockHttpContext.MockRequestImage(_pngFilepath);
-            usercontroller.SetUserIcon(_testContext.MockUsers[authUser].Id).Wait();
-            _testContext.MockHttpContext.MockRequestImage(_pngFilepath);
-            var res = usercontroller.SetUserIcon(_testContext.MockUsers[userToEdit].Id).Result;
-
-            Assert.Equal(expectedError, res.ErrorCode);
-        }
-
-        [Fact]
-        public void DeleteUserIcon_ExistingIcon_Success()
-        {
-            var usercontroller = initializeTest();
-            _testContext.MockUserManager.MockLoginAsUser(_testContext.MockUsers[0]);
-            _testContext.MockHttpContext.MockRequestImage(_pngFilepath);
-            usercontroller.SetUserIcon(_testContext.MockUsers[0].Id).Wait();
-            var res = usercontroller.DeleteUserIcon(_testContext.MockUsers[0].Id).Result;
-
-            Assert.IsType<Response>(res);
-            Assert.True(res.Success);
-
-            // Get icon to be sure it is deleted
-            var res2 = usercontroller.GetUserIcon(_testContext.MockUsers[0].Id).Result;
-
-            Assert.IsType<ErrorResponse<ImageDTO>>(res2);
-            Assert.False(res2.Success);
-            Assert.Equal(ErrorCode.UserHasNoIcon, res2.ErrorCode);
-        }
-
-        [Theory]
-        [InlineData(ADMIN_DEP_ONE, DEPARTMENT_USER_DEP_TWO, ErrorCode.NoError)]
-        [InlineData(ADMIN_DEP_ONE, GUARDIAN_DEP_TWO, ErrorCode.NoError)]
-        [InlineData(ADMIN_DEP_ONE, CITIZEN_DEP_THREE, ErrorCode.NoError)]
-        [InlineData(ADMIN_DEP_ONE, CITIZEN_DEP_TWO, ErrorCode.NoError)]
-        [InlineData(DEPARTMENT_USER_DEP_TWO, GUARDIAN_DEP_TWO, ErrorCode.NoError)]
-        [InlineData(DEPARTMENT_USER_DEP_TWO, CITIZEN_DEP_TWO, ErrorCode.NoError)]
-        [InlineData(DEPARTMENT_USER_DEP_TWO, CITIZEN_DEP_THREE, ErrorCode.NotAuthorized)]
-        [InlineData(DEPARTMENT_USER_DEP_TWO, ADMIN_DEP_ONE, ErrorCode.NotAuthorized)]
-        [InlineData(CITIZEN_DEP_TWO, CITIZEN_DEP_TWO, ErrorCode.NoError)]
-        [InlineData(CITIZEN_DEP_TWO, CITIZEN_DEP_THREE, ErrorCode.NotAuthorized)]
-        [InlineData(CITIZEN_DEP_TWO, GUARDIAN_DEP_TWO, ErrorCode.NotAuthorized)]
-        [InlineData(CITIZEN_DEP_TWO, DEPARTMENT_USER_DEP_TWO, ErrorCode.NotAuthorized)]
-        [InlineData(CITIZEN_DEP_TWO, ADMIN_DEP_ONE, ErrorCode.NotAuthorized)]
-        public void DeleteUserIcon_AuthenticationChecks(int authUser,
-                                                        int userToEdit, ErrorCode expectedError)
-        {
-            var usercontroller = initializeTest();
-            _testContext.MockUserManager.MockLoginAsUser(_testContext.MockUsers[userToEdit]);
-            _testContext.MockHttpContext.MockRequestImage(_pngFilepath);
-            usercontroller.SetUserIcon(_testContext.MockUsers[userToEdit].Id).Wait();
-            _testContext.MockUserManager.MockLogout();
-            _testContext.MockUserManager.MockLoginAsUser(_testContext.MockUsers[authUser]);
-            var res = usercontroller.DeleteUserIcon(_testContext.MockUsers[userToEdit].Id).Result;
-
-            Assert.Equal(expectedError, res.ErrorCode);
-        }
-
-
-        #endregion
-        #region GetUser
-        public void GetUser_CitizenLogin_Success()
-        {
-            var usercontroller = initializeTest();
-            var mockUser = _testContext.MockUsers[CITIZEN_DEP_TWO];
-            _testContext.MockUserManager.MockLoginAsUser(mockUser);
-            var res = usercontroller.GetUser(mockUser.Id).Result;
-
-            Assert.IsType<Response<GirafUserDTO>>(res);
-            Assert.True(res.Success);
-            // check that we are logged in as the correct user
-            Assert.Equal(res.Data.Username, mockUser.UserName);
-            Assert.Equal(res.Data.Department, mockUser.DepartmentKey);
-            Assert.Equal(ErrorCode.NoError, res.ErrorCode);
-        }
-
-        [Fact] 
-        public void GetUser_GuardianLogin_Success()
-        {
-            var usercontroller = initializeTest();
-            var mockUser = _testContext.MockUsers[GUARDIAN_DEP_TWO];
-            _testContext.MockUserManager.MockLoginAsUser(mockUser);
-            var res = usercontroller.GetUser(mockUser.Id).Result;
-
-            Assert.IsType<Response<GirafUserDTO>>(res);
-            Assert.True(res.Success);
-            Assert.Equal(res.Data.Username, mockUser.UserName);
-            Assert.Equal(res.Data.Department, mockUser.DepartmentKey);
-            Assert.Equal(ErrorCode.NoError, res.ErrorCode);
-        }
-
-        [Fact]
-        public void GetUser_GuardianLoginUsernameInDepartment_Success()
-        {
-            var usercontroller = initializeTest();
-            var mockUser = _testContext.MockUsers[GUARDIAN_DEP_TWO];
-            _testContext.MockUserManager.MockLoginAsUser(mockUser);
-
-            var res = usercontroller.GetUser(mockUser.Id).Result;
-
-            Assert.IsType<Response<GirafUserDTO>>(res);
-            Assert.True(res.Success);
-            Assert.Equal(_testContext.MockUsers[GUARDIAN_DEP_TWO].UserName, res.Data.Username);
-            Assert.Equal(ErrorCode.NoError, res.ErrorCode);
-        }
-
-        [Fact]
-        public void GetUser_GuardianLoginUsernameNotInDepartment_Error()
-        {
-            var usercontroller = initializeTest();
-            _testContext.MockUserManager.MockLoginAsUser(_testContext.MockUsers[GUARDIAN_DEP_TWO]);
-            var res = usercontroller.GetUser("invalid").Result;
-
-            Assert.IsType<ErrorResponse<GirafUserDTO>>(res);
-            Assert.False(res.Success);
-            Assert.Equal(ErrorCode.UserNotFound, res.ErrorCode);
-        }
-
-        [Fact]
-        public void GetUser_AdminLoginUsernameQuery_Success()
-        {
-            var usercontroller = initializeTest();
-            var mockUser = _testContext.MockUsers[ADMIN_DEP_ONE];
-            _testContext.MockUserManager.MockLoginAsUser(mockUser);
-            var res = usercontroller.GetUser(mockUser.Id).Result;
-
-            Assert.Equal(ErrorCode.NoError, res.ErrorCode);
-            Assert.IsType<Response<GirafUserDTO>>(res);
-            Assert.True(res.Success);
-            Assert.Equal(_testContext.MockUsers[ADMIN_DEP_ONE].UserName, res.Data.Username);
-            Assert.Equal(_testContext.MockUsers[ADMIN_DEP_ONE].DepartmentKey, res.Data.Department);
-        }
-
-        [Fact]
-        public void GetUser_AdminLoginInvalidUsername_Error()
-        {
-            var usercontroller = initializeTest();
-            _testContext.MockUserManager.MockLoginAsUser(_testContext.MockUsers[ADMIN_DEP_ONE]);
-            var res = usercontroller.GetUser("invalidId").Result;
-
-            Assert.IsType<ErrorResponse<GirafUserDTO>>(res);
-            Assert.False(res.Success);
-            Assert.Equal(ErrorCode.UserNotFound, res.ErrorCode);
-        }
-
-        [Fact]
-        public void GetUser_LoginAsCitizenTryGetOtherCitizen_Error()
-        {
-            var usercontroller = initializeTest();
-            _testContext.MockUserManager.MockLoginAsUser(_testContext.MockUsers[CITIZEN_DEP_THREE]);
-            var res = usercontroller.GetUser(_testContext.MockUsers[CITIZEN_DEP_TWO].Id).Result;
-
-            Assert.IsType<ErrorResponse<GirafUserDTO>>(res);
-            Assert.False(res.Success);
-            Assert.Equal(ErrorCode.NotAuthorized, res.ErrorCode);
-        }
-        #endregion
-
-        #region GetGuardians
-
-        [Fact]
-        // Because guardians are allowed to call Get Guardians of a given citizen, they will get UserHasNoGuardians error if called on a guardian
-        // GetUser_GetCitizensAsCitizen_Error is omitted as it gives a different error depending on from where it is called. It should give NotFound as a Citizen is not authorised to call the method, however, Authorize does not work properly when unit testing and therefore it would return UserHasNoCitizens error.
-        public void GetUser_GetGuardiansAsGuardian_Error()
-        {
-            var usercontroller = initializeTest();
-            var user = _testContext.MockUsers[GUARDIAN_DEP_TWO];
-            _testContext.MockUserManager.MockLoginAsUser(user);
-            var res = usercontroller.GetGuardians(user.Id).Result;
-
-            Assert.Equal(ErrorCode.Forbidden, res.ErrorCode);
-            Assert.IsType<ErrorResponse<List<UserNameDTO>>>(res);
-            Assert.False(res.Success);
-        }
-
-        [Fact]
-        public void GetUser_GetGuardiansAsCitizen_Success()
-        {
-            var usercontroller = initializeTest();
-            var user = _testContext.MockUsers[CITIZEN_DEP_TWO];
-            _testContext.MockUserManager.MockLoginAsUser(user);
-            var res = usercontroller.GetGuardians(user.Id).Result;
-
-            var guardians = new List<UserNameDTO>();
-            foreach (var guardian in user.Guardians)
-            {
-                guardians.Add(new UserNameDTO { UserId = guardian.Guardian.Id, UserName = guardian.Guardian.UserName });
-            }
-
-            Assert.Equal(ErrorCode.NoError, res.ErrorCode);
-            Assert.IsType<Response<List<UserNameDTO>>>(res);
-
-            Assert.Equal(res.Data.FirstOrDefault().UserName, guardians.FirstOrDefault().UserName);
-            Assert.Equal(res.Data.Count(), guardians.Count());
-            Assert.True(res.Success);
-        }
-
-        [Fact]
-        public void GetUser_GetGuardiansAsCitizenWrongUsername_Error()
-        {
-            var usercontroller = initializeTest();
-            var user = _testContext.MockUsers[CITIZEN_DEP_TWO];
-            _testContext.MockUserManager.MockLoginAsUser(user);
-            var res = usercontroller.GetGuardians("").Result;
-
-            Assert.Equal(ErrorCode.InvalidProperties, res.ErrorCode);
-            Assert.IsType<ErrorResponse<List<UserNameDTO>>>(res);
-            Assert.False(res.Success);
-        }
-
-        [Theory]
-        [InlineData(ADMIN_DEP_ONE, DEPARTMENT_USER_DEP_TWO, ErrorCode.Forbidden)]
-        [InlineData(ADMIN_DEP_ONE, GUARDIAN_DEP_TWO, ErrorCode.Forbidden)]
-        [InlineData(ADMIN_DEP_ONE, CITIZEN_DEP_THREE, ErrorCode.NoError)]
-        [InlineData(ADMIN_DEP_ONE, CITIZEN_DEP_TWO, ErrorCode.NoError)]
-        [InlineData(DEPARTMENT_USER_DEP_TWO, GUARDIAN_DEP_TWO, ErrorCode.Forbidden)]
-        [InlineData(DEPARTMENT_USER_DEP_TWO, CITIZEN_DEP_TWO, ErrorCode.NoError)]
-        [InlineData(DEPARTMENT_USER_DEP_TWO, CITIZEN_DEP_THREE, ErrorCode.NotAuthorized)]
-        [InlineData(DEPARTMENT_USER_DEP_TWO, ADMIN_DEP_ONE, ErrorCode.NotAuthorized)]
-        [InlineData(CITIZEN_DEP_TWO, CITIZEN_DEP_TWO, ErrorCode.NoError)]
-        [InlineData(CITIZEN_DEP_TWO, CITIZEN_DEP_THREE, ErrorCode.NotAuthorized)]
-        [InlineData(CITIZEN_DEP_TWO, GUARDIAN_DEP_TWO, ErrorCode.NotAuthorized)]
-        [InlineData(CITIZEN_DEP_TWO, DEPARTMENT_USER_DEP_TWO, ErrorCode.NotAuthorized)]
-        [InlineData(CITIZEN_DEP_TWO, ADMIN_DEP_ONE, ErrorCode.NotAuthorized)]
-        public void GetGuardians_AuthenticationChecks(int authUser, int userToEdit, ErrorCode expectedError)
-        {
-            var usercontroller = initializeTest();
-            var user = _testContext.MockUsers[authUser];
-            _testContext.MockUserManager.MockLoginAsUser(user);
-
-            // add some test guardians to the user we are trying to edit as we just want to check authentication
-            _testContext.MockUsers[userToEdit].Guardians = _testContext.MockUsers[CITIZEN_DEP_TWO].Guardians;
-            var res = usercontroller.GetGuardians(_testContext.MockUsers[userToEdit].Id).Result;
-
-            Assert.Equal(expectedError, res.ErrorCode);
+        [Fact]
+        // Because guardians are allowed to call Get Guardians of a given citizen, they will get UserHasNoGuardians error if called on a guardian
+        // GetUser_GetCitizensAsCitizen_Error is omitted as it gives a different error depending on from where it is called. It should give NotFound as a Citizen is not authorised to call the method, however, Authorize does not work properly when unit testing and therefore it would return UserHasNoCitizens error.
+        public void GetUser_GetGuardiansAsGuardian_Error()
+        {
+            var usercontroller = initializeTest();
+            var user = _testContext.MockUsers[GUARDIAN_DEP_TWO];
+            _testContext.MockUserManager.MockLoginAsUser(user);
+            var res = usercontroller.GetGuardians(user.Id).Result;
+
+            Assert.Equal(ErrorCode.Forbidden, res.ErrorCode);
+            Assert.IsType<ErrorResponse<List<UserNameDTO>>>(res);
+            Assert.False(res.Success);
+        }
+
+        [Fact]
+        public void GetUser_GetGuardiansAsCitizen_Success()
+        {
+            var usercontroller = initializeTest();
+            var user = _testContext.MockUsers[CITIZEN_DEP_TWO];
+            _testContext.MockUserManager.MockLoginAsUser(user);
+            var res = usercontroller.GetGuardians(user.Id).Result;
+
+            var guardians = new List<UserNameDTO>();
+            foreach (var guardian in user.Guardians)
+            {
+                guardians.Add(new UserNameDTO { UserId = guardian.Guardian.Id, UserName = guardian.Guardian.UserName });
+            }
+
+            Assert.Equal(ErrorCode.NoError, res.ErrorCode);
+            Assert.IsType<Response<List<UserNameDTO>>>(res);
+
+            Assert.Equal(res.Data.FirstOrDefault().UserName, guardians.FirstOrDefault().UserName);
+            Assert.Equal(res.Data.Count(), guardians.Count());
+            Assert.True(res.Success);
+        }
+
+        [Fact]
+        public void GetUser_GetGuardiansAsCitizenWrongUsername_Error()
+        {
+            var usercontroller = initializeTest();
+            var user = _testContext.MockUsers[CITIZEN_DEP_TWO];
+            _testContext.MockUserManager.MockLoginAsUser(user);
+            var res = usercontroller.GetGuardians("").Result;
+
+            Assert.Equal(ErrorCode.InvalidProperties, res.ErrorCode);
+            Assert.IsType<ErrorResponse<List<UserNameDTO>>>(res);
+            Assert.False(res.Success);
+        }
+
+        [Theory]
+        [InlineData(ADMIN_DEP_ONE, DEPARTMENT_USER_DEP_TWO, ErrorCode.Forbidden)]
+        [InlineData(ADMIN_DEP_ONE, GUARDIAN_DEP_TWO, ErrorCode.Forbidden)]
+        [InlineData(ADMIN_DEP_ONE, CITIZEN_DEP_THREE, ErrorCode.NoError)]
+        [InlineData(ADMIN_DEP_ONE, CITIZEN_DEP_TWO, ErrorCode.NoError)]
+        [InlineData(DEPARTMENT_USER_DEP_TWO, GUARDIAN_DEP_TWO, ErrorCode.Forbidden)]
+        [InlineData(DEPARTMENT_USER_DEP_TWO, CITIZEN_DEP_TWO, ErrorCode.NoError)]
+        [InlineData(DEPARTMENT_USER_DEP_TWO, CITIZEN_DEP_THREE, ErrorCode.NotAuthorized)]
+        [InlineData(DEPARTMENT_USER_DEP_TWO, ADMIN_DEP_ONE, ErrorCode.NotAuthorized)]
+        [InlineData(CITIZEN_DEP_TWO, CITIZEN_DEP_TWO, ErrorCode.NoError)]
+        [InlineData(CITIZEN_DEP_TWO, CITIZEN_DEP_THREE, ErrorCode.NotAuthorized)]
+        [InlineData(CITIZEN_DEP_TWO, GUARDIAN_DEP_TWO, ErrorCode.NotAuthorized)]
+        [InlineData(CITIZEN_DEP_TWO, DEPARTMENT_USER_DEP_TWO, ErrorCode.NotAuthorized)]
+        [InlineData(CITIZEN_DEP_TWO, ADMIN_DEP_ONE, ErrorCode.NotAuthorized)]
+        public void GetGuardians_AuthenticationChecks(int authUser, int userToEdit, ErrorCode expectedError)
+        {
+            var usercontroller = initializeTest();
+            var user = _testContext.MockUsers[authUser];
+            _testContext.MockUserManager.MockLoginAsUser(user);
+
+            // add some test guardians to the user we are trying to edit as we just want to check authentication
+            _testContext.MockUsers[userToEdit].Guardians = _testContext.MockUsers[CITIZEN_DEP_TWO].Guardians;
+            var res = usercontroller.GetGuardians(_testContext.MockUsers[userToEdit].Id).Result;
+
+            Assert.Equal(expectedError, res.ErrorCode);
         }
 
         #endregion
 
-        #region GetCitizens
+        #region GetCitizens
 
 
-        [Fact]
-        public void GetUser_GetCitizensAsGuardian_Success()
-        {
-            var usercontroller = initializeTest();
-            var user = _testContext.MockUsers[GUARDIAN_DEP_TWO];
-            _testContext.MockUserManager.MockLoginAsUser(user);
-            var res = usercontroller.GetCitizens(user.Id).Result;
-
-            var citizens = new List<UserNameDTO>();
-            var citizenUser = _testContext.MockUsers[CITIZEN_DEP_TWO];
-            citizens.Add(new UserNameDTO { UserId = citizenUser.Id, UserName = citizenUser.UserName });
-
-            Assert.Equal(ErrorCode.NoError, res.ErrorCode);
-            Assert.IsType<Response<List<UserNameDTO>>>(res);
-
-            Assert.Equal(res.Data.FirstOrDefault().UserName, citizens.FirstOrDefault().UserName);
-            Assert.Equal(res.Data.Count(), citizens.Count());
-            Assert.True(res.Success);
-        }
-
-        [Fact]
-        public void GetUser_GetCitizensAsGuardianWrongUsername_Error()
-        {
-            var usercontroller = initializeTest();
-            var user = _testContext.MockUsers[GUARDIAN_DEP_TWO];
-            _testContext.MockUserManager.MockLoginAsUser(user);
-            var res = usercontroller.GetCitizens("").Result;
-
-            Assert.Equal(ErrorCode.MissingProperties, res.ErrorCode);
-            Assert.IsType<ErrorResponse<List<UserNameDTO>>>(res);
-            Assert.False(res.Success);
-        }
-
-        [Theory]
-        [InlineData(ADMIN_DEP_ONE, DEPARTMENT_USER_DEP_TWO, ErrorCode.NoError)]
-        [InlineData(ADMIN_DEP_ONE, GUARDIAN_DEP_TWO, ErrorCode.NoError)]
-        [InlineData(ADMIN_DEP_ONE, CITIZEN_DEP_THREE, ErrorCode.NoError)]
-        [InlineData(ADMIN_DEP_ONE, CITIZEN_DEP_TWO, ErrorCode.NoError)]
-        [InlineData(DEPARTMENT_USER_DEP_TWO, GUARDIAN_DEP_TWO, ErrorCode.NoError)]
-        [InlineData(DEPARTMENT_USER_DEP_TWO, CITIZEN_DEP_TWO, ErrorCode.NoError)]
-        [InlineData(DEPARTMENT_USER_DEP_TWO, CITIZEN_DEP_THREE, ErrorCode.NotAuthorized)]
-        [InlineData(DEPARTMENT_USER_DEP_TWO, ADMIN_DEP_ONE, ErrorCode.NotAuthorized)]
-        [InlineData(CITIZEN_DEP_TWO, CITIZEN_DEP_TWO, ErrorCode.NoError)]
-        [InlineData(CITIZEN_DEP_TWO, CITIZEN_DEP_THREE, ErrorCode.NotAuthorized)]
-        [InlineData(CITIZEN_DEP_TWO, GUARDIAN_DEP_TWO, ErrorCode.NotAuthorized)]
-        [InlineData(CITIZEN_DEP_TWO, DEPARTMENT_USER_DEP_TWO, ErrorCode.NotAuthorized)]
-        [InlineData(CITIZEN_DEP_TWO, ADMIN_DEP_ONE, ErrorCode.NotAuthorized)]
-        public void GetCitizens_AuthenticationChecks(int authUser, int userToEdit, ErrorCode expectedError)
-        {
-            var usercontroller = initializeTest();
-            var user = _testContext.MockUsers[GUARDIAN_DEP_TWO];
-            _testContext.MockUserManager.MockLoginAsUser(user);
-            var res = usercontroller.GetCitizens(user.Id).Result;
-
-        }
-
-        #endregion
-
-
-        #region UpdateUser
-
-        [Fact] 
-        public void UpdateUser_ValidUserValidRequest_Success()
-        {
-            var usercontroller = initializeTest();
-            _testContext.MockUserManager.MockLoginAsUser(_testContext.MockUsers[ADMIN_DEP_ONE]);
-            var newUserName = "John";
-            var newScreenName = "Sir John";
-
-            var res = usercontroller.UpdateUser(_testContext.MockUsers[ADMIN_DEP_ONE].Id, newUserName, newScreenName)
-                .Result;
-
-            Assert.Equal(ErrorCode.NoError, res.ErrorCode);
-            Assert.IsType<Response<GirafUserDTO>>(res);
-            Assert.True(res.Success);
-            // check that the updated data is correct
-            Assert.Equal(newUserName, res.Data.Username);
-            Assert.Equal(newScreenName, res.Data.ScreenName);
-        }
-
-        [Fact]
-        public void UpdateUser_ValidUserNullDTO_Error()
-        {
-            var usercontroller = initializeTest();
-            _testContext.MockUserManager.MockLoginAsUser(_testContext.MockUsers[ADMIN_DEP_ONE]);
-            var res = usercontroller.UpdateUser(null, null, null).Result;
-
-            Assert.IsType<ErrorResponse<GirafUserDTO>>(res);
-            Assert.False(res.Success);
-            Assert.Equal(ErrorCode.MissingProperties, res.ErrorCode);
-        }
-        
-        [Fact]
-        public void AddGuardianCitizenRelationship_AddGuardianToCitizen_Success()
-        {
-            var usercontroller = initializeTest();
-            _testContext.MockUserManager.MockLoginAsUser(_testContext.MockUsers[ADMIN_DEP_ONE]);
-            var res = usercontroller.AddGuardianCitizenRelationship(_testContext.MockUsers[1].Id, _testContext.MockUsers[2].Id);
-
-            Assert.IsType<Response<GirafUserDTO>>(res.Result);
-            Assert.True(res.Result.Success);
-        }
-
-        [Fact]
-        public void AddGuardianCitizenRelationship_InvalidGuardianUser_Error()
-        {
-            var usercontroller = initializeTest();
-            _testContext.MockUserManager.MockLoginAsUser(_testContext.MockUsers[ADMIN_DEP_ONE]);
-            var res = usercontroller.AddGuardianCitizenRelationship("", _testContext.MockUsers[2].Id);
-
-            Assert.IsType<ErrorResponse<GirafUserDTO>>(res.Result);
-            Assert.False(res.Result.Success);
-            Assert.Equal(ErrorCode.UserNotFound, res.Result.ErrorCode);
-        }
-
-// REMEMBER ME
-        [Fact]
-        public void UpdateUser_ScreenNameNull_Success(){
-            var usercontroller = initializeTest();
-            var mockUser = _testContext.MockUsers[UserCitizenDepartment1];
-            _testContext.MockUserManager.MockLoginAsUser(mockUser);
-            var res = usercontroller.UpdateUser(mockUser.Id, "Kurt", null).Result;
-
-            Assert.IsType<Response<GirafUserDTO>>(res);
-            Assert.True(res.Success);
-            Assert.Equal(ErrorCode.NoError, res.ErrorCode);
-        }
-
-        [Fact]
-        public void UpdateUser_Error()
-        {
-            var usercontroller = initializeTest();
-            _testContext.MockUserManager.MockLoginAsUser(_testContext.MockUsers[UserDepartment2]);
-            var user = _testContext.MockUsers[UserCitizenDepartment1];
-            var res = usercontroller.UpdateUser(user.Id, "Charles", "Junior").Result;
-
-            Assert.IsType<ErrorResponse<GirafUserDTO>>(res);
-            Assert.False(res.Success);
-            Assert.Equal(ErrorCode.NotAuthorized, res.ErrorCode);
-        }
-
-        [Fact]
-        public void UpdateUser_SameDepartmentWithDepLogin_Success()
-        {
-            var usercontroller = initializeTest();
-            _testContext.MockUserManager.MockLoginAsUser(_testContext.MockUsers[UserDepartment2]);
-            var user = _testContext.MockUsers[UserCitizenDepartment2];
-            var res = usercontroller.UpdateUser(user.Id, "Charles", "Junior").Result;
-
-            Assert.IsType<Response<GirafUserDTO>>(res);
-            Assert.True(res.Success);
-            Assert.Equal(ErrorCode.NoError, res.ErrorCode);
-            // check data
-            Assert.Equal("Charles", res.Data.Username);
-            Assert.Equal("Junior", res.Data.ScreenName);
-        }
-
-        [Fact]
-        public void UpdateUser_SameDepartmenSameUsername_Success()
-        {
-            var usercontroller = initializeTest();
-            _testContext.MockUserManager.MockLoginAsUser(_testContext.MockUsers[UserDepartment2]);
-            var user = _testContext.MockUsers[UserCitizenDepartment2];
-            var res = usercontroller.UpdateUser(user.Id, user.UserName, "Gunnar").Result;
-
-            Assert.IsType<Response<GirafUserDTO>>(res);
-            Assert.True(res.Success);
-            Assert.Equal(ErrorCode.NoError, res.ErrorCode);
-            // check data
-            Assert.Equal(user.UserName, res.Data.Username);
-            Assert.Equal("Gunnar", res.Data.ScreenName);
-        }
-
-        #endregion
-
-        #region AddUserResource
-        [Fact]
-        public void AddUserResource_OwnPrivateValidUser_Success()
-        {
-            var usercontroller = initializeTest();
-            string targetUserId = _testContext.MockUsers[CITIZEN_DEP_TWO].Id;
-            _testContext.MockUserManager.MockLoginAsUser(_testContext.MockUsers[GUARDIAN_DEP_TWO]);
-            var res = usercontroller
-                .AddUserResource(targetUserId, new ResourceIdDTO() {Id = GuardianPrivatePictogram})
-                .Result;
-
-            Assert.IsType<Response<GirafUserDTO>>(res);
-            Assert.True(res.Success);
-            Assert.Equal(ErrorCode.NoError, res.ErrorCode);
-            // check ressource is added correctly
-            Assert.True(_testContext.MockUsers[CITIZEN_DEP_TWO].Resources
-                        .FirstOrDefault(r => r.PictogramKey == GuardianPrivatePictogram) != null);
-        }
-
-        [Fact]
-        public void AddUserResource_OwnPrivateInvalidUser_Error()
-        {
-            var usercontroller = initializeTest();
-            string targetUserId = "INVALID";
-            _testContext.MockUserManager.MockLoginAsUser(_testContext.MockUsers[GUARDIAN_DEP_TWO]);
-            var res = usercontroller
-                .AddUserResource(targetUserId, new ResourceIdDTO() { Id = GuardianPrivatePictogram })
-                .Result;
-
-            Assert.IsType<ErrorResponse<GirafUserDTO>>(res);
-            Assert.False(res.Success);
-            Assert.Equal(ErrorCode.UserNotFound, res.ErrorCode);
-        }
-
-
-        [Fact]
-        public void AddUserResource_OwnProtectedValidUser_Error()
-        {
-            var usercontroller = initializeTest();
-            string targetUserId = _testContext.MockUsers[CITIZEN_DEP_TWO].Id;
-            _testContext.MockUserManager.MockLoginAsUser(_testContext.MockUsers[GUARDIAN_DEP_TWO]);
-            var res = usercontroller
-                .AddUserResource(targetUserId, new ResourceIdDTO() { Id = GuardianProtectedPictogram })
-                .Result;
-
-            Assert.IsType<ErrorResponse<GirafUserDTO>>(res);
-            Assert.False(res.Success);
-            Assert.Equal(ErrorCode.ResourceMustBePrivate, res.ErrorCode);
-        }
-
-
-        [Fact]
-        public void AddUserResource_OwnProtectedInvalidUser_Error()
-        {
-            var usercontroller = initializeTest();
-            string targetUserId = "INVALID";
-            _testContext.MockUserManager.MockLoginAsUser(_testContext.MockUsers[GUARDIAN_DEP_TWO]);
-            var res = usercontroller
-                .AddUserResource(targetUserId, new ResourceIdDTO() { Id = PublicPictogram })
-                .Result;
-
-            Assert.IsType<ErrorResponse<GirafUserDTO>>(res);
-            Assert.False(res.Success);
-            Assert.Equal(ErrorCode.UserNotFound, res.ErrorCode);
-        }
-
-        [Fact]
-        public void AddUserResource_AnotherProtectedValidUser_Error() 
-        {
-            var usercontroller = initializeTest();
-            string targetUserId = _testContext.MockUsers[CITIZEN_DEP_TWO].Id;
-            _testContext.MockUserManager.MockLoginAsUser(_testContext.MockUsers[CITIZEN_DEP_THREE]);
-            var res = usercontroller
-                .AddUserResource(targetUserId, new ResourceIdDTO() { Id = CitizenPrivatePictogram })
-                .Result;
-
-            Assert.IsType<ErrorResponse<GirafUserDTO>>(res);
-            Assert.False(res.Success);
-            Assert.Equal(ErrorCode.NotAuthorized, res.ErrorCode);
-        }
-
-        [Fact]
-        public void AddUserResource_AnotherProtectedInvalidUser_Error()
-        {
-            var usercontroller = initializeTest();
-            string targetUserId = "INVALID";
-            _testContext.MockUserManager.MockLoginAsUser(_testContext.MockUsers[CITIZEN_DEP_THREE]);
-            var res = usercontroller
-                .AddUserResource(targetUserId, new ResourceIdDTO() { Id = PublicPictogram })
-                .Result;
-
-            Assert.IsType<ErrorResponse<GirafUserDTO>>(res);
-            Assert.False(res.Success);
-            Assert.Equal(ErrorCode.UserNotFound, res.ErrorCode);
-        }
-
-        [Fact]
-        public void AddUserResource_PublicValidUser_Error()
-        {
-            var usercontroller = initializeTest();
-            string targetUserId = _testContext.MockUsers[GUARDIAN_DEP_TWO].Id;
-            _testContext.MockUserManager.MockLoginAsUser(_testContext.MockUsers[CITIZEN_DEP_TWO]);
-            var res = usercontroller
-                .AddUserResource(targetUserId, new ResourceIdDTO() { Id = CitizenPrivatePictogram })
-                .Result;
-
-            Assert.IsType<ErrorResponse<GirafUserDTO>>(res);
-            Assert.False(res.Success);
-            Assert.Equal(ErrorCode.NotAuthorized, res.ErrorCode);
-        }
-
-        [Fact]
-        public void AddUserResource_PublicInvalidUser_Error()
-        {
-            var usercontroller = initializeTest();
-            string targetUserId = "INVALID";
-            _testContext.MockUserManager.MockLoginAsUser(_testContext.MockUsers[CITIZEN_DEP_TWO]);
-            var res = usercontroller
-                .AddUserResource(targetUserId, new ResourceIdDTO() { Id = PublicPictogram })
-                .Result;
-
-            Assert.IsType<ErrorResponse<GirafUserDTO>>(res);
-            Assert.False(res.Success);
-            Assert.Equal(ErrorCode.UserNotFound, res.ErrorCode);
-        }
-
-        [Fact]
-        public void AddUserResource_AnotherPrivateValidUser_Error()
-        {
-            var usercontroller = initializeTest();
-            string targetUserId = _testContext.MockUsers[GUARDIAN_DEP_TWO].Id;
-            _testContext.MockUserManager.MockLoginAsUser(_testContext.MockUsers[CITIZEN_DEP_TWO]);
-            var res = usercontroller
-                .AddUserResource(targetUserId, new ResourceIdDTO() { Id = GuardianPrivatePictogram })
-                .Result;
-            
-            Assert.IsType<ErrorResponse<GirafUserDTO>>(res);
-            Assert.False(res.Success);
-            Assert.Equal(ErrorCode.NotAuthorized, res.ErrorCode);
-       }
-
-        [Fact]
-        public void AddUserResource_AnotherPrivateInvalidUser_Error()
-        {
-            var usercontroller = initializeTest();
-            string targetUserId = "INVALID";
-            _testContext.MockUserManager.MockLoginAsUser(_testContext.MockUsers[CITIZEN_DEP_TWO]);
-
-            var res = usercontroller
-                .AddUserResource(targetUserId, new ResourceIdDTO() { Id = PublicPictogram })
-                .Result;
-
-            Assert.IsType<ErrorResponse<GirafUserDTO>>(res);
-            Assert.False(res.Success);
-            Assert.Equal(ErrorCode.UserNotFound, res.ErrorCode);
-        }
-        #endregion
-        #region DeleteResource
-        [Fact]
-        public void DeleteResource_OwnPrivateValidUser_Success()
-        {
-            var usercontroller = initializeTest();
-            var mockuser = _testContext.MockUsers[GUARDIAN_DEP_TWO];
-            _testContext.MockUserManager.MockLoginAsUser(mockuser);
-            var res = usercontroller
-                .DeleteResource(mockuser.Id,new ResourceIdDTO() { Id = GuardianPrivatePictogram })
-                .Result;
-
-            Assert.IsType<Response<GirafUserDTO>>(res);
-            Assert.True(res.Success);
-            Assert.Equal(ErrorCode.NoError, res.ErrorCode);
-            // check that ressource no longer exist
-            Assert.True(_testContext.MockUsers[GUARDIAN_DEP_TWO].Resources.FirstOrDefault(r => r.PictogramKey == GuardianPrivatePictogram) == null);
-        }
-
-        [Fact]
-        public void DeleteResource_PrivateNoUser_Error()
-        {
-            var usercontroller = initializeTest();
-            var res = usercontroller
-                .DeleteResource("INVALID",new ResourceIdDTO() { Id = GuardianPrivatePictogram })
-                .Result;
-
-            Assert.IsType<ErrorResponse<GirafUserDTO>>(res);
-            Assert.False(res.Success);
-            Assert.Equal(ErrorCode.UserNotFound, res.ErrorCode);
-        }
-
-        [Fact]
-        public void DeleteResource_OwnProtectedValidUser_Error()
-        {
-            var usercontroller = initializeTest();
-            var mockUser = _testContext.MockUsers[GUARDIAN_DEP_TWO];
-            _testContext.MockUserManager.MockLoginAsUser(mockUser);
-            var res = usercontroller
-                .DeleteResource(mockUser.Id, new ResourceIdDTO() { Id = GuardianProtectedPictogram })
-                .Result;
-
-            Assert.IsType<ErrorResponse<GirafUserDTO>>(res);
-            Assert.False(res.Success);
-            Assert.Equal(ErrorCode.UserDoesNotOwnResource, res.ErrorCode);
-        }
-
-        [Fact]
-        public void DeleteResource_OwnProtectedInvalidUser_Error()
-        {
-            var usercontroller = initializeTest();
-            var mockUser = _testContext.MockUsers[GUARDIAN_DEP_TWO];
-            _testContext.MockUserManager.MockLoginAsUser(mockUser);
-            var res = usercontroller
-                .DeleteResource(mockUser.Id, new ResourceIdDTO() { Id = GuardianProtectedPictogram })
-                .Result;
-
-            Assert.IsType<ErrorResponse<GirafUserDTO>>(res);
-            Assert.False(res.Success);
-            Assert.Equal(ErrorCode.UserDoesNotOwnResource, res.ErrorCode);
-        }
-
-        [Fact]
-        public void DeleteResource_PublicValidUser_Error()
-        {
-            var usercontroller = initializeTest();
-            var mockUser = _testContext.MockUsers[GUARDIAN_DEP_TWO];
-            _testContext.MockUserManager.MockLoginAsUser(mockUser);
-
-            var res = usercontroller
-                .DeleteResource(mockUser.Id, new ResourceIdDTO() { Id = PublicPictogram })
-                .Result;
-
-            Assert.IsType<ErrorResponse<GirafUserDTO>>(res);
-            Assert.False(res.Success);
-            Assert.Equal(ErrorCode.UserDoesNotOwnResource, res.ErrorCode);
-        }
-
-        [Fact]
-        public void DeleteResource_PublicInvalidUser_Error()
-        {
-            var usercontroller = initializeTest();
-
-            var res = usercontroller
-                .DeleteResource("Invalid", new ResourceIdDTO() { Id = PublicPictogram })
-                .Result;
-
-            Assert.IsType<ErrorResponse<GirafUserDTO>>(res);
-            Assert.False(res.Success);
-            Assert.Equal(ErrorCode.UserNotFound, res.ErrorCode);
-        }
-
-        #endregion
-        #region Settings
-
-        [Fact]
-        public void UpdateUserSettings_landscapeOrientation_Success()
-        {
-            var usercontroller = initializeTest();
-            var mockUser = _testContext.MockUsers[CITIZEN_DEP_TWO];
-            _testContext.MockUserManager.MockLoginAsUser(mockUser);
-            
-            var dto = UserSettings[0];
-            dto.Orientation = Orientation.landscape;
-            usercontroller.UpdateUserSettings(mockUser.Id, dto).Wait();
-            Assert.Equal(Orientation.landscape, _testContext.MockUsers[CITIZEN_DEP_TWO].Settings.Orientation);
-        }  
-
-        [Fact]
-        public void UpdateUserSettings_checkedResourceAppearenceMovedToRight_Success()
-        {
-            var usercontroller = initializeTest();
-            var mockUser = _testContext.MockUsers[CITIZEN_DEP_TWO];
-            _testContext.MockUserManager.MockLoginAsUser(mockUser);
-            
-            var dto = UserSettings[0];
-            dto.CompleteMark = CompleteMark.MovedRight;
-            usercontroller.UpdateUserSettings(mockUser.Id, dto).Wait();
-
-            Assert.Equal(CompleteMark.MovedRight, _testContext.MockUsers[CITIZEN_DEP_TWO].Settings.CompleteMark);
-        }
-
-        /// <summary>
-        ///  Check that we cannot update user settings for any other user if our role is that of a citizen
-        /// </summary>
-        [Fact]
-        public void UpdateUserSettings_AsAnotherUnrelatedUser_Error()
-        {
-            var usercontroller = initializeTest();
-            _testContext.MockUserManager.MockLoginAsUser(_testContext.MockUsers[CITIZEN_DEP_TWO]);
-
-            var dto = UserSettings[0];
-            dto.CompleteMark = CompleteMark.MovedRight;
-            var res = usercontroller.UpdateUserSettings(_testContext.MockUsers[CITIZEN_DEP_THREE].Id, dto).Result;
-
-            Assert.False(res.Success);
-        }
-
-        [Fact]
-        public void UpdateUserSettings_landscape_Success()
-        {
-            var usercontroller = initializeTest();
-            var mockUser = _testContext.MockUsers[CITIZEN_DEP_TWO];
-            _testContext.MockUserManager.MockLoginAsUser(mockUser);
-            
-            var dto = UserSettings[0];
-            dto.Orientation = Orientation.landscape;
-            usercontroller.UpdateUserSettings(mockUser.Id, dto).Wait();
-
-            Assert.Equal(Orientation.landscape, _testContext.MockUsers[CITIZEN_DEP_TWO].Settings.Orientation);
-        }        
-
-<<<<<<< HEAD
-        /// <summary>
-        /// Check that we can in fact can update a citizens usersettings as their guardian
-        /// </summary>
-        [Fact]
-        public void UpdateUserSettings_AsTheirGuardian_Success()
-        {
-            var usercontroller = initializeTest();
-
-            _testContext.MockUserManager.MockLoginAsUser(_testContext.MockUsers[GUARDIAN_DEP_TWO]);
-
-            var dto = UserSettings[0];
-            dto.CompleteMark = CompleteMark.MovedRight;
-            var res = usercontroller.UpdateUserSettings(_testContext.MockUsers[CITIZEN_DEP_TWO].Id, dto).Result;
-
-            Assert.True(res.Success);
-            Assert.Equal(CompleteMark.MovedRight, _testContext.MockUsers[CITIZEN_DEP_TWO].Settings.CompleteMark);
-        }
-
-=======
->>>>>>> e5d6900d
-        [Fact]
-        public void UpdateUserSettings_analogClock_defaultTimer_Success()
-        {
-            var usercontroller = initializeTest();
-            var mockUser = _testContext.MockUsers[CITIZEN_DEP_TWO];
-            _testContext.MockUserManager.MockLoginAsUser(mockUser);
-            
-            var dto = UserSettings[0];
-            dto.DefaultTimer = DefaultTimer.analogClock;
-            usercontroller.UpdateUserSettings(mockUser.Id, dto).Wait();
-
-            Assert.Equal(DefaultTimer.analogClock, _testContext.MockUsers[CITIZEN_DEP_TWO].Settings.DefaultTimer);
-        }    
-
-        [Fact]
-        public void UpdateUserSettings_timerSeconds_Success()
-        {
-            var usercontroller = initializeTest();
-            var mockUser = _testContext.MockUsers[CITIZEN_DEP_TWO];
-            _testContext.MockUserManager.MockLoginAsUser(mockUser);
-            
-            var dto = UserSettings[0];
-            dto.TimerSeconds = 25;
-            usercontroller.UpdateUserSettings(mockUser.Id, dto).Wait();
-
-            Assert.Equal(25, _testContext.MockUsers[CITIZEN_DEP_TWO].Settings.TimerSeconds);
-        }
-
-        [Fact]
-        public void UpdateUserSettings_activitiesCount_Success()
-        {
-            var usercontroller = initializeTest();
-            var mockUser = _testContext.MockUsers[CITIZEN_DEP_TWO];
-            _testContext.MockUserManager.MockLoginAsUser(mockUser);
-            
-            var dto = UserSettings[0];
-            dto.ActivitiesCount = 30;
-            usercontroller.UpdateUserSettings(mockUser.Id, dto).Wait();
-
-            Assert.Equal(30, _testContext.MockUsers[CITIZEN_DEP_TWO].Settings.ActivitiesCount);
-        }
-
-        [Fact]
-        public void UpdateUserSettings_girafGreen_Success()
-        {
-            var usercontroller = initializeTest();
-            var mockUser = _testContext.MockUsers[CITIZEN_DEP_TWO];
-            _testContext.MockUserManager.MockLoginAsUser(mockUser);
-            
-            var dto = UserSettings[0];
-            dto.Theme = Theme.girafGreen;
-            usercontroller.UpdateUserSettings(mockUser.Id, dto).Wait();
-
-            Assert.Equal(Theme.girafGreen, _testContext.MockUsers[CITIZEN_DEP_TWO].Settings.Theme);
-        }
-
-        [Fact]
-        public void UpdateSameUserSettings_Success(){
-            var usercontroller = initializeTest();
-            var user = _testContext.MockUsers[CITIZEN_DEP_TWO];
-            _testContext.MockUserManager.MockLoginAsUser(user);
-            var dto = UserSettings[0];
-
-            var res = usercontroller.UpdateUserSettings(user.Id, dto).Result;
-
-            Assert.Equal(ErrorCode.NoError, res.ErrorCode);
-            Assert.Equal(Theme.girafGreen, _testContext.MockUsers[CITIZEN_DEP_TWO].Settings.Theme);
-            Assert.Equal(120, _testContext.MockUsers[CITIZEN_DEP_TWO].Settings.TimerSeconds);
-            Assert.Equal(DefaultTimer.analogClock, _testContext.MockUsers[CITIZEN_DEP_TWO].Settings.DefaultTimer);
-            Assert.Equal(5, _testContext.MockUsers[CITIZEN_DEP_TWO].Settings.ActivitiesCount);
-            Assert.Equal(5, _testContext.MockUsers[CITIZEN_DEP_TWO].Settings.NrOfDaysToDisplay);
-            Assert.True(_testContext.MockUsers[CITIZEN_DEP_TWO].Settings.GreyScale);
-        }
-
-        [Fact]
-        public void UpdateOtherUserSettings_Error()
-        {
-            var usercontroller = initializeTest();
-            var user = _testContext.MockUsers[CITIZEN_DEP_THREE];
-            _testContext.MockUserManager.MockLoginAsUser(user);
-
-            var idOfUserToUpdate = _testContext.MockUsers[CITIZEN_DEP_TWO].Id;
-
-            var dto = UserSettings[0];
-            var res = usercontroller.UpdateUserSettings(idOfUserToUpdate, dto).Result;
-
-            Assert.Equal(ErrorCode.NotAuthorized, res.ErrorCode);
-            Assert.False(res.Success);
-        }
-
-        #endregion
-
-        
-        #region RemoveDepartment
-        [Fact]
-        public void RemoveDepartment_RemoveExistingUser_OK()
-        {
-            var userController = initializeTest();
-            var user = _testContext.MockUsers.Where(u => u.UserName == CitizenUsername).FirstOrDefault();
-            _testContext.MockUserManager.MockLoginAsUser(user);            
-            
-            var res = userController.RemoveDepartment(user.Id).Result;
-
-            Assert.Equal(ErrorCode.NoError, res.ErrorCode);
-            Assert.True(res.Success);
-            // TODO: Check that department no longer has this user
-            
-        }
-        
-        [Fact]
-        public void RemoveUser_RemoveNullUser_BadRequest()
-        {
-            var userController = initializeTest();
-            var res = userController.RemoveDepartment(null).Result;
-            Assert.IsType<ErrorResponse<DepartmentDTO>>(res);
-            Assert.False(res.Success);
-            Assert.Equal(ErrorCode.MissingProperties, res.ErrorCode);
-        }
-        #endregion
-
-    }
-}
+        [Fact]
+        public void GetUser_GetCitizensAsGuardian_Success()
+        {
+            var usercontroller = initializeTest();
+            var user = _testContext.MockUsers[GUARDIAN_DEP_TWO];
+            _testContext.MockUserManager.MockLoginAsUser(user);
+            var res = usercontroller.GetCitizens(user.Id).Result;
+
+            var citizens = new List<UserNameDTO>();
+            var citizenUser = _testContext.MockUsers[CITIZEN_DEP_TWO];
+            citizens.Add(new UserNameDTO { UserId = citizenUser.Id, UserName = citizenUser.UserName });
+
+            Assert.Equal(ErrorCode.NoError, res.ErrorCode);
+            Assert.IsType<Response<List<UserNameDTO>>>(res);
+
+            Assert.Equal(res.Data.FirstOrDefault().UserName, citizens.FirstOrDefault().UserName);
+            Assert.Equal(res.Data.Count(), citizens.Count());
+            Assert.True(res.Success);
+        }
+
+        [Fact]
+        public void GetUser_GetCitizensAsGuardianWrongUsername_Error()
+        {
+            var usercontroller = initializeTest();
+            var user = _testContext.MockUsers[GUARDIAN_DEP_TWO];
+            _testContext.MockUserManager.MockLoginAsUser(user);
+            var res = usercontroller.GetCitizens("").Result;
+
+            Assert.Equal(ErrorCode.MissingProperties, res.ErrorCode);
+            Assert.IsType<ErrorResponse<List<UserNameDTO>>>(res);
+            Assert.False(res.Success);
+        }
+
+        [Theory]
+        [InlineData(ADMIN_DEP_ONE, DEPARTMENT_USER_DEP_TWO, ErrorCode.NoError)]
+        [InlineData(ADMIN_DEP_ONE, GUARDIAN_DEP_TWO, ErrorCode.NoError)]
+        [InlineData(ADMIN_DEP_ONE, CITIZEN_DEP_THREE, ErrorCode.NoError)]
+        [InlineData(ADMIN_DEP_ONE, CITIZEN_DEP_TWO, ErrorCode.NoError)]
+        [InlineData(DEPARTMENT_USER_DEP_TWO, GUARDIAN_DEP_TWO, ErrorCode.NoError)]
+        [InlineData(DEPARTMENT_USER_DEP_TWO, CITIZEN_DEP_TWO, ErrorCode.NoError)]
+        [InlineData(DEPARTMENT_USER_DEP_TWO, CITIZEN_DEP_THREE, ErrorCode.NotAuthorized)]
+        [InlineData(DEPARTMENT_USER_DEP_TWO, ADMIN_DEP_ONE, ErrorCode.NotAuthorized)]
+        [InlineData(CITIZEN_DEP_TWO, CITIZEN_DEP_TWO, ErrorCode.NoError)]
+        [InlineData(CITIZEN_DEP_TWO, CITIZEN_DEP_THREE, ErrorCode.NotAuthorized)]
+        [InlineData(CITIZEN_DEP_TWO, GUARDIAN_DEP_TWO, ErrorCode.NotAuthorized)]
+        [InlineData(CITIZEN_DEP_TWO, DEPARTMENT_USER_DEP_TWO, ErrorCode.NotAuthorized)]
+        [InlineData(CITIZEN_DEP_TWO, ADMIN_DEP_ONE, ErrorCode.NotAuthorized)]
+        public void GetCitizens_AuthenticationChecks(int authUser, int userToEdit, ErrorCode expectedError)
+        {
+            var usercontroller = initializeTest();
+            var user = _testContext.MockUsers[GUARDIAN_DEP_TWO];
+            _testContext.MockUserManager.MockLoginAsUser(user);
+            var res = usercontroller.GetCitizens(user.Id).Result;
+
+        }
+
+        #endregion
+
+
+        #region UpdateUser
+
+        [Fact] 
+        public void UpdateUser_ValidUserValidRequest_Success()
+        {
+            var usercontroller = initializeTest();
+            _testContext.MockUserManager.MockLoginAsUser(_testContext.MockUsers[ADMIN_DEP_ONE]);
+            var newUserName = "John";
+            var newScreenName = "Sir John";
+
+            var res = usercontroller.UpdateUser(_testContext.MockUsers[ADMIN_DEP_ONE].Id, newUserName, newScreenName)
+                .Result;
+
+            Assert.Equal(ErrorCode.NoError, res.ErrorCode);
+            Assert.IsType<Response<GirafUserDTO>>(res);
+            Assert.True(res.Success);
+            // check that the updated data is correct
+            Assert.Equal(newUserName, res.Data.Username);
+            Assert.Equal(newScreenName, res.Data.ScreenName);
+        }
+
+        [Fact]
+        public void UpdateUser_ValidUserNullDTO_Error()
+        {
+            var usercontroller = initializeTest();
+            _testContext.MockUserManager.MockLoginAsUser(_testContext.MockUsers[ADMIN_DEP_ONE]);
+            var res = usercontroller.UpdateUser(null, null, null).Result;
+
+            Assert.IsType<ErrorResponse<GirafUserDTO>>(res);
+            Assert.False(res.Success);
+            Assert.Equal(ErrorCode.MissingProperties, res.ErrorCode);
+        }
+        
+        [Fact]
+        public void AddGuardianCitizenRelationship_AddGuardianToCitizen_Success()
+        {
+            var usercontroller = initializeTest();
+            _testContext.MockUserManager.MockLoginAsUser(_testContext.MockUsers[ADMIN_DEP_ONE]);
+            var res = usercontroller.AddGuardianCitizenRelationship(_testContext.MockUsers[1].Id, _testContext.MockUsers[2].Id);
+
+            Assert.IsType<Response<GirafUserDTO>>(res.Result);
+            Assert.True(res.Result.Success);
+        }
+
+        [Fact]
+        public void AddGuardianCitizenRelationship_InvalidGuardianUser_Error()
+        {
+            var usercontroller = initializeTest();
+            _testContext.MockUserManager.MockLoginAsUser(_testContext.MockUsers[ADMIN_DEP_ONE]);
+            var res = usercontroller.AddGuardianCitizenRelationship("", _testContext.MockUsers[2].Id);
+
+            Assert.IsType<ErrorResponse<GirafUserDTO>>(res.Result);
+            Assert.False(res.Result.Success);
+            Assert.Equal(ErrorCode.UserNotFound, res.Result.ErrorCode);
+        }
+
+// REMEMBER ME
+        [Fact]
+        public void UpdateUser_ScreenNameNull_Success(){
+            var usercontroller = initializeTest();
+            var mockUser = _testContext.MockUsers[UserCitizenDepartment1];
+            _testContext.MockUserManager.MockLoginAsUser(mockUser);
+            var res = usercontroller.UpdateUser(mockUser.Id, "Kurt", null).Result;
+
+            Assert.IsType<Response<GirafUserDTO>>(res);
+            Assert.True(res.Success);
+            Assert.Equal(ErrorCode.NoError, res.ErrorCode);
+        }
+
+        [Fact]
+        public void UpdateUser_Error()
+        {
+            var usercontroller = initializeTest();
+            _testContext.MockUserManager.MockLoginAsUser(_testContext.MockUsers[UserDepartment2]);
+            var user = _testContext.MockUsers[UserCitizenDepartment1];
+            var res = usercontroller.UpdateUser(user.Id, "Charles", "Junior").Result;
+
+            Assert.IsType<ErrorResponse<GirafUserDTO>>(res);
+            Assert.False(res.Success);
+            Assert.Equal(ErrorCode.NotAuthorized, res.ErrorCode);
+        }
+
+        [Fact]
+        public void UpdateUser_SameDepartmentWithDepLogin_Success()
+        {
+            var usercontroller = initializeTest();
+            _testContext.MockUserManager.MockLoginAsUser(_testContext.MockUsers[UserDepartment2]);
+            var user = _testContext.MockUsers[UserCitizenDepartment2];
+            var res = usercontroller.UpdateUser(user.Id, "Charles", "Junior").Result;
+
+            Assert.IsType<Response<GirafUserDTO>>(res);
+            Assert.True(res.Success);
+            Assert.Equal(ErrorCode.NoError, res.ErrorCode);
+            // check data
+            Assert.Equal("Charles", res.Data.Username);
+            Assert.Equal("Junior", res.Data.ScreenName);
+        }
+
+        [Fact]
+        public void UpdateUser_SameDepartmenSameUsername_Success()
+        {
+            var usercontroller = initializeTest();
+            _testContext.MockUserManager.MockLoginAsUser(_testContext.MockUsers[UserDepartment2]);
+            var user = _testContext.MockUsers[UserCitizenDepartment2];
+            var res = usercontroller.UpdateUser(user.Id, user.UserName, "Gunnar").Result;
+
+            Assert.IsType<Response<GirafUserDTO>>(res);
+            Assert.True(res.Success);
+            Assert.Equal(ErrorCode.NoError, res.ErrorCode);
+            // check data
+            Assert.Equal(user.UserName, res.Data.Username);
+            Assert.Equal("Gunnar", res.Data.ScreenName);
+        }
+
+        #endregion
+
+        #region AddUserResource
+        [Fact]
+        public void AddUserResource_OwnPrivateValidUser_Success()
+        {
+            var usercontroller = initializeTest();
+            string targetUserId = _testContext.MockUsers[CITIZEN_DEP_TWO].Id;
+            _testContext.MockUserManager.MockLoginAsUser(_testContext.MockUsers[GUARDIAN_DEP_TWO]);
+            var res = usercontroller
+                .AddUserResource(targetUserId, new ResourceIdDTO() {Id = GuardianPrivatePictogram})
+                .Result;
+
+            Assert.IsType<Response<GirafUserDTO>>(res);
+            Assert.True(res.Success);
+            Assert.Equal(ErrorCode.NoError, res.ErrorCode);
+            // check ressource is added correctly
+            Assert.True(_testContext.MockUsers[CITIZEN_DEP_TWO].Resources
+                        .FirstOrDefault(r => r.PictogramKey == GuardianPrivatePictogram) != null);
+        }
+
+        [Fact]
+        public void AddUserResource_OwnPrivateInvalidUser_Error()
+        {
+            var usercontroller = initializeTest();
+            string targetUserId = "INVALID";
+            _testContext.MockUserManager.MockLoginAsUser(_testContext.MockUsers[GUARDIAN_DEP_TWO]);
+            var res = usercontroller
+                .AddUserResource(targetUserId, new ResourceIdDTO() { Id = GuardianPrivatePictogram })
+                .Result;
+
+            Assert.IsType<ErrorResponse<GirafUserDTO>>(res);
+            Assert.False(res.Success);
+            Assert.Equal(ErrorCode.UserNotFound, res.ErrorCode);
+        }
+
+
+        [Fact]
+        public void AddUserResource_OwnProtectedValidUser_Error()
+        {
+            var usercontroller = initializeTest();
+            string targetUserId = _testContext.MockUsers[CITIZEN_DEP_TWO].Id;
+            _testContext.MockUserManager.MockLoginAsUser(_testContext.MockUsers[GUARDIAN_DEP_TWO]);
+            var res = usercontroller
+                .AddUserResource(targetUserId, new ResourceIdDTO() { Id = GuardianProtectedPictogram })
+                .Result;
+
+            Assert.IsType<ErrorResponse<GirafUserDTO>>(res);
+            Assert.False(res.Success);
+            Assert.Equal(ErrorCode.ResourceMustBePrivate, res.ErrorCode);
+        }
+
+
+        [Fact]
+        public void AddUserResource_OwnProtectedInvalidUser_Error()
+        {
+            var usercontroller = initializeTest();
+            string targetUserId = "INVALID";
+            _testContext.MockUserManager.MockLoginAsUser(_testContext.MockUsers[GUARDIAN_DEP_TWO]);
+            var res = usercontroller
+                .AddUserResource(targetUserId, new ResourceIdDTO() { Id = PublicPictogram })
+                .Result;
+
+            Assert.IsType<ErrorResponse<GirafUserDTO>>(res);
+            Assert.False(res.Success);
+            Assert.Equal(ErrorCode.UserNotFound, res.ErrorCode);
+        }
+
+        [Fact]
+        public void AddUserResource_AnotherProtectedValidUser_Error() 
+        {
+            var usercontroller = initializeTest();
+            string targetUserId = _testContext.MockUsers[CITIZEN_DEP_TWO].Id;
+            _testContext.MockUserManager.MockLoginAsUser(_testContext.MockUsers[CITIZEN_DEP_THREE]);
+            var res = usercontroller
+                .AddUserResource(targetUserId, new ResourceIdDTO() { Id = CitizenPrivatePictogram })
+                .Result;
+
+            Assert.IsType<ErrorResponse<GirafUserDTO>>(res);
+            Assert.False(res.Success);
+            Assert.Equal(ErrorCode.NotAuthorized, res.ErrorCode);
+        }
+
+        [Fact]
+        public void AddUserResource_AnotherProtectedInvalidUser_Error()
+        {
+            var usercontroller = initializeTest();
+            string targetUserId = "INVALID";
+            _testContext.MockUserManager.MockLoginAsUser(_testContext.MockUsers[CITIZEN_DEP_THREE]);
+            var res = usercontroller
+                .AddUserResource(targetUserId, new ResourceIdDTO() { Id = PublicPictogram })
+                .Result;
+
+            Assert.IsType<ErrorResponse<GirafUserDTO>>(res);
+            Assert.False(res.Success);
+            Assert.Equal(ErrorCode.UserNotFound, res.ErrorCode);
+        }
+
+        [Fact]
+        public void AddUserResource_PublicValidUser_Error()
+        {
+            var usercontroller = initializeTest();
+            string targetUserId = _testContext.MockUsers[GUARDIAN_DEP_TWO].Id;
+            _testContext.MockUserManager.MockLoginAsUser(_testContext.MockUsers[CITIZEN_DEP_TWO]);
+            var res = usercontroller
+                .AddUserResource(targetUserId, new ResourceIdDTO() { Id = CitizenPrivatePictogram })
+                .Result;
+
+            Assert.IsType<ErrorResponse<GirafUserDTO>>(res);
+            Assert.False(res.Success);
+            Assert.Equal(ErrorCode.NotAuthorized, res.ErrorCode);
+        }
+
+        [Fact]
+        public void AddUserResource_PublicInvalidUser_Error()
+        {
+            var usercontroller = initializeTest();
+            string targetUserId = "INVALID";
+            _testContext.MockUserManager.MockLoginAsUser(_testContext.MockUsers[CITIZEN_DEP_TWO]);
+            var res = usercontroller
+                .AddUserResource(targetUserId, new ResourceIdDTO() { Id = PublicPictogram })
+                .Result;
+
+            Assert.IsType<ErrorResponse<GirafUserDTO>>(res);
+            Assert.False(res.Success);
+            Assert.Equal(ErrorCode.UserNotFound, res.ErrorCode);
+        }
+
+        [Fact]
+        public void AddUserResource_AnotherPrivateValidUser_Error()
+        {
+            var usercontroller = initializeTest();
+            string targetUserId = _testContext.MockUsers[GUARDIAN_DEP_TWO].Id;
+            _testContext.MockUserManager.MockLoginAsUser(_testContext.MockUsers[CITIZEN_DEP_TWO]);
+            var res = usercontroller
+                .AddUserResource(targetUserId, new ResourceIdDTO() { Id = GuardianPrivatePictogram })
+                .Result;
+            
+            Assert.IsType<ErrorResponse<GirafUserDTO>>(res);
+            Assert.False(res.Success);
+            Assert.Equal(ErrorCode.NotAuthorized, res.ErrorCode);
+       }
+
+        [Fact]
+        public void AddUserResource_AnotherPrivateInvalidUser_Error()
+        {
+            var usercontroller = initializeTest();
+            string targetUserId = "INVALID";
+            _testContext.MockUserManager.MockLoginAsUser(_testContext.MockUsers[CITIZEN_DEP_TWO]);
+
+            var res = usercontroller
+                .AddUserResource(targetUserId, new ResourceIdDTO() { Id = PublicPictogram })
+                .Result;
+
+            Assert.IsType<ErrorResponse<GirafUserDTO>>(res);
+            Assert.False(res.Success);
+            Assert.Equal(ErrorCode.UserNotFound, res.ErrorCode);
+        }
+        #endregion
+        #region DeleteResource
+        [Fact]
+        public void DeleteResource_OwnPrivateValidUser_Success()
+        {
+            var usercontroller = initializeTest();
+            var mockuser = _testContext.MockUsers[GUARDIAN_DEP_TWO];
+            _testContext.MockUserManager.MockLoginAsUser(mockuser);
+            var res = usercontroller
+                .DeleteResource(mockuser.Id,new ResourceIdDTO() { Id = GuardianPrivatePictogram })
+                .Result;
+
+            Assert.IsType<Response<GirafUserDTO>>(res);
+            Assert.True(res.Success);
+            Assert.Equal(ErrorCode.NoError, res.ErrorCode);
+            // check that ressource no longer exist
+            Assert.True(_testContext.MockUsers[GUARDIAN_DEP_TWO].Resources.FirstOrDefault(r => r.PictogramKey == GuardianPrivatePictogram) == null);
+        }
+
+        [Fact]
+        public void DeleteResource_PrivateNoUser_Error()
+        {
+            var usercontroller = initializeTest();
+            var res = usercontroller
+                .DeleteResource("INVALID",new ResourceIdDTO() { Id = GuardianPrivatePictogram })
+                .Result;
+
+            Assert.IsType<ErrorResponse<GirafUserDTO>>(res);
+            Assert.False(res.Success);
+            Assert.Equal(ErrorCode.UserNotFound, res.ErrorCode);
+        }
+
+        [Fact]
+        public void DeleteResource_OwnProtectedValidUser_Error()
+        {
+            var usercontroller = initializeTest();
+            var mockUser = _testContext.MockUsers[GUARDIAN_DEP_TWO];
+            _testContext.MockUserManager.MockLoginAsUser(mockUser);
+            var res = usercontroller
+                .DeleteResource(mockUser.Id, new ResourceIdDTO() { Id = GuardianProtectedPictogram })
+                .Result;
+
+            Assert.IsType<ErrorResponse<GirafUserDTO>>(res);
+            Assert.False(res.Success);
+            Assert.Equal(ErrorCode.UserDoesNotOwnResource, res.ErrorCode);
+        }
+
+        [Fact]
+        public void DeleteResource_OwnProtectedInvalidUser_Error()
+        {
+            var usercontroller = initializeTest();
+            var mockUser = _testContext.MockUsers[GUARDIAN_DEP_TWO];
+            _testContext.MockUserManager.MockLoginAsUser(mockUser);
+            var res = usercontroller
+                .DeleteResource(mockUser.Id, new ResourceIdDTO() { Id = GuardianProtectedPictogram })
+                .Result;
+
+            Assert.IsType<ErrorResponse<GirafUserDTO>>(res);
+            Assert.False(res.Success);
+            Assert.Equal(ErrorCode.UserDoesNotOwnResource, res.ErrorCode);
+        }
+
+        [Fact]
+        public void DeleteResource_PublicValidUser_Error()
+        {
+            var usercontroller = initializeTest();
+            var mockUser = _testContext.MockUsers[GUARDIAN_DEP_TWO];
+            _testContext.MockUserManager.MockLoginAsUser(mockUser);
+
+            var res = usercontroller
+                .DeleteResource(mockUser.Id, new ResourceIdDTO() { Id = PublicPictogram })
+                .Result;
+
+            Assert.IsType<ErrorResponse<GirafUserDTO>>(res);
+            Assert.False(res.Success);
+            Assert.Equal(ErrorCode.UserDoesNotOwnResource, res.ErrorCode);
+        }
+
+        [Fact]
+        public void DeleteResource_PublicInvalidUser_Error()
+        {
+            var usercontroller = initializeTest();
+
+            var res = usercontroller
+                .DeleteResource("Invalid", new ResourceIdDTO() { Id = PublicPictogram })
+                .Result;
+
+            Assert.IsType<ErrorResponse<GirafUserDTO>>(res);
+            Assert.False(res.Success);
+            Assert.Equal(ErrorCode.UserNotFound, res.ErrorCode);
+        }
+
+        #endregion
+        #region Settings
+
+        [Fact]
+        public void UpdateUserSettings_landscapeOrientation_Success()
+        {
+            var usercontroller = initializeTest();
+            var mockUser = _testContext.MockUsers[CITIZEN_DEP_TWO];
+            _testContext.MockUserManager.MockLoginAsUser(mockUser);
+            
+            var dto = UserSettings[0];
+            dto.Orientation = Orientation.landscape;
+            usercontroller.UpdateUserSettings(mockUser.Id, dto).Wait();
+            Assert.Equal(Orientation.landscape, _testContext.MockUsers[CITIZEN_DEP_TWO].Settings.Orientation);
+        }  
+
+        [Fact]
+        public void UpdateUserSettings_checkedResourceAppearenceMovedToRight_Success()
+        {
+            var usercontroller = initializeTest();
+            var mockUser = _testContext.MockUsers[CITIZEN_DEP_TWO];
+            _testContext.MockUserManager.MockLoginAsUser(mockUser);
+            
+            var dto = UserSettings[0];
+            dto.CompleteMark = CompleteMark.MovedRight;
+            usercontroller.UpdateUserSettings(mockUser.Id, dto).Wait();
+
+            Assert.Equal(CompleteMark.MovedRight, _testContext.MockUsers[CITIZEN_DEP_TWO].Settings.CompleteMark);
+        }
+
+        /// <summary>
+        ///  Check that we cannot update user settings for any other user if our role is that of a citizen
+        /// </summary>
+        [Fact]
+        public void UpdateUserSettings_AsAnotherUnrelatedUser_Error()
+        {
+            var usercontroller = initializeTest();
+            _testContext.MockUserManager.MockLoginAsUser(_testContext.MockUsers[CITIZEN_DEP_TWO]);
+
+            var dto = UserSettings[0];
+            dto.CompleteMark = CompleteMark.MovedRight;
+            var res = usercontroller.UpdateUserSettings(_testContext.MockUsers[CITIZEN_DEP_THREE].Id, dto).Result;
+
+            Assert.False(res.Success);
+        }
+
+        [Fact]
+        public void UpdateUserSettings_landscape_Success()
+        {
+            var usercontroller = initializeTest();
+            var mockUser = _testContext.MockUsers[CITIZEN_DEP_TWO];
+            _testContext.MockUserManager.MockLoginAsUser(mockUser);
+            
+            var dto = UserSettings[0];
+            dto.Orientation = Orientation.landscape;
+            usercontroller.UpdateUserSettings(mockUser.Id, dto).Wait();
+
+            Assert.Equal(Orientation.landscape, _testContext.MockUsers[CITIZEN_DEP_TWO].Settings.Orientation);
+        }        
+
+        [Fact]
+        public void UpdateUserSettings_analogClock_defaultTimer_Success()
+        {
+            var usercontroller = initializeTest();
+            var mockUser = _testContext.MockUsers[CITIZEN_DEP_TWO];
+            _testContext.MockUserManager.MockLoginAsUser(mockUser);
+            
+            var dto = UserSettings[0];
+            dto.DefaultTimer = DefaultTimer.analogClock;
+            usercontroller.UpdateUserSettings(mockUser.Id, dto).Wait();
+
+            Assert.Equal(DefaultTimer.analogClock, _testContext.MockUsers[CITIZEN_DEP_TWO].Settings.DefaultTimer);
+        }    
+
+        [Fact]
+        public void UpdateUserSettings_timerSeconds_Success()
+        {
+            var usercontroller = initializeTest();
+            var mockUser = _testContext.MockUsers[CITIZEN_DEP_TWO];
+            _testContext.MockUserManager.MockLoginAsUser(mockUser);
+            
+            var dto = UserSettings[0];
+            dto.TimerSeconds = 25;
+            usercontroller.UpdateUserSettings(mockUser.Id, dto).Wait();
+
+            Assert.Equal(25, _testContext.MockUsers[CITIZEN_DEP_TWO].Settings.TimerSeconds);
+        }
+
+        [Fact]
+        public void UpdateUserSettings_activitiesCount_Success()
+        {
+            var usercontroller = initializeTest();
+            var mockUser = _testContext.MockUsers[CITIZEN_DEP_TWO];
+            _testContext.MockUserManager.MockLoginAsUser(mockUser);
+            
+            var dto = UserSettings[0];
+            dto.ActivitiesCount = 30;
+            usercontroller.UpdateUserSettings(mockUser.Id, dto).Wait();
+
+            Assert.Equal(30, _testContext.MockUsers[CITIZEN_DEP_TWO].Settings.ActivitiesCount);
+        }
+
+        [Fact]
+        public void UpdateUserSettings_girafGreen_Success()
+        {
+            var usercontroller = initializeTest();
+            var mockUser = _testContext.MockUsers[CITIZEN_DEP_TWO];
+            _testContext.MockUserManager.MockLoginAsUser(mockUser);
+            
+            var dto = UserSettings[0];
+            dto.Theme = Theme.girafGreen;
+            usercontroller.UpdateUserSettings(mockUser.Id, dto).Wait();
+
+            Assert.Equal(Theme.girafGreen, _testContext.MockUsers[CITIZEN_DEP_TWO].Settings.Theme);
+        }
+
+        [Fact]
+        public void UpdateSameUserSettings_Success(){
+            var usercontroller = initializeTest();
+            var user = _testContext.MockUsers[CITIZEN_DEP_TWO];
+            _testContext.MockUserManager.MockLoginAsUser(user);
+            var dto = UserSettings[0];
+
+            var res = usercontroller.UpdateUserSettings(user.Id, dto).Result;
+
+            Assert.Equal(ErrorCode.NoError, res.ErrorCode);
+            Assert.Equal(Theme.girafGreen, _testContext.MockUsers[CITIZEN_DEP_TWO].Settings.Theme);
+            Assert.Equal(120, _testContext.MockUsers[CITIZEN_DEP_TWO].Settings.TimerSeconds);
+            Assert.Equal(DefaultTimer.analogClock, _testContext.MockUsers[CITIZEN_DEP_TWO].Settings.DefaultTimer);
+            Assert.Equal(5, _testContext.MockUsers[CITIZEN_DEP_TWO].Settings.ActivitiesCount);
+            Assert.Equal(5, _testContext.MockUsers[CITIZEN_DEP_TWO].Settings.NrOfDaysToDisplay);
+            Assert.True(_testContext.MockUsers[CITIZEN_DEP_TWO].Settings.GreyScale);
+        }
+
+        [Fact]
+        public void UpdateOtherUserSettings_Error()
+        {
+            var usercontroller = initializeTest();
+            var user = _testContext.MockUsers[CITIZEN_DEP_THREE];
+            _testContext.MockUserManager.MockLoginAsUser(user);
+
+            var idOfUserToUpdate = _testContext.MockUsers[CITIZEN_DEP_TWO].Id;
+
+            var dto = UserSettings[0];
+            var res = usercontroller.UpdateUserSettings(idOfUserToUpdate, dto).Result;
+
+            Assert.Equal(ErrorCode.NotAuthorized, res.ErrorCode);
+            Assert.False(res.Success);
+        }
+
+        #endregion
+
+        
+        #region RemoveDepartment
+        [Fact]
+        public void RemoveDepartment_RemoveExistingUser_OK()
+        {
+            var userController = initializeTest();
+            var user = _testContext.MockUsers.Where(u => u.UserName == CitizenUsername).FirstOrDefault();
+            _testContext.MockUserManager.MockLoginAsUser(user);            
+            
+            var res = userController.RemoveDepartment(user.Id).Result;
+
+            Assert.Equal(ErrorCode.NoError, res.ErrorCode);
+            Assert.True(res.Success);
+            // TODO: Check that department no longer has this user
+            
+        }
+        
+        [Fact]
+        public void RemoveUser_RemoveNullUser_BadRequest()
+        {
+            var userController = initializeTest();
+            var res = userController.RemoveDepartment(null).Result;
+            Assert.IsType<ErrorResponse<DepartmentDTO>>(res);
+            Assert.False(res.Success);
+            Assert.Equal(ErrorCode.MissingProperties, res.ErrorCode);
+        }
+        #endregion
+
+    }
+}