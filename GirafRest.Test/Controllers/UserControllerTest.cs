using System.Collections.Generic;
using System.IO;
using System.Linq;
using GirafRest.Controllers;
using GirafRest.Models;
using GirafRest.Models.DTOs;
using GirafRest.Models.Responses;
using GirafRest.Services;
using GirafRest.Test.Mocks;
using Moq;
using Xunit;
using Xunit.Abstractions;
using static GirafRest.Test.UnitTestExtensions.TestContext;
using static GirafRest.Models.DTOs.GirafUserDTO;

namespace GirafRest.Test
{
    public class UserControllerTest
    {
        private UnitTestExtensions.TestContext _testContext;
        private readonly ITestOutputHelper _testLogger;
        private readonly string _pngFilepath;
        private const string CitizenUsername = "Citizen of dep 2";

        private const int NewApplicationId = 1;
        private const int AdminDepOne = UserAdmin;
        private const int GuardianDepTwo = 1;
        private const int CitizenDepTwo = 2;
        private const int CitizenDepThree = 3;
        private const int PublicPictogram = PictogramPublic1;
        private const int AdminPrivatePictogram = PictogramPrivateUser0;
        private const int GuardianPrivatePictogram = PictogramPrivateUser1;
        private const int AdminProtectedPictogram = PictogramDepartment1;
        private const int GuardianProtectedPictogram = PictogramDepartment2;
        private const int CitizenPrivatePictogram = PictogramPrivateUser0;

        public UserControllerTest(ITestOutputHelper testLogger)
        {
            _testLogger = testLogger;
            _pngFilepath = Path.Combine(Directory.GetCurrentDirectory(), "..", "..", "..", "Mocks", "MockImage.png");
        }

        private UserController initializeTest()
        {
            _testContext = new UnitTestExtensions.TestContext();

            var usercontroller = new UserController(
                new MockGirafService(_testContext.MockDbContext.Object,
                _testContext.MockUserManager),
                new Mock<IEmailService>().Object,
                _testContext.MockLoggerFactory.Object,
                _testContext.MockRoleManager.Object);
            
            _testContext.MockHttpContext = usercontroller.MockHttpContext();
            _testContext.MockHttpContext.MockQuery("username", null);

            return usercontroller;
        }


        #region User icon
        [Fact]
        public void CreateUserIcon_NoIcon_Success()
        {
            var userController = initializeTest();
            var mockUser = _testContext.MockUsers[0];
            _testContext.MockUserManager.MockLoginAsUser(mockUser);
            _testContext.MockHttpContext.MockRequestImage(_pngFilepath);
            var res = userController.SetUserIcon().Result;

            Assert.IsType<Response>(res);
            Assert.True(res.Success);
            Assert.Equal(ErrorCode.NoError, res.ErrorCode);
        }

        [Fact]
        public void UpdateUserIcon_ExistingIcon_Success()
        {
            var usercontroller = initializeTest();
            _testContext.MockUserManager.MockLoginAsUser(_testContext.MockUsers[0]);
            _testContext.MockHttpContext.MockRequestImage(_pngFilepath);
            usercontroller.SetUserIcon().Wait();
            _testContext.MockHttpContext.MockRequestImage(_pngFilepath);
            var res = usercontroller.SetUserIcon().Result;

            Assert.IsType<Response>(res);
            Assert.True(res.Success);
            Assert.Equal(ErrorCode.NoError, res.ErrorCode);

            // Get icon to be sure it is set
            var res2 = usercontroller.GetUserIcon(_testContext.MockUsers[0].Id).Result;

            Assert.IsType<Response<ImageDTO>>(res2);
            Assert.True(res2.Success);
            Assert.True(res2.Data.Image != null);
        }

        [Fact]
        public void DeleteUserIcon_ExistingIcon_Success()
        {
            var usercontroller = initializeTest();
            _testContext.MockUserManager.MockLoginAsUser(_testContext.MockUsers[0]);
            _testContext.MockHttpContext.MockRequestImage(_pngFilepath);
            usercontroller.SetUserIcon().Wait();
            var res = usercontroller.DeleteUserIcon().Result;

            Assert.IsType<Response>(res);
            Assert.True(res.Success);

            // Get icon to be sure it is deleted
            var res2 = usercontroller.GetUserIcon(_testContext.MockUsers[0].Id).Result;

            Assert.IsType<ErrorResponse<ImageDTO>>(res2);
            Assert.False(res2.Success);
            Assert.Equal(ErrorCode.UserHasNoIcon, res2.ErrorCode);
        }

        [Fact]
        public void DeleteUserIcon_NoIcon_UserHasNoIcon()
        {
            var usercontroller = initializeTest();
            _testContext.MockUserManager.MockLoginAsUser(_testContext.MockUsers[0]);
            var res = usercontroller.DeleteUserIcon().Result;

            Assert.IsType<ErrorResponse>(res);
            Assert.False(res.Success);
            Assert.Equal(ErrorCode.UserHasNoIcon, res.ErrorCode);
        }

        #endregion
        #region GetUser
        public void GetUser_CitizenLogin_Success()
        {
            var usercontroller = initializeTest();
            var mockUser = _testContext.MockUsers[CitizenDepTwo];
            _testContext.MockUserManager.MockLoginAsUser(mockUser);
            var res = usercontroller.GetUser().Result;

            Assert.IsType<Response<GirafUserDTO>>(res);
            Assert.True(res.Success);
            // check that we are logged in as the correct user
            Assert.Equal(res.Data.Username, mockUser.UserName);
            Assert.Equal(res.Data.Department, mockUser.DepartmentKey);
            Assert.Equal(ErrorCode.NoError, res.ErrorCode);
        }

        [Fact] 
        public void GetUser_GuardianLogin_Success()
        {
            var usercontroller = initializeTest();
            var mockUser = _testContext.MockUsers[GuardianDepTwo];
            _testContext.MockUserManager.MockLoginAsUser(mockUser);
            var res = usercontroller.GetUser().Result;

            Assert.IsType<Response<GirafUserDTO>>(res);
            Assert.True(res.Success);
            Assert.Equal(res.Data.Username, mockUser.UserName);
            Assert.Equal(res.Data.Department, mockUser.DepartmentKey);
            Assert.Equal(ErrorCode.NoError, res.ErrorCode);
        }

        [Fact]
        public void GetUser_GuardianLoginUsernameInDepartment_Success()
        {
            var usercontroller = initializeTest();
            _testContext.MockUserManager.MockLoginAsUser(_testContext.MockUsers[GuardianDepTwo]);

            var res = usercontroller.GetUser().Result;

            Assert.IsType<Response<GirafUserDTO>>(res);
            Assert.True(res.Success);
            Assert.Equal(_testContext.MockUsers[GuardianDepTwo].UserName, res.Data.Username);
            Assert.Equal(ErrorCode.NoError, res.ErrorCode);
        }

        [Fact]
        public void GetUser_GuardianLoginUsernameNotInDepartment_Error()
        {
            var usercontroller = initializeTest();
            _testContext.MockUserManager.MockLoginAsUser(_testContext.MockUsers[GuardianDepTwo]);
            var res = usercontroller.GetUser("invalid").Result;

            Assert.IsType<ErrorResponse<GirafUserDTO>>(res);
            Assert.False(res.Success);
            Assert.Equal(ErrorCode.UserNotFound, res.ErrorCode);
        }

        [Fact]
        public void GetUser_AdminLoginUsernameQuery_Success()
        {
            var usercontroller = initializeTest();
            _testContext.MockUserManager.MockLoginAsUser(_testContext.MockUsers[AdminDepOne]);
            var res = usercontroller.GetUser().Result;

            Assert.Equal(ErrorCode.NoError, res.ErrorCode);
            Assert.IsType<Response<GirafUserDTO>>(res);
            Assert.True(res.Success);
            Assert.Equal(_testContext.MockUsers[AdminDepOne].UserName, res.Data.Username);
            Assert.Equal(_testContext.MockUsers[AdminDepOne].DepartmentKey, res.Data.Department);
        }

        [Fact]
        public void GetUser_AdminLoginInvalidUsername_Error()
        {
            var usercontroller = initializeTest();
            _testContext.MockUserManager.MockLoginAsUser(_testContext.MockUsers[AdminDepOne]);
            var res = usercontroller.GetUser("invalid").Result;

            Assert.IsType<ErrorResponse<GirafUserDTO>>(res);
            Assert.False(res.Success);
            Assert.Equal(ErrorCode.UserNotFound, res.ErrorCode);
        }

        [Fact]
        public void GetUser_CitizenLoginUsernameQuery_Error()
        {
            var usercontroller = initializeTest();
            _testContext.MockUserManager.MockLoginAsUser(_testContext.MockUsers[CitizenDepTwo]);
            var res = usercontroller.GetUser(CitizenUsername).Result;

            Assert.IsType<ErrorResponse<GirafUserDTO>>(res);
            Assert.False(res.Success);
            Assert.Equal(ErrorCode.UserNotFound, res.ErrorCode);
        }

        [Fact]
        // Because guardians are allowed to call Get Guardians of a given citizen, they will get UserHasNoGuardians error if called on a guardian
        // GetUser_GetCitizensAsCitizen_Error is omitted as it gives a different error depending on from where it is called. It should give NotFound as a Citizen is not authorised to call the method, however, Authorize does not work properly when unit testing and therefore it would return UserHasNoCitizens error.
        public void GetUser_GetGuardiansAsGuardian_Error()
        {
            var usercontroller = initializeTest();
            var user = _testContext.MockUsers[GuardianDepTwo];
            _testContext.MockUserManager.MockLoginAsUser(user);
            var res = usercontroller.GetGuardians(user.UserName).Result;

            Assert.Equal(ErrorCode.UserHasNoGuardians, res.ErrorCode);
            Assert.IsType<ErrorResponse<List<UserNameDTO>>>(res);
            Assert.False(res.Success);
        }

        [Fact]
        public void GetUser_GetCitizensAsGuardian_OK()
        {
            var usercontroller = initializeTest();
            var user = _testContext.MockUsers[GuardianDepTwo];
            _testContext.MockUserManager.MockLoginAsUser(user);
            var res = usercontroller.GetCitizens(user.UserName).Result;

            var citizens = new List<UserNameDTO>();
            var citizenUser = _testContext.MockUsers[CitizenDepTwo];
            citizens.Add(new UserNameDTO { UserId = citizenUser.Id, UserName = citizenUser.UserName });

            Assert.Equal(ErrorCode.NoError, res.ErrorCode);
            Assert.IsType<Response<List<UserNameDTO>>>(res);

            Assert.Equal(res.Data.FirstOrDefault().UserName, citizens.FirstOrDefault().UserName);
            Assert.Equal(res.Data.Count(), citizens.Count());
            Assert.True(res.Success);
        }

        [Fact]
        public void GetUser_GetGuardiansAsCitizen_OK()
        {
            var usercontroller = initializeTest();
            var user = _testContext.MockUsers[CitizenDepTwo];
            _testContext.MockUserManager.MockLoginAsUser(user);
            var res = usercontroller.GetGuardians(user.UserName).Result;

            var guardians = new List<UserNameDTO>();
            foreach (var guardian in user.Guardians)
            {
                guardians.Add(new UserNameDTO { UserId = guardian.Guardian.Id, UserName = guardian.Guardian.UserName });
            }

            Assert.Equal(ErrorCode.NoError, res.ErrorCode);
            Assert.IsType<Response<List<UserNameDTO>>>(res);

            Assert.Equal(res.Data.FirstOrDefault().UserName, guardians.FirstOrDefault().UserName);
            Assert.Equal(res.Data.Count(), guardians.Count());
            Assert.True(res.Success);
        }

        [Fact]
        public void GetUser_GetCitizensAsGuardianWrongUsername_Error()
        {
            var usercontroller = initializeTest();
            var user = _testContext.MockUsers[GuardianDepTwo];
            _testContext.MockUserManager.MockLoginAsUser(user);
            var res = usercontroller.GetCitizens("").Result;

            Assert.Equal(ErrorCode.MissingProperties, res.ErrorCode);
            Assert.IsType<ErrorResponse<List<UserNameDTO>>>(res);
            Assert.False(res.Success);
        }

        [Fact]
        public void GetUser_GetGuardiansAsCitizenWrongUsername_Error()
        {
            var usercontroller = initializeTest();
            var user = _testContext.MockUsers[CitizenDepTwo];
            _testContext.MockUserManager.MockLoginAsUser(user);
            var res = usercontroller.GetGuardians("").Result;

            Assert.Equal(ErrorCode.MissingProperties, res.ErrorCode);
            Assert.IsType<ErrorResponse<List<UserNameDTO>>>(res);
            Assert.False(res.Success);
        }

        #endregion
        #region UpdateUser

        [Fact] 
        public void UpdateUser_ValidUserValidRequest_Success()
        {
            var usercontroller = initializeTest();
            _testContext.MockUserManager.MockLoginAsUser(_testContext.MockUsers[AdminDepOne]);

            // TODO: Tjek at jeg er korrekt!
            var res = usercontroller.UpdateUser(_testContext.MockUsers[AdminDepOne].UserName, _testContext.MockUsers[AdminDepOne].DisplayName)
                .Result;

            Assert.Equal(ErrorCode.NoError, res.ErrorCode);
            Assert.IsType<Response<GirafUserDTO>>(res);
            Assert.True(res.Success);
            // check that the updated data is correct
            Assert.Equal(_testContext.MockUsers[AdminDepOne].UserName, res.Data.Username);
            Assert.Equal(_testContext.MockUsers[AdminDepOne].DepartmentKey, res.Data.Department);
        }

        [Fact]
        public void UpdateUser_ValidUserNullDTO_Error()
        {
            var usercontroller = initializeTest();
            _testContext.MockUserManager.MockLoginAsUser(_testContext.MockUsers[AdminDepOne]);
            var res = usercontroller.UpdateUser(null, null).Result;

            Assert.IsType<ErrorResponse<GirafUserDTO>>(res);
            Assert.False(res.Success);
            Assert.Equal(ErrorCode.MissingProperties, res.ErrorCode);
        }
        
        [Fact]
        public void AddGuardianCitizenRelationship_AddGuardianToCitizen_OK()
        {
            var usercontroller = initializeTest();
            _testContext.MockUserManager.MockLoginAsUser(_testContext.MockUsers[AdminDepOne]);
            var res = usercontroller.AddGuardianCitizenRelationship(_testContext.MockUsers[1].Id, _testContext.MockUsers[2].Id);

            Assert.IsType<Response<GirafUserDTO>>(res.Result);
            Assert.True(res.Result.Success);
        }

        [Fact]
        public void AddGuardianCitizenRelationship_InvalidGuardianUser_Error()
        {
            var usercontroller = initializeTest();
            _testContext.MockUserManager.MockLoginAsUser(_testContext.MockUsers[AdminDepOne]);
            var res = usercontroller.AddGuardianCitizenRelationship("", _testContext.MockUsers[2].Id);

            Assert.IsType<ErrorResponse<GirafUserDTO>>(res.Result);
            Assert.False(res.Result.Success);
            Assert.Equal(res.Result.ErrorCode, ErrorCode.UserNotFound);
        }

// REMEMBER ME
        [Fact]
        public void UpdateUser_ScreenNameNull_Success(){
            var usercontroller = initializeTest();
            _testContext.MockUserManager.MockLoginAsUser(_testContext.MockUsers[UserCitizenDepartment1]);
            var res = usercontroller.UpdateUser(_testContext.MockUsers[UserCitizenDepartment1].UserName, null).Result;

            Assert.IsType<Response<GirafUserDTO>>(res);
            Assert.True(res.Success);
            Assert.Equal(ErrorCode.NoError, res.ErrorCode);
        }

        [Fact]
        public void UpdateUser_NotAuthorised()
        {
            var usercontroller = initializeTest();
            _testContext.MockUserManager.MockLoginAsUser(_testContext.MockUsers[UserDepartment2]);
            var user = _testContext.MockUsers[UserCitizenDepartment1];
            var res = usercontroller.UpdateUser(user.Id, "Charles", "Junior").Result;

            Assert.IsType<ErrorResponse<GirafUserDTO>>(res);
            Assert.False(res.Success);
            Assert.Equal(ErrorCode.NotAuthorized, res.ErrorCode);
        }

        [Fact]
        public void UpdateUser_SameDepartmentWithDepLogin_Ok()
        {
            var usercontroller = initializeTest();
            _testContext.MockUserManager.MockLoginAsUser(_testContext.MockUsers[UserDepartment2]);
            var user = _testContext.MockUsers[UserCitizenDepartment2];
            var res = usercontroller.UpdateUser(user.Id, "Charles", "Junior").Result;

            Assert.IsType<Response<GirafUserDTO>>(res);
            Assert.True(res.Success);
            Assert.Equal(ErrorCode.NoError, res.ErrorCode);
            // check data
            Assert.Equal("Charles", res.Data.Username);
            Assert.Equal("Junior", res.Data.ScreenName);
        }

        [Fact]
        public void UpdateUser_SameDepartmenSameUsername_Ok()
        {
            var usercontroller = initializeTest();
            _testContext.MockUserManager.MockLoginAsUser(_testContext.MockUsers[UserDepartment2]);
            var user = _testContext.MockUsers[UserCitizenDepartment2];
            var res = usercontroller.UpdateUser(user.Id, user.UserName, "Gunnar").Result;

            Assert.IsType<Response<GirafUserDTO>>(res);
            Assert.True(res.Success);
            Assert.Equal(ErrorCode.NoError, res.ErrorCode);
            // check data
            Assert.Equal(user.UserName, res.Data.Username);
            Assert.Equal("Gunnar", res.Data.ScreenName);
        }
//end remember
        #endregion
        #region AddApplication
        [Fact]
        public void AddApplication_ValidApplication_Success_AppInList()
        {
            var usercontroller = initializeTest();
            _testContext.MockUserManager.MockLoginAsUser(_testContext.MockUsers[GuardianDepTwo]);
            var applicationOption = new ApplicationOption("Test application", "test.app");

            var res = usercontroller.AddApplication(_testContext.MockUsers[CitizenDepTwo].UserName, applicationOption).Result;
            var user = res.Data as GirafUserDTO;

            Assert.IsType<Response<GirafUserDTO>>(res);
            Assert.True(res.Success);

            var res2 = usercontroller.GetSettings(res.Data.Username).Result;
            // check that the ApplicationName exists on the user
            Assert.Contains(res2.Data.appsUserCanAccess, (a => a.ApplicationName == applicationOption.ApplicationName));
        }

        [Fact]
        public void AddApplication_NoApplicationName_ErrorMissingProperties()
        {
            var usercontroller = initializeTest();
            _testContext.MockUserManager.MockLoginAsUser(_testContext.MockUsers[GuardianDepTwo]);
            var applicationOption = new ApplicationOption(null, "test.app");

            var res = usercontroller.AddApplication(_testContext.MockUsers[CitizenDepTwo].UserName, applicationOption).Result;

            Assert.IsType<ErrorResponse<GirafUserDTO>>(res);
            Assert.False(res.Success);
            Assert.Equal(ErrorCode.MissingProperties, res.ErrorCode); 
        }

        [Fact]
        public void AddApplication_NoApplicationPackage_ErrorMissingProperties()
        {
            var usercontroller = initializeTest();
            _testContext.MockUserManager.MockLoginAsUser(_testContext.MockUsers[GuardianDepTwo]);
            var applicationOption = new ApplicationOption("Test application", null);
            var res = usercontroller
                .AddApplication(_testContext.MockUsers[CitizenDepTwo].UserName, applicationOption)
                .Result;

            Assert.IsType<ErrorResponse<GirafUserDTO>>(res);
            Assert.False(res.Success);
            Assert.Equal(ErrorCode.MissingProperties, res.ErrorCode); 
        }

        [Fact]
        public void AddApplication_NullAsApplicationOption_ErrorMissingProperties()
        {
            var usercontroller = initializeTest();
            _testContext.MockUserManager.MockLoginAsUser(_testContext.MockUsers[GuardianDepTwo]);
            ApplicationOption applicationOption = null;
            var res = usercontroller
                .AddApplication(_testContext.MockUsers[CitizenDepTwo].UserName, applicationOption)
                .Result;

            Assert.IsType<ErrorResponse<GirafUserDTO>>(res);
            Assert.False(res.Success);
            Assert.Equal(ErrorCode.MissingProperties, res.ErrorCode); 
        }

        [Fact]
        public void AddApplication_NullAsUsername_ErrorUserNotFound()
        {
            var usercontroller = initializeTest();
            _testContext.MockUserManager.MockLoginAsUser(_testContext.MockUsers[GuardianDepTwo]);
            var applicationOption = new ApplicationOption("Test application", "test.app");
            var res = usercontroller.AddApplication(null, applicationOption).Result;

            Assert.IsType<ErrorResponse<GirafUserDTO>>(res);
            Assert.False(res.Success);
            Assert.Equal(ErrorCode.UserNotFound, res.ErrorCode);
        }

        [Fact]
        public void AddApplication_InvalidUsername_ErrorUserNotFound()
        {
            var usercontroller = initializeTest();
            _testContext.MockUserManager.MockLoginAsUser(_testContext.MockUsers[GuardianDepTwo]);
            var applicationOption = new ApplicationOption("Test application", "test.app");
            var res = usercontroller.AddApplication("invalid", applicationOption).Result;

            Assert.IsType<ErrorResponse<GirafUserDTO>>(res);
            Assert.False(res.Success);
            Assert.Equal(ErrorCode.UserNotFound, res.ErrorCode);
        }

        [Fact]
        public void AddApplication_ApplicationAlreadyInList_ErrorUserAlreadyHasAccess()
        {
            var usercontroller = initializeTest();
            _testContext.MockUserManager.MockLoginAsUser(_testContext.MockUsers[GuardianDepTwo]);
            var applicationOption = new ApplicationOption("Test application", "test.app");
            usercontroller.AddApplication(_testContext.MockUsers[CitizenDepTwo].UserName, applicationOption).Wait();

            var res = usercontroller
                .AddApplication(_testContext.MockUsers[CitizenDepTwo].UserName, applicationOption)
                .Result;
            
            Assert.IsType<ErrorResponse<GirafUserDTO>>(res);
            Assert.False(res.Success);
            Assert.Equal(ErrorCode.UserAlreadyHasAccess, res.ErrorCode);
        }
        #endregion
        #region DeleteApplication
        [Fact]
        public void DeleteApplication_ValidApplicationInList_Success()
        {
            var usercontroller = initializeTest();
            _testContext.MockUserManager.MockLoginAsUser(_testContext.MockUsers[GuardianDepTwo]);
            var applicationOption = new ApplicationOption("Test Application", "test.app")
            {
                Id = NewApplicationId
            };
            var username = _testContext.MockUsers[CitizenDepTwo].UserName;
            usercontroller.AddApplication(username, applicationOption).Wait();

            var res = usercontroller.DeleteApplication(username, applicationOption).Result;

            Assert.IsType<Response<GirafUserDTO>>(res);
            Assert.True(res.Success);

            var res2 = usercontroller.GetSettings(res.Data.Username).Result;
            // check that the image is actually deleted
            Assert.True(res2.Data.appsUserCanAccess
                        .FirstOrDefault(a => a.ApplicationName == "Test Application") == null);
        }

        [Fact]
        public void DeleteApplication_ValidApplicationNotInList_ErrorMissingProperties()
        {
            var usercontroller = initializeTest();
            _testContext.MockUserManager.MockLoginAsUser(_testContext.MockUsers[GuardianDepTwo]);
            var applicationOption = new ApplicationOption("Test Application", "test.app")
            {
                Id = NewApplicationId
            };
            var username = _testContext.MockUsers[CitizenDepTwo].UserName;
            var res = usercontroller.DeleteApplication(username, applicationOption).Result;

            Assert.IsType<ErrorResponse<GirafUserDTO>>(res);
            Assert.False(res.Success);
            Assert.Equal(ErrorCode.ApplicationNotFound, res.ErrorCode);
        }

        [Fact]
        public void DeleteApplication_NoIdOnDTO_NotFound()
        {
            var usercontroller = initializeTest();
            _testContext.MockUserManager.MockLoginAsUser(_testContext.MockUsers[GuardianDepTwo]);
            var applicationOption = new ApplicationOption("Test Application", "test.app")
            {
                Id = NewApplicationId
            };
            var username = _testContext.MockUsers[CitizenDepTwo].UserName;
            usercontroller.AddApplication(username, applicationOption).Wait();
            applicationOption = new ApplicationOption("Test Application", "test.app")
            {
                Id = -NewApplicationId
            };

            var res = usercontroller.DeleteApplication(username, applicationOption).Result;

            Assert.IsType<ErrorResponse<GirafUserDTO>>(res);
            Assert.False(res.Success);
            Assert.Equal(ErrorCode.ApplicationNotFound, res.ErrorCode);
            // check that the image is not deleted
            Assert.True(_testContext.MockUsers[CitizenDepTwo].Settings.appsUserCanAccess
                        .FirstOrDefault(a => a.ApplicationName == "Test Application") != null);
        }

        [Fact]
        public void DeleteApplication_NullAsApplication_ErrorMissingProperties()
        {
            var usercontroller = initializeTest();
            _testContext.MockUserManager.MockLoginAsUser(_testContext.MockUsers[GuardianDepTwo]);
            var applicationOption = new ApplicationOption("Test Application", "test.app")
            {
                Id = NewApplicationId
            };
            var username = _testContext.MockUsers[CitizenDepTwo].UserName;
            usercontroller.AddApplication(username, applicationOption).Wait();
            var res = usercontroller.DeleteApplication(username, null).Result;

            Assert.IsType<ErrorResponse<GirafUserDTO>>(res);
            Assert.False(res.Success);
            Assert.Equal(ErrorCode.MissingProperties, res.ErrorCode);
            // check that the image is not deleted
            Assert.True(_testContext.MockUsers[CitizenDepTwo].Settings.appsUserCanAccess
                        .FirstOrDefault(a => a.ApplicationName == "Test Application") != null);
        }

        [Fact]
        public void DeleteApplication_InvalidUsername_ErrorUserNotFound()
        {
            var usercontroller = initializeTest();
            _testContext.MockUserManager.MockLoginAsUser(_testContext.MockUsers[GuardianDepTwo]);
            var applicationOption = new ApplicationOption("Test Application", "test.app")
            {
                Id = NewApplicationId
            };
            
            usercontroller.AddApplication("VALID USERNAME", applicationOption).Wait();
            var res = usercontroller.DeleteApplication("INVALID USERNAME", applicationOption).Result;

            Assert.IsType<ErrorResponse<GirafUserDTO>>(res);
            Assert.False(res.Success);
            Assert.Equal(ErrorCode.UserNotFound, res.ErrorCode);
        }

        [Fact]
        public void DeleteApplication_NullUsername_ErrorUserNotFound()
        {
            var usercontroller = initializeTest();
            _testContext.MockUserManager.MockLoginAsUser(_testContext.MockUsers[GuardianDepTwo]);
            var applicationOption = new ApplicationOption("Test Application", "test.app")
            {
                Id = NewApplicationId
            };
            var username = _testContext.MockUsers[CitizenDepTwo].UserName;
            usercontroller.AddApplication(null, applicationOption).Wait();
            var res = usercontroller.DeleteApplication(username, null).Result;

            Assert.IsType<ErrorResponse<GirafUserDTO>>(res);
            Assert.False(res.Success);
            Assert.Equal(ErrorCode.MissingProperties, res.ErrorCode);
        }
        #endregion
        #region UpdateDisplayName
        [Fact]
        public void UpdateDisplayName_ValidStringInput_Success()
        {
            var usercontroller = initializeTest();
            _testContext.MockUserManager.MockLoginAsUser(_testContext.MockUsers[CitizenDepTwo]);
            const string newDisplayName = "Display Name";
            var res = usercontroller.UpdateDisplayName(newDisplayName).Result;

            Assert.IsType<Response<GirafUserDTO>>(res);
            Assert.True(res.Success);
            Assert.Equal(ErrorCode.NoError, res.ErrorCode);
            Assert.Equal(newDisplayName, res.Data.ScreenName);
        }

        [Fact]
        public void UpdateDisplayName_EmptyString_ErrorMissingProperties()
        {
            var usercontroller = initializeTest();
            _testContext.MockUserManager.MockLoginAsUser(_testContext.MockUsers[CitizenDepTwo]);
            const string newDisplayName = "";
            var res = usercontroller.UpdateDisplayName(newDisplayName).Result;

            Assert.False(res.Success);
            Assert.Equal(ErrorCode.MissingProperties, res.ErrorCode);
            Assert.IsType<ErrorResponse<GirafUserDTO>>(res);
        }


        [Fact]
        public void UpdateDisplayName_NullInput_ErrorMissingProperties()
        {
            var usercontroller = initializeTest();
            _testContext.MockUserManager.MockLoginAsUser(_testContext.MockUsers[CitizenDepTwo]);
            string newDisplayName = null;
            var res = usercontroller.UpdateDisplayName(newDisplayName).Result;

            Assert.IsType<ErrorResponse<GirafUserDTO>>(res);
            Assert.False(res.Success);
            Assert.Equal(ErrorCode.MissingProperties, res.ErrorCode);
        }
        #endregion
        #region AddUserResource
        [Fact]
        public void AddUserResource_OwnPrivateValidUser_Success()
        {
            var usercontroller = initializeTest();
            string targetUser = _testContext.MockUsers[CitizenDepTwo].UserName;
            _testContext.MockUserManager.MockLoginAsUser(_testContext.MockUsers[GuardianDepTwo]);
            var res = usercontroller
                .AddUserResource(targetUser, new ResourceIdDTO() {Id = GuardianPrivatePictogram})
                .Result;

            Assert.IsType<Response<GirafUserDTO>>(res);
            Assert.True(res.Success);
            Assert.Equal(ErrorCode.NoError, res.ErrorCode);
            // check ressource is added correctly
            Assert.True(_testContext.MockUsers[CitizenDepTwo].Resources
                        .FirstOrDefault(r => r.ResourceKey == GuardianPrivatePictogram) != null);
        }

        [Fact]
        public void AddUserResource_OwnPrivateInvalidUser_ErrorUserNotFound()
        {
            var usercontroller = initializeTest();
            string targetUser = "INVALID";
            _testContext.MockUserManager.MockLoginAsUser(_testContext.MockUsers[GuardianDepTwo]);
            var res = usercontroller
                .AddUserResource(targetUser, new ResourceIdDTO() { Id = GuardianPrivatePictogram })
                .Result;

            Assert.IsType<ErrorResponse<GirafUserDTO>>(res);
            Assert.False(res.Success);
            Assert.Equal(ErrorCode.UserNotFound, res.ErrorCode);
        }


        [Fact]
        public void AddUserResource_OwnProtectedValidUser_ErrorResourceMustBePrivate()
        {
            var usercontroller = initializeTest();
            string targetUser = _testContext.MockUsers[CitizenDepThree].UserName;
            _testContext.MockUserManager.MockLoginAsUser(_testContext.MockUsers[GuardianDepTwo]);
            var res = usercontroller
                .AddUserResource(targetUser, new ResourceIdDTO() { Id = GuardianProtectedPictogram })
                .Result;

            Assert.IsType<ErrorResponse<GirafUserDTO>>(res);
            Assert.False(res.Success);
            Assert.Equal(ErrorCode.ResourceMustBePrivate, res.ErrorCode);
        }


        [Fact]
        public void AddUserResource_OwnProtectedInvalidUser_NotFound()
        {
            var usercontroller = initializeTest();
            string targetUser = "INVALID";
            _testContext.MockUserManager.MockLoginAsUser(_testContext.MockUsers[GuardianDepTwo]);
            var res = usercontroller
                .AddUserResource(targetUser, new ResourceIdDTO() { Id = PublicPictogram })
                .Result;

            Assert.IsType<ErrorResponse<GirafUserDTO>>(res);
            Assert.False(res.Success);
            Assert.Equal(ErrorCode.UserNotFound, res.ErrorCode);
        }

        [Fact]
        public void AddUserResource_AnotherProtectedValidUser_BadRequest() 
        {
            var usercontroller = initializeTest();
            string targetUser = _testContext.MockUsers[CitizenDepTwo].UserName;
            _testContext.MockUserManager.MockLoginAsUser(_testContext.MockUsers[CitizenDepThree]);
            var res = usercontroller
                .AddUserResource(targetUser, new ResourceIdDTO() { Id = CitizenPrivatePictogram })
                .Result;

            Assert.IsType<ErrorResponse<GirafUserDTO>>(res);
            Assert.False(res.Success);
            Assert.Equal(ErrorCode.NotAuthorized, res.ErrorCode);
        }

        [Fact]
        public void AddUserResource_AnotherProtectedInvalidUser_BadRequest()
        {
            var usercontroller = initializeTest();
            string targetUser = "INVALID";
            _testContext.MockUserManager.MockLoginAsUser(_testContext.MockUsers[CitizenDepThree]);
            var res = usercontroller
                .AddUserResource(targetUser, new ResourceIdDTO() { Id = PublicPictogram })
                .Result;

            Assert.IsType<ErrorResponse<GirafUserDTO>>(res);
            Assert.False(res.Success);
            Assert.Equal(ErrorCode.UserNotFound, res.ErrorCode);
        }

        [Fact]
        public void AddUserResource_PublicValidUser_BadRequest()
        {
            var usercontroller = initializeTest();
            string targetUser = _testContext.MockUsers[GuardianDepTwo].UserName;
            _testContext.MockUserManager.MockLoginAsUser(_testContext.MockUsers[CitizenDepTwo]);
            var res = usercontroller
                .AddUserResource(targetUser, new ResourceIdDTO() { Id = CitizenPrivatePictogram })
                .Result;

            Assert.IsType<ErrorResponse<GirafUserDTO>>(res);
            Assert.False(res.Success);
            Assert.Equal(ErrorCode.NotAuthorized, res.ErrorCode);
        }

        [Fact]
        public void AddUserResource_PublicInvalidUser_NotFound()
        {
            var usercontroller = initializeTest();
            string targetUser = "INVALID";
            _testContext.MockUserManager.MockLoginAsUser(_testContext.MockUsers[CitizenDepTwo]);
            var res = usercontroller
                .AddUserResource(targetUser, new ResourceIdDTO() { Id = PublicPictogram })
                .Result;

            Assert.IsType<ErrorResponse<GirafUserDTO>>(res);
            Assert.False(res.Success);
            Assert.Equal(ErrorCode.UserNotFound, res.ErrorCode);
        }

        [Fact]
        public void AddUserResource_AnotherPrivateValidUser_ErrorNotAuthorized()
        {
            var usercontroller = initializeTest();
            string targetUser = _testContext.MockUsers[GuardianDepTwo].UserName;
            _testContext.MockUserManager.MockLoginAsUser(_testContext.MockUsers[CitizenDepTwo]);
            var res = usercontroller
                .AddUserResource(targetUser, new ResourceIdDTO() { Id = GuardianPrivatePictogram })
                .Result;
            
            Assert.IsType<ErrorResponse<GirafUserDTO>>(res);
            Assert.False(res.Success);
            Assert.Equal(ErrorCode.NotAuthorized, res.ErrorCode);
       }

        [Fact]
        public void AddUserResource_AnotherPrivateInvalidUser_Unauthorized()
        {
            var usercontroller = initializeTest();
            string targetUser = "INVALID";
            _testContext.MockUserManager.MockLoginAsUser(_testContext.MockUsers[CitizenDepTwo]);

            var res = usercontroller
                .AddUserResource(targetUser, new ResourceIdDTO() { Id = PublicPictogram })
                .Result;

            Assert.IsType<ErrorResponse<GirafUserDTO>>(res);
            Assert.False(res.Success);
            Assert.Equal(ErrorCode.UserNotFound, res.ErrorCode);
        }
        #endregion
        #region DeleteResource
        [Fact]
        public void DeleteResource_OwnPrivateValidUser_Success()
        {
            var usercontroller = initializeTest();
            _testContext.MockUserManager.MockLoginAsUser(_testContext.MockUsers[GuardianDepTwo]);
            var res = usercontroller
                .DeleteResource(new ResourceIdDTO() { Id = GuardianPrivatePictogram })
                .Result;

            Assert.IsType<Response<GirafUserDTO>>(res);
            Assert.True(res.Success);
            Assert.Equal(ErrorCode.NoError, res.ErrorCode);
            // check that ressource no longer exist
            Assert.True(_testContext.MockUsers[GuardianDepTwo].Resources.FirstOrDefault(r => r.ResourceKey == GuardianPrivatePictogram) == null);
        }

        [Fact]
        public void DeleteResource_PrivateNoUser_BadRequest()
        {
            var usercontroller = initializeTest();
            var res = usercontroller
                .DeleteResource(new ResourceIdDTO() { Id = GuardianPrivatePictogram })
                .Result;

            Assert.IsType<ErrorResponse<GirafUserDTO>>(res);
            Assert.False(res.Success);
            Assert.Equal(ErrorCode.NotAuthorized, res.ErrorCode);
        }

        [Fact]
        public void DeleteResource_OwnProtectedValidUser_BadRequest()
        {
            var usercontroller = initializeTest();
            _testContext.MockUserManager.MockLoginAsUser(_testContext.MockUsers[GuardianDepTwo]);
            var res = usercontroller
                .DeleteResource(new ResourceIdDTO() { Id = GuardianProtectedPictogram })
                .Result;

            Assert.IsType<ErrorResponse<GirafUserDTO>>(res);
            Assert.False(res.Success);
            Assert.Equal(ErrorCode.UserDoesNotOwnResource, res.ErrorCode);
        }

        [Fact]
        public void DeleteResource_OwnProtectedInvalidUser_BadRequest()
        {
            var usercontroller = initializeTest();
            _testContext.MockUserManager.MockLoginAsUser(_testContext.MockUsers[GuardianDepTwo]);
            var res = usercontroller
                .DeleteResource(new ResourceIdDTO() { Id = GuardianProtectedPictogram })
                .Result;

            Assert.IsType<ErrorResponse<GirafUserDTO>>(res);
            Assert.False(res.Success);
            Assert.Equal(ErrorCode.UserDoesNotOwnResource, res.ErrorCode);
        }

        [Fact]
        public void DeleteResource_PublicValidUser_BadRequset()
        {
            var usercontroller = initializeTest();
            _testContext.MockUserManager.MockLoginAsUser(_testContext.MockUsers[GuardianDepTwo]);

            var res = usercontroller
                .DeleteResource(new ResourceIdDTO() { Id = PublicPictogram })
                .Result;

            Assert.IsType<ErrorResponse<GirafUserDTO>>(res);
            Assert.False(res.Success);
            Assert.Equal(ErrorCode.UserDoesNotOwnResource, res.ErrorCode);
        }

        [Fact]
        public void DeleteResource_PublicInvalidUser_BadRequest()
        {
            var usercontroller = initializeTest();

            var res = usercontroller
                .DeleteResource(new ResourceIdDTO() { Id = PublicPictogram })
                .Result;

            Assert.IsType<ErrorResponse<GirafUserDTO>>(res);
            Assert.False(res.Success);
            Assert.Equal(ErrorCode.NotAuthorized, res.ErrorCode);
        }

        #endregion
        #region ToggleGrayscale
        [Fact]
        public void ToggleGrayscale_True_GrayscaleIsTrue()
        {
            var usercontroller = initializeTest();
            _testContext.MockUserManager.MockLoginAsUser(_testContext.MockUsers[CitizenDepTwo]);

            usercontroller.ToggleGrayscale(true).Wait();

            // Check that we currectly toggled GreyScale
            Assert.True(_testContext.MockUsers[CitizenDepTwo].Settings.UseGrayscale);
        }

        [Fact]
        public void ToggleGrayscale_False_GrayscaleIsFalse()
        {
            var usercontroller = initializeTest();
            _testContext.MockUserManager.MockLoginAsUser(_testContext.MockUsers[CitizenDepTwo]);

            usercontroller.ToggleGrayscale(false).Wait();

            // Check that we currectly disabled GreyScale
            Assert.True(!_testContext.MockUsers[CitizenDepTwo].Settings.UseGrayscale);
        }
        #endregion
        #region ToggleAnimations
        [Fact]
        public void ToggleAnimations_True_AnimationsIsTrue()
        {
            var usercontroller = initializeTest();
            _testContext.MockUserManager.MockLoginAsUser(_testContext.MockUsers[CitizenDepTwo]);

            usercontroller.ToggleAnimations(true).Wait();

            Assert.True(_testContext.MockUsers[CitizenDepTwo].Settings.DisplayLauncherAnimations);
        }

        [Fact]
        public void ToggleAnimations_False_AnimationsIsFalse()
        {
            var usercontroller = initializeTest();
            _testContext.MockUserManager.MockLoginAsUser(_testContext.MockUsers[CitizenDepTwo]);

            usercontroller.ToggleAnimations(false).Wait();

            Assert.True(!_testContext.MockUsers[CitizenDepTwo].Settings.DisplayLauncherAnimations);
        }
        #endregion
<<<<<<< HEAD
        
        #region RemoveDepartment
        [Fact]
        public void RemoveDepartment_RemoveExistingUser_OK()
        {
            var userController = initializeTest();
            var user = _testContext.MockUsers.Where(u => u.UserName == CitizenUsername).FirstOrDefault();
            _testContext.MockUserManager.MockLoginAsUser(user);            
            Assert.True(_testContext.MockDepartments.Where(d => d.Key == user.DepartmentKey).First().Members.Any(u => u.Id == user.Id));
            
            var res = userController.RemoveDepartment(CitizenUsername).Result;

            Assert.IsType<Response<DepartmentDTO>>(res);
            Assert.Equal(ErrorCode.NoError, res.ErrorCode);
            // TODO: Check that department no longer has this user
            
        }
        
        [Fact]
        public void RemoveUser_RemoveNullUser_BadRequest()
        {
            var userController = initializeTest();
            var res = userController.RemoveDepartment(null).Result;
            Assert.IsType<ErrorResponse<DepartmentDTO>>(res);
            Assert.False(res.Success);
            Assert.Equal(ErrorCode.MissingProperties, res.ErrorCode);
        }
        #endregion
=======
>>>>>>> d2b4a627

    }
}
<|MERGE_RESOLUTION|>--- conflicted
+++ resolved
@@ -1,1021 +1,1018 @@
-using System.Collections.Generic;
-using System.IO;
-using System.Linq;
-using GirafRest.Controllers;
-using GirafRest.Models;
-using GirafRest.Models.DTOs;
-using GirafRest.Models.Responses;
-using GirafRest.Services;
-using GirafRest.Test.Mocks;
-using Moq;
-using Xunit;
-using Xunit.Abstractions;
-using static GirafRest.Test.UnitTestExtensions.TestContext;
-using static GirafRest.Models.DTOs.GirafUserDTO;
-
-namespace GirafRest.Test
-{
-    public class UserControllerTest
-    {
-        private UnitTestExtensions.TestContext _testContext;
-        private readonly ITestOutputHelper _testLogger;
-        private readonly string _pngFilepath;
-        private const string CitizenUsername = "Citizen of dep 2";
-
-        private const int NewApplicationId = 1;
-        private const int AdminDepOne = UserAdmin;
-        private const int GuardianDepTwo = 1;
-        private const int CitizenDepTwo = 2;
-        private const int CitizenDepThree = 3;
-        private const int PublicPictogram = PictogramPublic1;
-        private const int AdminPrivatePictogram = PictogramPrivateUser0;
-        private const int GuardianPrivatePictogram = PictogramPrivateUser1;
-        private const int AdminProtectedPictogram = PictogramDepartment1;
-        private const int GuardianProtectedPictogram = PictogramDepartment2;
-        private const int CitizenPrivatePictogram = PictogramPrivateUser0;
-
-        public UserControllerTest(ITestOutputHelper testLogger)
-        {
-            _testLogger = testLogger;
-            _pngFilepath = Path.Combine(Directory.GetCurrentDirectory(), "..", "..", "..", "Mocks", "MockImage.png");
-        }
-
-        private UserController initializeTest()
-        {
-            _testContext = new UnitTestExtensions.TestContext();
-
-            var usercontroller = new UserController(
-                new MockGirafService(_testContext.MockDbContext.Object,
-                _testContext.MockUserManager),
-                new Mock<IEmailService>().Object,
-                _testContext.MockLoggerFactory.Object,
-                _testContext.MockRoleManager.Object);
-            
-            _testContext.MockHttpContext = usercontroller.MockHttpContext();
-            _testContext.MockHttpContext.MockQuery("username", null);
-
-            return usercontroller;
-        }
-
-
-        #region User icon
-        [Fact]
-        public void CreateUserIcon_NoIcon_Success()
-        {
-            var userController = initializeTest();
-            var mockUser = _testContext.MockUsers[0];
-            _testContext.MockUserManager.MockLoginAsUser(mockUser);
-            _testContext.MockHttpContext.MockRequestImage(_pngFilepath);
-            var res = userController.SetUserIcon().Result;
-
-            Assert.IsType<Response>(res);
-            Assert.True(res.Success);
-            Assert.Equal(ErrorCode.NoError, res.ErrorCode);
-        }
-
-        [Fact]
-        public void UpdateUserIcon_ExistingIcon_Success()
-        {
-            var usercontroller = initializeTest();
-            _testContext.MockUserManager.MockLoginAsUser(_testContext.MockUsers[0]);
-            _testContext.MockHttpContext.MockRequestImage(_pngFilepath);
-            usercontroller.SetUserIcon().Wait();
-            _testContext.MockHttpContext.MockRequestImage(_pngFilepath);
-            var res = usercontroller.SetUserIcon().Result;
-
-            Assert.IsType<Response>(res);
-            Assert.True(res.Success);
-            Assert.Equal(ErrorCode.NoError, res.ErrorCode);
-
-            // Get icon to be sure it is set
-            var res2 = usercontroller.GetUserIcon(_testContext.MockUsers[0].Id).Result;
-
-            Assert.IsType<Response<ImageDTO>>(res2);
-            Assert.True(res2.Success);
-            Assert.True(res2.Data.Image != null);
-        }
-
-        [Fact]
-        public void DeleteUserIcon_ExistingIcon_Success()
-        {
-            var usercontroller = initializeTest();
-            _testContext.MockUserManager.MockLoginAsUser(_testContext.MockUsers[0]);
-            _testContext.MockHttpContext.MockRequestImage(_pngFilepath);
-            usercontroller.SetUserIcon().Wait();
-            var res = usercontroller.DeleteUserIcon().Result;
-
-            Assert.IsType<Response>(res);
-            Assert.True(res.Success);
-
-            // Get icon to be sure it is deleted
-            var res2 = usercontroller.GetUserIcon(_testContext.MockUsers[0].Id).Result;
-
-            Assert.IsType<ErrorResponse<ImageDTO>>(res2);
-            Assert.False(res2.Success);
-            Assert.Equal(ErrorCode.UserHasNoIcon, res2.ErrorCode);
-        }
-
-        [Fact]
-        public void DeleteUserIcon_NoIcon_UserHasNoIcon()
-        {
-            var usercontroller = initializeTest();
-            _testContext.MockUserManager.MockLoginAsUser(_testContext.MockUsers[0]);
-            var res = usercontroller.DeleteUserIcon().Result;
-
-            Assert.IsType<ErrorResponse>(res);
-            Assert.False(res.Success);
-            Assert.Equal(ErrorCode.UserHasNoIcon, res.ErrorCode);
-        }
-
-        #endregion
-        #region GetUser
-        public void GetUser_CitizenLogin_Success()
-        {
-            var usercontroller = initializeTest();
-            var mockUser = _testContext.MockUsers[CitizenDepTwo];
-            _testContext.MockUserManager.MockLoginAsUser(mockUser);
-            var res = usercontroller.GetUser().Result;
-
-            Assert.IsType<Response<GirafUserDTO>>(res);
-            Assert.True(res.Success);
-            // check that we are logged in as the correct user
-            Assert.Equal(res.Data.Username, mockUser.UserName);
-            Assert.Equal(res.Data.Department, mockUser.DepartmentKey);
-            Assert.Equal(ErrorCode.NoError, res.ErrorCode);
-        }
-
-        [Fact] 
-        public void GetUser_GuardianLogin_Success()
-        {
-            var usercontroller = initializeTest();
-            var mockUser = _testContext.MockUsers[GuardianDepTwo];
-            _testContext.MockUserManager.MockLoginAsUser(mockUser);
-            var res = usercontroller.GetUser().Result;
-
-            Assert.IsType<Response<GirafUserDTO>>(res);
-            Assert.True(res.Success);
-            Assert.Equal(res.Data.Username, mockUser.UserName);
-            Assert.Equal(res.Data.Department, mockUser.DepartmentKey);
-            Assert.Equal(ErrorCode.NoError, res.ErrorCode);
-        }
-
-        [Fact]
-        public void GetUser_GuardianLoginUsernameInDepartment_Success()
-        {
-            var usercontroller = initializeTest();
-            _testContext.MockUserManager.MockLoginAsUser(_testContext.MockUsers[GuardianDepTwo]);
-
-            var res = usercontroller.GetUser().Result;
-
-            Assert.IsType<Response<GirafUserDTO>>(res);
-            Assert.True(res.Success);
-            Assert.Equal(_testContext.MockUsers[GuardianDepTwo].UserName, res.Data.Username);
-            Assert.Equal(ErrorCode.NoError, res.ErrorCode);
-        }
-
-        [Fact]
-        public void GetUser_GuardianLoginUsernameNotInDepartment_Error()
-        {
-            var usercontroller = initializeTest();
-            _testContext.MockUserManager.MockLoginAsUser(_testContext.MockUsers[GuardianDepTwo]);
-            var res = usercontroller.GetUser("invalid").Result;
-
-            Assert.IsType<ErrorResponse<GirafUserDTO>>(res);
-            Assert.False(res.Success);
-            Assert.Equal(ErrorCode.UserNotFound, res.ErrorCode);
-        }
-
-        [Fact]
-        public void GetUser_AdminLoginUsernameQuery_Success()
-        {
-            var usercontroller = initializeTest();
-            _testContext.MockUserManager.MockLoginAsUser(_testContext.MockUsers[AdminDepOne]);
-            var res = usercontroller.GetUser().Result;
-
-            Assert.Equal(ErrorCode.NoError, res.ErrorCode);
-            Assert.IsType<Response<GirafUserDTO>>(res);
-            Assert.True(res.Success);
-            Assert.Equal(_testContext.MockUsers[AdminDepOne].UserName, res.Data.Username);
-            Assert.Equal(_testContext.MockUsers[AdminDepOne].DepartmentKey, res.Data.Department);
-        }
-
-        [Fact]
-        public void GetUser_AdminLoginInvalidUsername_Error()
-        {
-            var usercontroller = initializeTest();
-            _testContext.MockUserManager.MockLoginAsUser(_testContext.MockUsers[AdminDepOne]);
-            var res = usercontroller.GetUser("invalid").Result;
-
-            Assert.IsType<ErrorResponse<GirafUserDTO>>(res);
-            Assert.False(res.Success);
-            Assert.Equal(ErrorCode.UserNotFound, res.ErrorCode);
-        }
-
-        [Fact]
-        public void GetUser_CitizenLoginUsernameQuery_Error()
-        {
-            var usercontroller = initializeTest();
-            _testContext.MockUserManager.MockLoginAsUser(_testContext.MockUsers[CitizenDepTwo]);
-            var res = usercontroller.GetUser(CitizenUsername).Result;
-
-            Assert.IsType<ErrorResponse<GirafUserDTO>>(res);
-            Assert.False(res.Success);
-            Assert.Equal(ErrorCode.UserNotFound, res.ErrorCode);
-        }
-
-        [Fact]
-        // Because guardians are allowed to call Get Guardians of a given citizen, they will get UserHasNoGuardians error if called on a guardian
-        // GetUser_GetCitizensAsCitizen_Error is omitted as it gives a different error depending on from where it is called. It should give NotFound as a Citizen is not authorised to call the method, however, Authorize does not work properly when unit testing and therefore it would return UserHasNoCitizens error.
-        public void GetUser_GetGuardiansAsGuardian_Error()
-        {
-            var usercontroller = initializeTest();
-            var user = _testContext.MockUsers[GuardianDepTwo];
-            _testContext.MockUserManager.MockLoginAsUser(user);
-            var res = usercontroller.GetGuardians(user.UserName).Result;
-
-            Assert.Equal(ErrorCode.UserHasNoGuardians, res.ErrorCode);
-            Assert.IsType<ErrorResponse<List<UserNameDTO>>>(res);
-            Assert.False(res.Success);
-        }
-
-        [Fact]
-        public void GetUser_GetCitizensAsGuardian_OK()
-        {
-            var usercontroller = initializeTest();
-            var user = _testContext.MockUsers[GuardianDepTwo];
-            _testContext.MockUserManager.MockLoginAsUser(user);
-            var res = usercontroller.GetCitizens(user.UserName).Result;
-
-            var citizens = new List<UserNameDTO>();
-            var citizenUser = _testContext.MockUsers[CitizenDepTwo];
-            citizens.Add(new UserNameDTO { UserId = citizenUser.Id, UserName = citizenUser.UserName });
-
-            Assert.Equal(ErrorCode.NoError, res.ErrorCode);
-            Assert.IsType<Response<List<UserNameDTO>>>(res);
-
-            Assert.Equal(res.Data.FirstOrDefault().UserName, citizens.FirstOrDefault().UserName);
-            Assert.Equal(res.Data.Count(), citizens.Count());
-            Assert.True(res.Success);
-        }
-
-        [Fact]
-        public void GetUser_GetGuardiansAsCitizen_OK()
-        {
-            var usercontroller = initializeTest();
-            var user = _testContext.MockUsers[CitizenDepTwo];
-            _testContext.MockUserManager.MockLoginAsUser(user);
-            var res = usercontroller.GetGuardians(user.UserName).Result;
-
-            var guardians = new List<UserNameDTO>();
-            foreach (var guardian in user.Guardians)
-            {
-                guardians.Add(new UserNameDTO { UserId = guardian.Guardian.Id, UserName = guardian.Guardian.UserName });
-            }
-
-            Assert.Equal(ErrorCode.NoError, res.ErrorCode);
-            Assert.IsType<Response<List<UserNameDTO>>>(res);
-
-            Assert.Equal(res.Data.FirstOrDefault().UserName, guardians.FirstOrDefault().UserName);
-            Assert.Equal(res.Data.Count(), guardians.Count());
-            Assert.True(res.Success);
-        }
-
-        [Fact]
-        public void GetUser_GetCitizensAsGuardianWrongUsername_Error()
-        {
-            var usercontroller = initializeTest();
-            var user = _testContext.MockUsers[GuardianDepTwo];
-            _testContext.MockUserManager.MockLoginAsUser(user);
-            var res = usercontroller.GetCitizens("").Result;
-
-            Assert.Equal(ErrorCode.MissingProperties, res.ErrorCode);
-            Assert.IsType<ErrorResponse<List<UserNameDTO>>>(res);
-            Assert.False(res.Success);
-        }
-
-        [Fact]
-        public void GetUser_GetGuardiansAsCitizenWrongUsername_Error()
-        {
-            var usercontroller = initializeTest();
-            var user = _testContext.MockUsers[CitizenDepTwo];
-            _testContext.MockUserManager.MockLoginAsUser(user);
-            var res = usercontroller.GetGuardians("").Result;
-
-            Assert.Equal(ErrorCode.MissingProperties, res.ErrorCode);
-            Assert.IsType<ErrorResponse<List<UserNameDTO>>>(res);
-            Assert.False(res.Success);
-        }
-
-        #endregion
-        #region UpdateUser
-
-        [Fact] 
-        public void UpdateUser_ValidUserValidRequest_Success()
-        {
-            var usercontroller = initializeTest();
-            _testContext.MockUserManager.MockLoginAsUser(_testContext.MockUsers[AdminDepOne]);
-
-            // TODO: Tjek at jeg er korrekt!
-            var res = usercontroller.UpdateUser(_testContext.MockUsers[AdminDepOne].UserName, _testContext.MockUsers[AdminDepOne].DisplayName)
-                .Result;
-
-            Assert.Equal(ErrorCode.NoError, res.ErrorCode);
-            Assert.IsType<Response<GirafUserDTO>>(res);
-            Assert.True(res.Success);
-            // check that the updated data is correct
-            Assert.Equal(_testContext.MockUsers[AdminDepOne].UserName, res.Data.Username);
-            Assert.Equal(_testContext.MockUsers[AdminDepOne].DepartmentKey, res.Data.Department);
-        }
-
-        [Fact]
-        public void UpdateUser_ValidUserNullDTO_Error()
-        {
-            var usercontroller = initializeTest();
-            _testContext.MockUserManager.MockLoginAsUser(_testContext.MockUsers[AdminDepOne]);
-            var res = usercontroller.UpdateUser(null, null).Result;
-
-            Assert.IsType<ErrorResponse<GirafUserDTO>>(res);
-            Assert.False(res.Success);
-            Assert.Equal(ErrorCode.MissingProperties, res.ErrorCode);
-        }
-        
-        [Fact]
-        public void AddGuardianCitizenRelationship_AddGuardianToCitizen_OK()
-        {
-            var usercontroller = initializeTest();
-            _testContext.MockUserManager.MockLoginAsUser(_testContext.MockUsers[AdminDepOne]);
-            var res = usercontroller.AddGuardianCitizenRelationship(_testContext.MockUsers[1].Id, _testContext.MockUsers[2].Id);
-
-            Assert.IsType<Response<GirafUserDTO>>(res.Result);
-            Assert.True(res.Result.Success);
-        }
-
-        [Fact]
-        public void AddGuardianCitizenRelationship_InvalidGuardianUser_Error()
-        {
-            var usercontroller = initializeTest();
-            _testContext.MockUserManager.MockLoginAsUser(_testContext.MockUsers[AdminDepOne]);
-            var res = usercontroller.AddGuardianCitizenRelationship("", _testContext.MockUsers[2].Id);
-
-            Assert.IsType<ErrorResponse<GirafUserDTO>>(res.Result);
-            Assert.False(res.Result.Success);
-            Assert.Equal(res.Result.ErrorCode, ErrorCode.UserNotFound);
-        }
-
-// REMEMBER ME
-        [Fact]
-        public void UpdateUser_ScreenNameNull_Success(){
-            var usercontroller = initializeTest();
-            _testContext.MockUserManager.MockLoginAsUser(_testContext.MockUsers[UserCitizenDepartment1]);
-            var res = usercontroller.UpdateUser(_testContext.MockUsers[UserCitizenDepartment1].UserName, null).Result;
-
-            Assert.IsType<Response<GirafUserDTO>>(res);
-            Assert.True(res.Success);
-            Assert.Equal(ErrorCode.NoError, res.ErrorCode);
-        }
-
-        [Fact]
-        public void UpdateUser_NotAuthorised()
-        {
-            var usercontroller = initializeTest();
-            _testContext.MockUserManager.MockLoginAsUser(_testContext.MockUsers[UserDepartment2]);
-            var user = _testContext.MockUsers[UserCitizenDepartment1];
-            var res = usercontroller.UpdateUser(user.Id, "Charles", "Junior").Result;
-
-            Assert.IsType<ErrorResponse<GirafUserDTO>>(res);
-            Assert.False(res.Success);
-            Assert.Equal(ErrorCode.NotAuthorized, res.ErrorCode);
-        }
-
-        [Fact]
-        public void UpdateUser_SameDepartmentWithDepLogin_Ok()
-        {
-            var usercontroller = initializeTest();
-            _testContext.MockUserManager.MockLoginAsUser(_testContext.MockUsers[UserDepartment2]);
-            var user = _testContext.MockUsers[UserCitizenDepartment2];
-            var res = usercontroller.UpdateUser(user.Id, "Charles", "Junior").Result;
-
-            Assert.IsType<Response<GirafUserDTO>>(res);
-            Assert.True(res.Success);
-            Assert.Equal(ErrorCode.NoError, res.ErrorCode);
-            // check data
-            Assert.Equal("Charles", res.Data.Username);
-            Assert.Equal("Junior", res.Data.ScreenName);
-        }
-
-        [Fact]
-        public void UpdateUser_SameDepartmenSameUsername_Ok()
-        {
-            var usercontroller = initializeTest();
-            _testContext.MockUserManager.MockLoginAsUser(_testContext.MockUsers[UserDepartment2]);
-            var user = _testContext.MockUsers[UserCitizenDepartment2];
-            var res = usercontroller.UpdateUser(user.Id, user.UserName, "Gunnar").Result;
-
-            Assert.IsType<Response<GirafUserDTO>>(res);
-            Assert.True(res.Success);
-            Assert.Equal(ErrorCode.NoError, res.ErrorCode);
-            // check data
-            Assert.Equal(user.UserName, res.Data.Username);
-            Assert.Equal("Gunnar", res.Data.ScreenName);
-        }
-//end remember
-        #endregion
-        #region AddApplication
-        [Fact]
-        public void AddApplication_ValidApplication_Success_AppInList()
-        {
-            var usercontroller = initializeTest();
-            _testContext.MockUserManager.MockLoginAsUser(_testContext.MockUsers[GuardianDepTwo]);
-            var applicationOption = new ApplicationOption("Test application", "test.app");
-
-            var res = usercontroller.AddApplication(_testContext.MockUsers[CitizenDepTwo].UserName, applicationOption).Result;
-            var user = res.Data as GirafUserDTO;
-
-            Assert.IsType<Response<GirafUserDTO>>(res);
-            Assert.True(res.Success);
-
-            var res2 = usercontroller.GetSettings(res.Data.Username).Result;
-            // check that the ApplicationName exists on the user
-            Assert.Contains(res2.Data.appsUserCanAccess, (a => a.ApplicationName == applicationOption.ApplicationName));
-        }
-
-        [Fact]
-        public void AddApplication_NoApplicationName_ErrorMissingProperties()
-        {
-            var usercontroller = initializeTest();
-            _testContext.MockUserManager.MockLoginAsUser(_testContext.MockUsers[GuardianDepTwo]);
-            var applicationOption = new ApplicationOption(null, "test.app");
-
-            var res = usercontroller.AddApplication(_testContext.MockUsers[CitizenDepTwo].UserName, applicationOption).Result;
-
-            Assert.IsType<ErrorResponse<GirafUserDTO>>(res);
-            Assert.False(res.Success);
-            Assert.Equal(ErrorCode.MissingProperties, res.ErrorCode); 
-        }
-
-        [Fact]
-        public void AddApplication_NoApplicationPackage_ErrorMissingProperties()
-        {
-            var usercontroller = initializeTest();
-            _testContext.MockUserManager.MockLoginAsUser(_testContext.MockUsers[GuardianDepTwo]);
-            var applicationOption = new ApplicationOption("Test application", null);
-            var res = usercontroller
-                .AddApplication(_testContext.MockUsers[CitizenDepTwo].UserName, applicationOption)
-                .Result;
-
-            Assert.IsType<ErrorResponse<GirafUserDTO>>(res);
-            Assert.False(res.Success);
-            Assert.Equal(ErrorCode.MissingProperties, res.ErrorCode); 
-        }
-
-        [Fact]
-        public void AddApplication_NullAsApplicationOption_ErrorMissingProperties()
-        {
-            var usercontroller = initializeTest();
-            _testContext.MockUserManager.MockLoginAsUser(_testContext.MockUsers[GuardianDepTwo]);
-            ApplicationOption applicationOption = null;
-            var res = usercontroller
-                .AddApplication(_testContext.MockUsers[CitizenDepTwo].UserName, applicationOption)
-                .Result;
-
-            Assert.IsType<ErrorResponse<GirafUserDTO>>(res);
-            Assert.False(res.Success);
-            Assert.Equal(ErrorCode.MissingProperties, res.ErrorCode); 
-        }
-
-        [Fact]
-        public void AddApplication_NullAsUsername_ErrorUserNotFound()
-        {
-            var usercontroller = initializeTest();
-            _testContext.MockUserManager.MockLoginAsUser(_testContext.MockUsers[GuardianDepTwo]);
-            var applicationOption = new ApplicationOption("Test application", "test.app");
-            var res = usercontroller.AddApplication(null, applicationOption).Result;
-
-            Assert.IsType<ErrorResponse<GirafUserDTO>>(res);
-            Assert.False(res.Success);
-            Assert.Equal(ErrorCode.UserNotFound, res.ErrorCode);
-        }
-
-        [Fact]
-        public void AddApplication_InvalidUsername_ErrorUserNotFound()
-        {
-            var usercontroller = initializeTest();
-            _testContext.MockUserManager.MockLoginAsUser(_testContext.MockUsers[GuardianDepTwo]);
-            var applicationOption = new ApplicationOption("Test application", "test.app");
-            var res = usercontroller.AddApplication("invalid", applicationOption).Result;
-
-            Assert.IsType<ErrorResponse<GirafUserDTO>>(res);
-            Assert.False(res.Success);
-            Assert.Equal(ErrorCode.UserNotFound, res.ErrorCode);
-        }
-
-        [Fact]
-        public void AddApplication_ApplicationAlreadyInList_ErrorUserAlreadyHasAccess()
-        {
-            var usercontroller = initializeTest();
-            _testContext.MockUserManager.MockLoginAsUser(_testContext.MockUsers[GuardianDepTwo]);
-            var applicationOption = new ApplicationOption("Test application", "test.app");
-            usercontroller.AddApplication(_testContext.MockUsers[CitizenDepTwo].UserName, applicationOption).Wait();
-
-            var res = usercontroller
-                .AddApplication(_testContext.MockUsers[CitizenDepTwo].UserName, applicationOption)
-                .Result;
-            
-            Assert.IsType<ErrorResponse<GirafUserDTO>>(res);
-            Assert.False(res.Success);
-            Assert.Equal(ErrorCode.UserAlreadyHasAccess, res.ErrorCode);
-        }
-        #endregion
-        #region DeleteApplication
-        [Fact]
-        public void DeleteApplication_ValidApplicationInList_Success()
-        {
-            var usercontroller = initializeTest();
-            _testContext.MockUserManager.MockLoginAsUser(_testContext.MockUsers[GuardianDepTwo]);
-            var applicationOption = new ApplicationOption("Test Application", "test.app")
-            {
-                Id = NewApplicationId
-            };
-            var username = _testContext.MockUsers[CitizenDepTwo].UserName;
-            usercontroller.AddApplication(username, applicationOption).Wait();
-
-            var res = usercontroller.DeleteApplication(username, applicationOption).Result;
-
-            Assert.IsType<Response<GirafUserDTO>>(res);
-            Assert.True(res.Success);
-
-            var res2 = usercontroller.GetSettings(res.Data.Username).Result;
-            // check that the image is actually deleted
-            Assert.True(res2.Data.appsUserCanAccess
-                        .FirstOrDefault(a => a.ApplicationName == "Test Application") == null);
-        }
-
-        [Fact]
-        public void DeleteApplication_ValidApplicationNotInList_ErrorMissingProperties()
-        {
-            var usercontroller = initializeTest();
-            _testContext.MockUserManager.MockLoginAsUser(_testContext.MockUsers[GuardianDepTwo]);
-            var applicationOption = new ApplicationOption("Test Application", "test.app")
-            {
-                Id = NewApplicationId
-            };
-            var username = _testContext.MockUsers[CitizenDepTwo].UserName;
-            var res = usercontroller.DeleteApplication(username, applicationOption).Result;
-
-            Assert.IsType<ErrorResponse<GirafUserDTO>>(res);
-            Assert.False(res.Success);
-            Assert.Equal(ErrorCode.ApplicationNotFound, res.ErrorCode);
-        }
-
-        [Fact]
-        public void DeleteApplication_NoIdOnDTO_NotFound()
-        {
-            var usercontroller = initializeTest();
-            _testContext.MockUserManager.MockLoginAsUser(_testContext.MockUsers[GuardianDepTwo]);
-            var applicationOption = new ApplicationOption("Test Application", "test.app")
-            {
-                Id = NewApplicationId
-            };
-            var username = _testContext.MockUsers[CitizenDepTwo].UserName;
-            usercontroller.AddApplication(username, applicationOption).Wait();
-            applicationOption = new ApplicationOption("Test Application", "test.app")
-            {
-                Id = -NewApplicationId
-            };
-
-            var res = usercontroller.DeleteApplication(username, applicationOption).Result;
-
-            Assert.IsType<ErrorResponse<GirafUserDTO>>(res);
-            Assert.False(res.Success);
-            Assert.Equal(ErrorCode.ApplicationNotFound, res.ErrorCode);
-            // check that the image is not deleted
-            Assert.True(_testContext.MockUsers[CitizenDepTwo].Settings.appsUserCanAccess
-                        .FirstOrDefault(a => a.ApplicationName == "Test Application") != null);
-        }
-
-        [Fact]
-        public void DeleteApplication_NullAsApplication_ErrorMissingProperties()
-        {
-            var usercontroller = initializeTest();
-            _testContext.MockUserManager.MockLoginAsUser(_testContext.MockUsers[GuardianDepTwo]);
-            var applicationOption = new ApplicationOption("Test Application", "test.app")
-            {
-                Id = NewApplicationId
-            };
-            var username = _testContext.MockUsers[CitizenDepTwo].UserName;
-            usercontroller.AddApplication(username, applicationOption).Wait();
-            var res = usercontroller.DeleteApplication(username, null).Result;
-
-            Assert.IsType<ErrorResponse<GirafUserDTO>>(res);
-            Assert.False(res.Success);
-            Assert.Equal(ErrorCode.MissingProperties, res.ErrorCode);
-            // check that the image is not deleted
-            Assert.True(_testContext.MockUsers[CitizenDepTwo].Settings.appsUserCanAccess
-                        .FirstOrDefault(a => a.ApplicationName == "Test Application") != null);
-        }
-
-        [Fact]
-        public void DeleteApplication_InvalidUsername_ErrorUserNotFound()
-        {
-            var usercontroller = initializeTest();
-            _testContext.MockUserManager.MockLoginAsUser(_testContext.MockUsers[GuardianDepTwo]);
-            var applicationOption = new ApplicationOption("Test Application", "test.app")
-            {
-                Id = NewApplicationId
-            };
-            
-            usercontroller.AddApplication("VALID USERNAME", applicationOption).Wait();
-            var res = usercontroller.DeleteApplication("INVALID USERNAME", applicationOption).Result;
-
-            Assert.IsType<ErrorResponse<GirafUserDTO>>(res);
-            Assert.False(res.Success);
-            Assert.Equal(ErrorCode.UserNotFound, res.ErrorCode);
-        }
-
-        [Fact]
-        public void DeleteApplication_NullUsername_ErrorUserNotFound()
-        {
-            var usercontroller = initializeTest();
-            _testContext.MockUserManager.MockLoginAsUser(_testContext.MockUsers[GuardianDepTwo]);
-            var applicationOption = new ApplicationOption("Test Application", "test.app")
-            {
-                Id = NewApplicationId
-            };
-            var username = _testContext.MockUsers[CitizenDepTwo].UserName;
-            usercontroller.AddApplication(null, applicationOption).Wait();
-            var res = usercontroller.DeleteApplication(username, null).Result;
-
-            Assert.IsType<ErrorResponse<GirafUserDTO>>(res);
-            Assert.False(res.Success);
-            Assert.Equal(ErrorCode.MissingProperties, res.ErrorCode);
-        }
-        #endregion
-        #region UpdateDisplayName
-        [Fact]
-        public void UpdateDisplayName_ValidStringInput_Success()
-        {
-            var usercontroller = initializeTest();
-            _testContext.MockUserManager.MockLoginAsUser(_testContext.MockUsers[CitizenDepTwo]);
-            const string newDisplayName = "Display Name";
-            var res = usercontroller.UpdateDisplayName(newDisplayName).Result;
-
-            Assert.IsType<Response<GirafUserDTO>>(res);
-            Assert.True(res.Success);
-            Assert.Equal(ErrorCode.NoError, res.ErrorCode);
-            Assert.Equal(newDisplayName, res.Data.ScreenName);
-        }
-
-        [Fact]
-        public void UpdateDisplayName_EmptyString_ErrorMissingProperties()
-        {
-            var usercontroller = initializeTest();
-            _testContext.MockUserManager.MockLoginAsUser(_testContext.MockUsers[CitizenDepTwo]);
-            const string newDisplayName = "";
-            var res = usercontroller.UpdateDisplayName(newDisplayName).Result;
-
-            Assert.False(res.Success);
-            Assert.Equal(ErrorCode.MissingProperties, res.ErrorCode);
-            Assert.IsType<ErrorResponse<GirafUserDTO>>(res);
-        }
-
-
-        [Fact]
-        public void UpdateDisplayName_NullInput_ErrorMissingProperties()
-        {
-            var usercontroller = initializeTest();
-            _testContext.MockUserManager.MockLoginAsUser(_testContext.MockUsers[CitizenDepTwo]);
-            string newDisplayName = null;
-            var res = usercontroller.UpdateDisplayName(newDisplayName).Result;
-
-            Assert.IsType<ErrorResponse<GirafUserDTO>>(res);
-            Assert.False(res.Success);
-            Assert.Equal(ErrorCode.MissingProperties, res.ErrorCode);
-        }
-        #endregion
-        #region AddUserResource
-        [Fact]
-        public void AddUserResource_OwnPrivateValidUser_Success()
-        {
-            var usercontroller = initializeTest();
-            string targetUser = _testContext.MockUsers[CitizenDepTwo].UserName;
-            _testContext.MockUserManager.MockLoginAsUser(_testContext.MockUsers[GuardianDepTwo]);
-            var res = usercontroller
-                .AddUserResource(targetUser, new ResourceIdDTO() {Id = GuardianPrivatePictogram})
-                .Result;
-
-            Assert.IsType<Response<GirafUserDTO>>(res);
-            Assert.True(res.Success);
-            Assert.Equal(ErrorCode.NoError, res.ErrorCode);
-            // check ressource is added correctly
-            Assert.True(_testContext.MockUsers[CitizenDepTwo].Resources
-                        .FirstOrDefault(r => r.ResourceKey == GuardianPrivatePictogram) != null);
-        }
-
-        [Fact]
-        public void AddUserResource_OwnPrivateInvalidUser_ErrorUserNotFound()
-        {
-            var usercontroller = initializeTest();
-            string targetUser = "INVALID";
-            _testContext.MockUserManager.MockLoginAsUser(_testContext.MockUsers[GuardianDepTwo]);
-            var res = usercontroller
-                .AddUserResource(targetUser, new ResourceIdDTO() { Id = GuardianPrivatePictogram })
-                .Result;
-
-            Assert.IsType<ErrorResponse<GirafUserDTO>>(res);
-            Assert.False(res.Success);
-            Assert.Equal(ErrorCode.UserNotFound, res.ErrorCode);
-        }
-
-
-        [Fact]
-        public void AddUserResource_OwnProtectedValidUser_ErrorResourceMustBePrivate()
-        {
-            var usercontroller = initializeTest();
-            string targetUser = _testContext.MockUsers[CitizenDepThree].UserName;
-            _testContext.MockUserManager.MockLoginAsUser(_testContext.MockUsers[GuardianDepTwo]);
-            var res = usercontroller
-                .AddUserResource(targetUser, new ResourceIdDTO() { Id = GuardianProtectedPictogram })
-                .Result;
-
-            Assert.IsType<ErrorResponse<GirafUserDTO>>(res);
-            Assert.False(res.Success);
-            Assert.Equal(ErrorCode.ResourceMustBePrivate, res.ErrorCode);
-        }
-
-
-        [Fact]
-        public void AddUserResource_OwnProtectedInvalidUser_NotFound()
-        {
-            var usercontroller = initializeTest();
-            string targetUser = "INVALID";
-            _testContext.MockUserManager.MockLoginAsUser(_testContext.MockUsers[GuardianDepTwo]);
-            var res = usercontroller
-                .AddUserResource(targetUser, new ResourceIdDTO() { Id = PublicPictogram })
-                .Result;
-
-            Assert.IsType<ErrorResponse<GirafUserDTO>>(res);
-            Assert.False(res.Success);
-            Assert.Equal(ErrorCode.UserNotFound, res.ErrorCode);
-        }
-
-        [Fact]
-        public void AddUserResource_AnotherProtectedValidUser_BadRequest() 
-        {
-            var usercontroller = initializeTest();
-            string targetUser = _testContext.MockUsers[CitizenDepTwo].UserName;
-            _testContext.MockUserManager.MockLoginAsUser(_testContext.MockUsers[CitizenDepThree]);
-            var res = usercontroller
-                .AddUserResource(targetUser, new ResourceIdDTO() { Id = CitizenPrivatePictogram })
-                .Result;
-
-            Assert.IsType<ErrorResponse<GirafUserDTO>>(res);
-            Assert.False(res.Success);
-            Assert.Equal(ErrorCode.NotAuthorized, res.ErrorCode);
-        }
-
-        [Fact]
-        public void AddUserResource_AnotherProtectedInvalidUser_BadRequest()
-        {
-            var usercontroller = initializeTest();
-            string targetUser = "INVALID";
-            _testContext.MockUserManager.MockLoginAsUser(_testContext.MockUsers[CitizenDepThree]);
-            var res = usercontroller
-                .AddUserResource(targetUser, new ResourceIdDTO() { Id = PublicPictogram })
-                .Result;
-
-            Assert.IsType<ErrorResponse<GirafUserDTO>>(res);
-            Assert.False(res.Success);
-            Assert.Equal(ErrorCode.UserNotFound, res.ErrorCode);
-        }
-
-        [Fact]
-        public void AddUserResource_PublicValidUser_BadRequest()
-        {
-            var usercontroller = initializeTest();
-            string targetUser = _testContext.MockUsers[GuardianDepTwo].UserName;
-            _testContext.MockUserManager.MockLoginAsUser(_testContext.MockUsers[CitizenDepTwo]);
-            var res = usercontroller
-                .AddUserResource(targetUser, new ResourceIdDTO() { Id = CitizenPrivatePictogram })
-                .Result;
-
-            Assert.IsType<ErrorResponse<GirafUserDTO>>(res);
-            Assert.False(res.Success);
-            Assert.Equal(ErrorCode.NotAuthorized, res.ErrorCode);
-        }
-
-        [Fact]
-        public void AddUserResource_PublicInvalidUser_NotFound()
-        {
-            var usercontroller = initializeTest();
-            string targetUser = "INVALID";
-            _testContext.MockUserManager.MockLoginAsUser(_testContext.MockUsers[CitizenDepTwo]);
-            var res = usercontroller
-                .AddUserResource(targetUser, new ResourceIdDTO() { Id = PublicPictogram })
-                .Result;
-
-            Assert.IsType<ErrorResponse<GirafUserDTO>>(res);
-            Assert.False(res.Success);
-            Assert.Equal(ErrorCode.UserNotFound, res.ErrorCode);
-        }
-
-        [Fact]
-        public void AddUserResource_AnotherPrivateValidUser_ErrorNotAuthorized()
-        {
-            var usercontroller = initializeTest();
-            string targetUser = _testContext.MockUsers[GuardianDepTwo].UserName;
-            _testContext.MockUserManager.MockLoginAsUser(_testContext.MockUsers[CitizenDepTwo]);
-            var res = usercontroller
-                .AddUserResource(targetUser, new ResourceIdDTO() { Id = GuardianPrivatePictogram })
-                .Result;
-            
-            Assert.IsType<ErrorResponse<GirafUserDTO>>(res);
-            Assert.False(res.Success);
-            Assert.Equal(ErrorCode.NotAuthorized, res.ErrorCode);
-       }
-
-        [Fact]
-        public void AddUserResource_AnotherPrivateInvalidUser_Unauthorized()
-        {
-            var usercontroller = initializeTest();
-            string targetUser = "INVALID";
-            _testContext.MockUserManager.MockLoginAsUser(_testContext.MockUsers[CitizenDepTwo]);
-
-            var res = usercontroller
-                .AddUserResource(targetUser, new ResourceIdDTO() { Id = PublicPictogram })
-                .Result;
-
-            Assert.IsType<ErrorResponse<GirafUserDTO>>(res);
-            Assert.False(res.Success);
-            Assert.Equal(ErrorCode.UserNotFound, res.ErrorCode);
-        }
-        #endregion
-        #region DeleteResource
-        [Fact]
-        public void DeleteResource_OwnPrivateValidUser_Success()
-        {
-            var usercontroller = initializeTest();
-            _testContext.MockUserManager.MockLoginAsUser(_testContext.MockUsers[GuardianDepTwo]);
-            var res = usercontroller
-                .DeleteResource(new ResourceIdDTO() { Id = GuardianPrivatePictogram })
-                .Result;
-
-            Assert.IsType<Response<GirafUserDTO>>(res);
-            Assert.True(res.Success);
-            Assert.Equal(ErrorCode.NoError, res.ErrorCode);
-            // check that ressource no longer exist
-            Assert.True(_testContext.MockUsers[GuardianDepTwo].Resources.FirstOrDefault(r => r.ResourceKey == GuardianPrivatePictogram) == null);
-        }
-
-        [Fact]
-        public void DeleteResource_PrivateNoUser_BadRequest()
-        {
-            var usercontroller = initializeTest();
-            var res = usercontroller
-                .DeleteResource(new ResourceIdDTO() { Id = GuardianPrivatePictogram })
-                .Result;
-
-            Assert.IsType<ErrorResponse<GirafUserDTO>>(res);
-            Assert.False(res.Success);
-            Assert.Equal(ErrorCode.NotAuthorized, res.ErrorCode);
-        }
-
-        [Fact]
-        public void DeleteResource_OwnProtectedValidUser_BadRequest()
-        {
-            var usercontroller = initializeTest();
-            _testContext.MockUserManager.MockLoginAsUser(_testContext.MockUsers[GuardianDepTwo]);
-            var res = usercontroller
-                .DeleteResource(new ResourceIdDTO() { Id = GuardianProtectedPictogram })
-                .Result;
-
-            Assert.IsType<ErrorResponse<GirafUserDTO>>(res);
-            Assert.False(res.Success);
-            Assert.Equal(ErrorCode.UserDoesNotOwnResource, res.ErrorCode);
-        }
-
-        [Fact]
-        public void DeleteResource_OwnProtectedInvalidUser_BadRequest()
-        {
-            var usercontroller = initializeTest();
-            _testContext.MockUserManager.MockLoginAsUser(_testContext.MockUsers[GuardianDepTwo]);
-            var res = usercontroller
-                .DeleteResource(new ResourceIdDTO() { Id = GuardianProtectedPictogram })
-                .Result;
-
-            Assert.IsType<ErrorResponse<GirafUserDTO>>(res);
-            Assert.False(res.Success);
-            Assert.Equal(ErrorCode.UserDoesNotOwnResource, res.ErrorCode);
-        }
-
-        [Fact]
-        public void DeleteResource_PublicValidUser_BadRequset()
-        {
-            var usercontroller = initializeTest();
-            _testContext.MockUserManager.MockLoginAsUser(_testContext.MockUsers[GuardianDepTwo]);
-
-            var res = usercontroller
-                .DeleteResource(new ResourceIdDTO() { Id = PublicPictogram })
-                .Result;
-
-            Assert.IsType<ErrorResponse<GirafUserDTO>>(res);
-            Assert.False(res.Success);
-            Assert.Equal(ErrorCode.UserDoesNotOwnResource, res.ErrorCode);
-        }
-
-        [Fact]
-        public void DeleteResource_PublicInvalidUser_BadRequest()
-        {
-            var usercontroller = initializeTest();
-
-            var res = usercontroller
-                .DeleteResource(new ResourceIdDTO() { Id = PublicPictogram })
-                .Result;
-
-            Assert.IsType<ErrorResponse<GirafUserDTO>>(res);
-            Assert.False(res.Success);
-            Assert.Equal(ErrorCode.NotAuthorized, res.ErrorCode);
-        }
-
-        #endregion
-        #region ToggleGrayscale
-        [Fact]
-        public void ToggleGrayscale_True_GrayscaleIsTrue()
-        {
-            var usercontroller = initializeTest();
-            _testContext.MockUserManager.MockLoginAsUser(_testContext.MockUsers[CitizenDepTwo]);
-
-            usercontroller.ToggleGrayscale(true).Wait();
-
-            // Check that we currectly toggled GreyScale
-            Assert.True(_testContext.MockUsers[CitizenDepTwo].Settings.UseGrayscale);
-        }
-
-        [Fact]
-        public void ToggleGrayscale_False_GrayscaleIsFalse()
-        {
-            var usercontroller = initializeTest();
-            _testContext.MockUserManager.MockLoginAsUser(_testContext.MockUsers[CitizenDepTwo]);
-
-            usercontroller.ToggleGrayscale(false).Wait();
-
-            // Check that we currectly disabled GreyScale
-            Assert.True(!_testContext.MockUsers[CitizenDepTwo].Settings.UseGrayscale);
-        }
-        #endregion
-        #region ToggleAnimations
-        [Fact]
-        public void ToggleAnimations_True_AnimationsIsTrue()
-        {
-            var usercontroller = initializeTest();
-            _testContext.MockUserManager.MockLoginAsUser(_testContext.MockUsers[CitizenDepTwo]);
-
-            usercontroller.ToggleAnimations(true).Wait();
-
-            Assert.True(_testContext.MockUsers[CitizenDepTwo].Settings.DisplayLauncherAnimations);
-        }
-
-        [Fact]
-        public void ToggleAnimations_False_AnimationsIsFalse()
-        {
-            var usercontroller = initializeTest();
-            _testContext.MockUserManager.MockLoginAsUser(_testContext.MockUsers[CitizenDepTwo]);
-
-            usercontroller.ToggleAnimations(false).Wait();
-
-            Assert.True(!_testContext.MockUsers[CitizenDepTwo].Settings.DisplayLauncherAnimations);
-        }
-        #endregion
-<<<<<<< HEAD
-        
-        #region RemoveDepartment
-        [Fact]
-        public void RemoveDepartment_RemoveExistingUser_OK()
-        {
-            var userController = initializeTest();
-            var user = _testContext.MockUsers.Where(u => u.UserName == CitizenUsername).FirstOrDefault();
-            _testContext.MockUserManager.MockLoginAsUser(user);            
-            Assert.True(_testContext.MockDepartments.Where(d => d.Key == user.DepartmentKey).First().Members.Any(u => u.Id == user.Id));
-            
-            var res = userController.RemoveDepartment(CitizenUsername).Result;
-
-            Assert.IsType<Response<DepartmentDTO>>(res);
-            Assert.Equal(ErrorCode.NoError, res.ErrorCode);
-            // TODO: Check that department no longer has this user
-            
-        }
-        
-        [Fact]
-        public void RemoveUser_RemoveNullUser_BadRequest()
-        {
-            var userController = initializeTest();
-            var res = userController.RemoveDepartment(null).Result;
-            Assert.IsType<ErrorResponse<DepartmentDTO>>(res);
-            Assert.False(res.Success);
-            Assert.Equal(ErrorCode.MissingProperties, res.ErrorCode);
-        }
-        #endregion
-=======
->>>>>>> d2b4a627
-
-    }
-}
+using System.Collections.Generic;
+using System.IO;
+using System.Linq;
+using GirafRest.Controllers;
+using GirafRest.Models;
+using GirafRest.Models.DTOs;
+using GirafRest.Models.Responses;
+using GirafRest.Services;
+using GirafRest.Test.Mocks;
+using Moq;
+using Xunit;
+using Xunit.Abstractions;
+using static GirafRest.Test.UnitTestExtensions.TestContext;
+using static GirafRest.Models.DTOs.GirafUserDTO;
+
+namespace GirafRest.Test
+{
+    public class UserControllerTest
+    {
+        private UnitTestExtensions.TestContext _testContext;
+        private readonly ITestOutputHelper _testLogger;
+        private readonly string _pngFilepath;
+        private const string CitizenUsername = "Citizen of dep 2";
+
+        private const int NewApplicationId = 1;
+        private const int AdminDepOne = UserAdmin;
+        private const int GuardianDepTwo = 1;
+        private const int CitizenDepTwo = 2;
+        private const int CitizenDepThree = 3;
+        private const int PublicPictogram = PictogramPublic1;
+        private const int AdminPrivatePictogram = PictogramPrivateUser0;
+        private const int GuardianPrivatePictogram = PictogramPrivateUser1;
+        private const int AdminProtectedPictogram = PictogramDepartment1;
+        private const int GuardianProtectedPictogram = PictogramDepartment2;
+        private const int CitizenPrivatePictogram = PictogramPrivateUser0;
+
+        public UserControllerTest(ITestOutputHelper testLogger)
+        {
+            _testLogger = testLogger;
+            _pngFilepath = Path.Combine(Directory.GetCurrentDirectory(), "..", "..", "..", "Mocks", "MockImage.png");
+        }
+
+        private UserController initializeTest()
+        {
+            _testContext = new UnitTestExtensions.TestContext();
+
+            var usercontroller = new UserController(
+                new MockGirafService(_testContext.MockDbContext.Object,
+                _testContext.MockUserManager),
+                new Mock<IEmailService>().Object,
+                _testContext.MockLoggerFactory.Object,
+                _testContext.MockRoleManager.Object);
+            
+            _testContext.MockHttpContext = usercontroller.MockHttpContext();
+            _testContext.MockHttpContext.MockQuery("username", null);
+
+            return usercontroller;
+        }
+
+
+        #region User icon
+        [Fact]
+        public void CreateUserIcon_NoIcon_Success()
+        {
+            var userController = initializeTest();
+            var mockUser = _testContext.MockUsers[0];
+            _testContext.MockUserManager.MockLoginAsUser(mockUser);
+            _testContext.MockHttpContext.MockRequestImage(_pngFilepath);
+            var res = userController.SetUserIcon().Result;
+
+            Assert.IsType<Response>(res);
+            Assert.True(res.Success);
+            Assert.Equal(ErrorCode.NoError, res.ErrorCode);
+        }
+
+        [Fact]
+        public void UpdateUserIcon_ExistingIcon_Success()
+        {
+            var usercontroller = initializeTest();
+            _testContext.MockUserManager.MockLoginAsUser(_testContext.MockUsers[0]);
+            _testContext.MockHttpContext.MockRequestImage(_pngFilepath);
+            usercontroller.SetUserIcon().Wait();
+            _testContext.MockHttpContext.MockRequestImage(_pngFilepath);
+            var res = usercontroller.SetUserIcon().Result;
+
+            Assert.IsType<Response>(res);
+            Assert.True(res.Success);
+            Assert.Equal(ErrorCode.NoError, res.ErrorCode);
+
+            // Get icon to be sure it is set
+            var res2 = usercontroller.GetUserIcon(_testContext.MockUsers[0].Id).Result;
+
+            Assert.IsType<Response<ImageDTO>>(res2);
+            Assert.True(res2.Success);
+            Assert.True(res2.Data.Image != null);
+        }
+
+        [Fact]
+        public void DeleteUserIcon_ExistingIcon_Success()
+        {
+            var usercontroller = initializeTest();
+            _testContext.MockUserManager.MockLoginAsUser(_testContext.MockUsers[0]);
+            _testContext.MockHttpContext.MockRequestImage(_pngFilepath);
+            usercontroller.SetUserIcon().Wait();
+            var res = usercontroller.DeleteUserIcon().Result;
+
+            Assert.IsType<Response>(res);
+            Assert.True(res.Success);
+
+            // Get icon to be sure it is deleted
+            var res2 = usercontroller.GetUserIcon(_testContext.MockUsers[0].Id).Result;
+
+            Assert.IsType<ErrorResponse<ImageDTO>>(res2);
+            Assert.False(res2.Success);
+            Assert.Equal(ErrorCode.UserHasNoIcon, res2.ErrorCode);
+        }
+
+        [Fact]
+        public void DeleteUserIcon_NoIcon_UserHasNoIcon()
+        {
+            var usercontroller = initializeTest();
+            _testContext.MockUserManager.MockLoginAsUser(_testContext.MockUsers[0]);
+            var res = usercontroller.DeleteUserIcon().Result;
+
+            Assert.IsType<ErrorResponse>(res);
+            Assert.False(res.Success);
+            Assert.Equal(ErrorCode.UserHasNoIcon, res.ErrorCode);
+        }
+
+        #endregion
+        #region GetUser
+        public void GetUser_CitizenLogin_Success()
+        {
+            var usercontroller = initializeTest();
+            var mockUser = _testContext.MockUsers[CitizenDepTwo];
+            _testContext.MockUserManager.MockLoginAsUser(mockUser);
+            var res = usercontroller.GetUser().Result;
+
+            Assert.IsType<Response<GirafUserDTO>>(res);
+            Assert.True(res.Success);
+            // check that we are logged in as the correct user
+            Assert.Equal(res.Data.Username, mockUser.UserName);
+            Assert.Equal(res.Data.Department, mockUser.DepartmentKey);
+            Assert.Equal(ErrorCode.NoError, res.ErrorCode);
+        }
+
+        [Fact] 
+        public void GetUser_GuardianLogin_Success()
+        {
+            var usercontroller = initializeTest();
+            var mockUser = _testContext.MockUsers[GuardianDepTwo];
+            _testContext.MockUserManager.MockLoginAsUser(mockUser);
+            var res = usercontroller.GetUser().Result;
+
+            Assert.IsType<Response<GirafUserDTO>>(res);
+            Assert.True(res.Success);
+            Assert.Equal(res.Data.Username, mockUser.UserName);
+            Assert.Equal(res.Data.Department, mockUser.DepartmentKey);
+            Assert.Equal(ErrorCode.NoError, res.ErrorCode);
+        }
+
+        [Fact]
+        public void GetUser_GuardianLoginUsernameInDepartment_Success()
+        {
+            var usercontroller = initializeTest();
+            _testContext.MockUserManager.MockLoginAsUser(_testContext.MockUsers[GuardianDepTwo]);
+
+            var res = usercontroller.GetUser().Result;
+
+            Assert.IsType<Response<GirafUserDTO>>(res);
+            Assert.True(res.Success);
+            Assert.Equal(_testContext.MockUsers[GuardianDepTwo].UserName, res.Data.Username);
+            Assert.Equal(ErrorCode.NoError, res.ErrorCode);
+        }
+
+        [Fact]
+        public void GetUser_GuardianLoginUsernameNotInDepartment_Error()
+        {
+            var usercontroller = initializeTest();
+            _testContext.MockUserManager.MockLoginAsUser(_testContext.MockUsers[GuardianDepTwo]);
+            var res = usercontroller.GetUser("invalid").Result;
+
+            Assert.IsType<ErrorResponse<GirafUserDTO>>(res);
+            Assert.False(res.Success);
+            Assert.Equal(ErrorCode.UserNotFound, res.ErrorCode);
+        }
+
+        [Fact]
+        public void GetUser_AdminLoginUsernameQuery_Success()
+        {
+            var usercontroller = initializeTest();
+            _testContext.MockUserManager.MockLoginAsUser(_testContext.MockUsers[AdminDepOne]);
+            var res = usercontroller.GetUser().Result;
+
+            Assert.Equal(ErrorCode.NoError, res.ErrorCode);
+            Assert.IsType<Response<GirafUserDTO>>(res);
+            Assert.True(res.Success);
+            Assert.Equal(_testContext.MockUsers[AdminDepOne].UserName, res.Data.Username);
+            Assert.Equal(_testContext.MockUsers[AdminDepOne].DepartmentKey, res.Data.Department);
+        }
+
+        [Fact]
+        public void GetUser_AdminLoginInvalidUsername_Error()
+        {
+            var usercontroller = initializeTest();
+            _testContext.MockUserManager.MockLoginAsUser(_testContext.MockUsers[AdminDepOne]);
+            var res = usercontroller.GetUser("invalid").Result;
+
+            Assert.IsType<ErrorResponse<GirafUserDTO>>(res);
+            Assert.False(res.Success);
+            Assert.Equal(ErrorCode.UserNotFound, res.ErrorCode);
+        }
+
+        [Fact]
+        public void GetUser_CitizenLoginUsernameQuery_Error()
+        {
+            var usercontroller = initializeTest();
+            _testContext.MockUserManager.MockLoginAsUser(_testContext.MockUsers[CitizenDepTwo]);
+            var res = usercontroller.GetUser(CitizenUsername).Result;
+
+            Assert.IsType<ErrorResponse<GirafUserDTO>>(res);
+            Assert.False(res.Success);
+            Assert.Equal(ErrorCode.UserNotFound, res.ErrorCode);
+        }
+
+        [Fact]
+        // Because guardians are allowed to call Get Guardians of a given citizen, they will get UserHasNoGuardians error if called on a guardian
+        // GetUser_GetCitizensAsCitizen_Error is omitted as it gives a different error depending on from where it is called. It should give NotFound as a Citizen is not authorised to call the method, however, Authorize does not work properly when unit testing and therefore it would return UserHasNoCitizens error.
+        public void GetUser_GetGuardiansAsGuardian_Error()
+        {
+            var usercontroller = initializeTest();
+            var user = _testContext.MockUsers[GuardianDepTwo];
+            _testContext.MockUserManager.MockLoginAsUser(user);
+            var res = usercontroller.GetGuardians(user.UserName).Result;
+
+            Assert.Equal(ErrorCode.UserHasNoGuardians, res.ErrorCode);
+            Assert.IsType<ErrorResponse<List<UserNameDTO>>>(res);
+            Assert.False(res.Success);
+        }
+
+        [Fact]
+        public void GetUser_GetCitizensAsGuardian_OK()
+        {
+            var usercontroller = initializeTest();
+            var user = _testContext.MockUsers[GuardianDepTwo];
+            _testContext.MockUserManager.MockLoginAsUser(user);
+            var res = usercontroller.GetCitizens(user.UserName).Result;
+
+            var citizens = new List<UserNameDTO>();
+            var citizenUser = _testContext.MockUsers[CitizenDepTwo];
+            citizens.Add(new UserNameDTO { UserId = citizenUser.Id, UserName = citizenUser.UserName });
+
+            Assert.Equal(ErrorCode.NoError, res.ErrorCode);
+            Assert.IsType<Response<List<UserNameDTO>>>(res);
+
+            Assert.Equal(res.Data.FirstOrDefault().UserName, citizens.FirstOrDefault().UserName);
+            Assert.Equal(res.Data.Count(), citizens.Count());
+            Assert.True(res.Success);
+        }
+
+        [Fact]
+        public void GetUser_GetGuardiansAsCitizen_OK()
+        {
+            var usercontroller = initializeTest();
+            var user = _testContext.MockUsers[CitizenDepTwo];
+            _testContext.MockUserManager.MockLoginAsUser(user);
+            var res = usercontroller.GetGuardians(user.UserName).Result;
+
+            var guardians = new List<UserNameDTO>();
+            foreach (var guardian in user.Guardians)
+            {
+                guardians.Add(new UserNameDTO { UserId = guardian.Guardian.Id, UserName = guardian.Guardian.UserName });
+            }
+
+            Assert.Equal(ErrorCode.NoError, res.ErrorCode);
+            Assert.IsType<Response<List<UserNameDTO>>>(res);
+
+            Assert.Equal(res.Data.FirstOrDefault().UserName, guardians.FirstOrDefault().UserName);
+            Assert.Equal(res.Data.Count(), guardians.Count());
+            Assert.True(res.Success);
+        }
+
+        [Fact]
+        public void GetUser_GetCitizensAsGuardianWrongUsername_Error()
+        {
+            var usercontroller = initializeTest();
+            var user = _testContext.MockUsers[GuardianDepTwo];
+            _testContext.MockUserManager.MockLoginAsUser(user);
+            var res = usercontroller.GetCitizens("").Result;
+
+            Assert.Equal(ErrorCode.MissingProperties, res.ErrorCode);
+            Assert.IsType<ErrorResponse<List<UserNameDTO>>>(res);
+            Assert.False(res.Success);
+        }
+
+        [Fact]
+        public void GetUser_GetGuardiansAsCitizenWrongUsername_Error()
+        {
+            var usercontroller = initializeTest();
+            var user = _testContext.MockUsers[CitizenDepTwo];
+            _testContext.MockUserManager.MockLoginAsUser(user);
+            var res = usercontroller.GetGuardians("").Result;
+
+            Assert.Equal(ErrorCode.MissingProperties, res.ErrorCode);
+            Assert.IsType<ErrorResponse<List<UserNameDTO>>>(res);
+            Assert.False(res.Success);
+        }
+
+        #endregion
+        #region UpdateUser
+
+        [Fact] 
+        public void UpdateUser_ValidUserValidRequest_Success()
+        {
+            var usercontroller = initializeTest();
+            _testContext.MockUserManager.MockLoginAsUser(_testContext.MockUsers[AdminDepOne]);
+
+            // TODO: Tjek at jeg er korrekt!
+            var res = usercontroller.UpdateUser(_testContext.MockUsers[AdminDepOne].UserName, _testContext.MockUsers[AdminDepOne].DisplayName)
+                .Result;
+
+            Assert.Equal(ErrorCode.NoError, res.ErrorCode);
+            Assert.IsType<Response<GirafUserDTO>>(res);
+            Assert.True(res.Success);
+            // check that the updated data is correct
+            Assert.Equal(_testContext.MockUsers[AdminDepOne].UserName, res.Data.Username);
+            Assert.Equal(_testContext.MockUsers[AdminDepOne].DepartmentKey, res.Data.Department);
+        }
+
+        [Fact]
+        public void UpdateUser_ValidUserNullDTO_Error()
+        {
+            var usercontroller = initializeTest();
+            _testContext.MockUserManager.MockLoginAsUser(_testContext.MockUsers[AdminDepOne]);
+            var res = usercontroller.UpdateUser(null, null).Result;
+
+            Assert.IsType<ErrorResponse<GirafUserDTO>>(res);
+            Assert.False(res.Success);
+            Assert.Equal(ErrorCode.MissingProperties, res.ErrorCode);
+        }
+        
+        [Fact]
+        public void AddGuardianCitizenRelationship_AddGuardianToCitizen_OK()
+        {
+            var usercontroller = initializeTest();
+            _testContext.MockUserManager.MockLoginAsUser(_testContext.MockUsers[AdminDepOne]);
+            var res = usercontroller.AddGuardianCitizenRelationship(_testContext.MockUsers[1].Id, _testContext.MockUsers[2].Id);
+
+            Assert.IsType<Response<GirafUserDTO>>(res.Result);
+            Assert.True(res.Result.Success);
+        }
+
+        [Fact]
+        public void AddGuardianCitizenRelationship_InvalidGuardianUser_Error()
+        {
+            var usercontroller = initializeTest();
+            _testContext.MockUserManager.MockLoginAsUser(_testContext.MockUsers[AdminDepOne]);
+            var res = usercontroller.AddGuardianCitizenRelationship("", _testContext.MockUsers[2].Id);
+
+            Assert.IsType<ErrorResponse<GirafUserDTO>>(res.Result);
+            Assert.False(res.Result.Success);
+            Assert.Equal(res.Result.ErrorCode, ErrorCode.UserNotFound);
+        }
+
+// REMEMBER ME
+        [Fact]
+        public void UpdateUser_ScreenNameNull_Success(){
+            var usercontroller = initializeTest();
+            _testContext.MockUserManager.MockLoginAsUser(_testContext.MockUsers[UserCitizenDepartment1]);
+            var res = usercontroller.UpdateUser(_testContext.MockUsers[UserCitizenDepartment1].UserName, null).Result;
+
+            Assert.IsType<Response<GirafUserDTO>>(res);
+            Assert.True(res.Success);
+            Assert.Equal(ErrorCode.NoError, res.ErrorCode);
+        }
+
+        [Fact]
+        public void UpdateUser_NotAuthorised()
+        {
+            var usercontroller = initializeTest();
+            _testContext.MockUserManager.MockLoginAsUser(_testContext.MockUsers[UserDepartment2]);
+            var user = _testContext.MockUsers[UserCitizenDepartment1];
+            var res = usercontroller.UpdateUser(user.Id, "Charles", "Junior").Result;
+
+            Assert.IsType<ErrorResponse<GirafUserDTO>>(res);
+            Assert.False(res.Success);
+            Assert.Equal(ErrorCode.NotAuthorized, res.ErrorCode);
+        }
+
+        [Fact]
+        public void UpdateUser_SameDepartmentWithDepLogin_Ok()
+        {
+            var usercontroller = initializeTest();
+            _testContext.MockUserManager.MockLoginAsUser(_testContext.MockUsers[UserDepartment2]);
+            var user = _testContext.MockUsers[UserCitizenDepartment2];
+            var res = usercontroller.UpdateUser(user.Id, "Charles", "Junior").Result;
+
+            Assert.IsType<Response<GirafUserDTO>>(res);
+            Assert.True(res.Success);
+            Assert.Equal(ErrorCode.NoError, res.ErrorCode);
+            // check data
+            Assert.Equal("Charles", res.Data.Username);
+            Assert.Equal("Junior", res.Data.ScreenName);
+        }
+
+        [Fact]
+        public void UpdateUser_SameDepartmenSameUsername_Ok()
+        {
+            var usercontroller = initializeTest();
+            _testContext.MockUserManager.MockLoginAsUser(_testContext.MockUsers[UserDepartment2]);
+            var user = _testContext.MockUsers[UserCitizenDepartment2];
+            var res = usercontroller.UpdateUser(user.Id, user.UserName, "Gunnar").Result;
+
+            Assert.IsType<Response<GirafUserDTO>>(res);
+            Assert.True(res.Success);
+            Assert.Equal(ErrorCode.NoError, res.ErrorCode);
+            // check data
+            Assert.Equal(user.UserName, res.Data.Username);
+            Assert.Equal("Gunnar", res.Data.ScreenName);
+        }
+//end remember
+        #endregion
+        #region AddApplication
+        [Fact]
+        public void AddApplication_ValidApplication_Success_AppInList()
+        {
+            var usercontroller = initializeTest();
+            _testContext.MockUserManager.MockLoginAsUser(_testContext.MockUsers[GuardianDepTwo]);
+            var applicationOption = new ApplicationOption("Test application", "test.app");
+
+            var res = usercontroller.AddApplication(_testContext.MockUsers[CitizenDepTwo].UserName, applicationOption).Result;
+            var user = res.Data as GirafUserDTO;
+
+            Assert.IsType<Response<GirafUserDTO>>(res);
+            Assert.True(res.Success);
+
+            var res2 = usercontroller.GetSettings(res.Data.Username).Result;
+            // check that the ApplicationName exists on the user
+            Assert.Contains(res2.Data.appsUserCanAccess, (a => a.ApplicationName == applicationOption.ApplicationName));
+        }
+
+        [Fact]
+        public void AddApplication_NoApplicationName_ErrorMissingProperties()
+        {
+            var usercontroller = initializeTest();
+            _testContext.MockUserManager.MockLoginAsUser(_testContext.MockUsers[GuardianDepTwo]);
+            var applicationOption = new ApplicationOption(null, "test.app");
+
+            var res = usercontroller.AddApplication(_testContext.MockUsers[CitizenDepTwo].UserName, applicationOption).Result;
+
+            Assert.IsType<ErrorResponse<GirafUserDTO>>(res);
+            Assert.False(res.Success);
+            Assert.Equal(ErrorCode.MissingProperties, res.ErrorCode); 
+        }
+
+        [Fact]
+        public void AddApplication_NoApplicationPackage_ErrorMissingProperties()
+        {
+            var usercontroller = initializeTest();
+            _testContext.MockUserManager.MockLoginAsUser(_testContext.MockUsers[GuardianDepTwo]);
+            var applicationOption = new ApplicationOption("Test application", null);
+            var res = usercontroller
+                .AddApplication(_testContext.MockUsers[CitizenDepTwo].UserName, applicationOption)
+                .Result;
+
+            Assert.IsType<ErrorResponse<GirafUserDTO>>(res);
+            Assert.False(res.Success);
+            Assert.Equal(ErrorCode.MissingProperties, res.ErrorCode); 
+        }
+
+        [Fact]
+        public void AddApplication_NullAsApplicationOption_ErrorMissingProperties()
+        {
+            var usercontroller = initializeTest();
+            _testContext.MockUserManager.MockLoginAsUser(_testContext.MockUsers[GuardianDepTwo]);
+            ApplicationOption applicationOption = null;
+            var res = usercontroller
+                .AddApplication(_testContext.MockUsers[CitizenDepTwo].UserName, applicationOption)
+                .Result;
+
+            Assert.IsType<ErrorResponse<GirafUserDTO>>(res);
+            Assert.False(res.Success);
+            Assert.Equal(ErrorCode.MissingProperties, res.ErrorCode); 
+        }
+
+        [Fact]
+        public void AddApplication_NullAsUsername_ErrorUserNotFound()
+        {
+            var usercontroller = initializeTest();
+            _testContext.MockUserManager.MockLoginAsUser(_testContext.MockUsers[GuardianDepTwo]);
+            var applicationOption = new ApplicationOption("Test application", "test.app");
+            var res = usercontroller.AddApplication(null, applicationOption).Result;
+
+            Assert.IsType<ErrorResponse<GirafUserDTO>>(res);
+            Assert.False(res.Success);
+            Assert.Equal(ErrorCode.UserNotFound, res.ErrorCode);
+        }
+
+        [Fact]
+        public void AddApplication_InvalidUsername_ErrorUserNotFound()
+        {
+            var usercontroller = initializeTest();
+            _testContext.MockUserManager.MockLoginAsUser(_testContext.MockUsers[GuardianDepTwo]);
+            var applicationOption = new ApplicationOption("Test application", "test.app");
+            var res = usercontroller.AddApplication("invalid", applicationOption).Result;
+
+            Assert.IsType<ErrorResponse<GirafUserDTO>>(res);
+            Assert.False(res.Success);
+            Assert.Equal(ErrorCode.UserNotFound, res.ErrorCode);
+        }
+
+        [Fact]
+        public void AddApplication_ApplicationAlreadyInList_ErrorUserAlreadyHasAccess()
+        {
+            var usercontroller = initializeTest();
+            _testContext.MockUserManager.MockLoginAsUser(_testContext.MockUsers[GuardianDepTwo]);
+            var applicationOption = new ApplicationOption("Test application", "test.app");
+            usercontroller.AddApplication(_testContext.MockUsers[CitizenDepTwo].UserName, applicationOption).Wait();
+
+            var res = usercontroller
+                .AddApplication(_testContext.MockUsers[CitizenDepTwo].UserName, applicationOption)
+                .Result;
+            
+            Assert.IsType<ErrorResponse<GirafUserDTO>>(res);
+            Assert.False(res.Success);
+            Assert.Equal(ErrorCode.UserAlreadyHasAccess, res.ErrorCode);
+        }
+        #endregion
+        #region DeleteApplication
+        [Fact]
+        public void DeleteApplication_ValidApplicationInList_Success()
+        {
+            var usercontroller = initializeTest();
+            _testContext.MockUserManager.MockLoginAsUser(_testContext.MockUsers[GuardianDepTwo]);
+            var applicationOption = new ApplicationOption("Test Application", "test.app")
+            {
+                Id = NewApplicationId
+            };
+            var username = _testContext.MockUsers[CitizenDepTwo].UserName;
+            usercontroller.AddApplication(username, applicationOption).Wait();
+
+            var res = usercontroller.DeleteApplication(username, applicationOption).Result;
+
+            Assert.IsType<Response<GirafUserDTO>>(res);
+            Assert.True(res.Success);
+
+            var res2 = usercontroller.GetSettings(res.Data.Username).Result;
+            // check that the image is actually deleted
+            Assert.True(res2.Data.appsUserCanAccess
+                        .FirstOrDefault(a => a.ApplicationName == "Test Application") == null);
+        }
+
+        [Fact]
+        public void DeleteApplication_ValidApplicationNotInList_ErrorMissingProperties()
+        {
+            var usercontroller = initializeTest();
+            _testContext.MockUserManager.MockLoginAsUser(_testContext.MockUsers[GuardianDepTwo]);
+            var applicationOption = new ApplicationOption("Test Application", "test.app")
+            {
+                Id = NewApplicationId
+            };
+            var username = _testContext.MockUsers[CitizenDepTwo].UserName;
+            var res = usercontroller.DeleteApplication(username, applicationOption).Result;
+
+            Assert.IsType<ErrorResponse<GirafUserDTO>>(res);
+            Assert.False(res.Success);
+            Assert.Equal(ErrorCode.ApplicationNotFound, res.ErrorCode);
+        }
+
+        [Fact]
+        public void DeleteApplication_NoIdOnDTO_NotFound()
+        {
+            var usercontroller = initializeTest();
+            _testContext.MockUserManager.MockLoginAsUser(_testContext.MockUsers[GuardianDepTwo]);
+            var applicationOption = new ApplicationOption("Test Application", "test.app")
+            {
+                Id = NewApplicationId
+            };
+            var username = _testContext.MockUsers[CitizenDepTwo].UserName;
+            usercontroller.AddApplication(username, applicationOption).Wait();
+            applicationOption = new ApplicationOption("Test Application", "test.app")
+            {
+                Id = -NewApplicationId
+            };
+
+            var res = usercontroller.DeleteApplication(username, applicationOption).Result;
+
+            Assert.IsType<ErrorResponse<GirafUserDTO>>(res);
+            Assert.False(res.Success);
+            Assert.Equal(ErrorCode.ApplicationNotFound, res.ErrorCode);
+            // check that the image is not deleted
+            Assert.True(_testContext.MockUsers[CitizenDepTwo].Settings.appsUserCanAccess
+                        .FirstOrDefault(a => a.ApplicationName == "Test Application") != null);
+        }
+
+        [Fact]
+        public void DeleteApplication_NullAsApplication_ErrorMissingProperties()
+        {
+            var usercontroller = initializeTest();
+            _testContext.MockUserManager.MockLoginAsUser(_testContext.MockUsers[GuardianDepTwo]);
+            var applicationOption = new ApplicationOption("Test Application", "test.app")
+            {
+                Id = NewApplicationId
+            };
+            var username = _testContext.MockUsers[CitizenDepTwo].UserName;
+            usercontroller.AddApplication(username, applicationOption).Wait();
+            var res = usercontroller.DeleteApplication(username, null).Result;
+
+            Assert.IsType<ErrorResponse<GirafUserDTO>>(res);
+            Assert.False(res.Success);
+            Assert.Equal(ErrorCode.MissingProperties, res.ErrorCode);
+            // check that the image is not deleted
+            Assert.True(_testContext.MockUsers[CitizenDepTwo].Settings.appsUserCanAccess
+                        .FirstOrDefault(a => a.ApplicationName == "Test Application") != null);
+        }
+
+        [Fact]
+        public void DeleteApplication_InvalidUsername_ErrorUserNotFound()
+        {
+            var usercontroller = initializeTest();
+            _testContext.MockUserManager.MockLoginAsUser(_testContext.MockUsers[GuardianDepTwo]);
+            var applicationOption = new ApplicationOption("Test Application", "test.app")
+            {
+                Id = NewApplicationId
+            };
+            
+            usercontroller.AddApplication("VALID USERNAME", applicationOption).Wait();
+            var res = usercontroller.DeleteApplication("INVALID USERNAME", applicationOption).Result;
+
+            Assert.IsType<ErrorResponse<GirafUserDTO>>(res);
+            Assert.False(res.Success);
+            Assert.Equal(ErrorCode.UserNotFound, res.ErrorCode);
+        }
+
+        [Fact]
+        public void DeleteApplication_NullUsername_ErrorUserNotFound()
+        {
+            var usercontroller = initializeTest();
+            _testContext.MockUserManager.MockLoginAsUser(_testContext.MockUsers[GuardianDepTwo]);
+            var applicationOption = new ApplicationOption("Test Application", "test.app")
+            {
+                Id = NewApplicationId
+            };
+            var username = _testContext.MockUsers[CitizenDepTwo].UserName;
+            usercontroller.AddApplication(null, applicationOption).Wait();
+            var res = usercontroller.DeleteApplication(username, null).Result;
+
+            Assert.IsType<ErrorResponse<GirafUserDTO>>(res);
+            Assert.False(res.Success);
+            Assert.Equal(ErrorCode.MissingProperties, res.ErrorCode);
+        }
+        #endregion
+        #region UpdateDisplayName
+        [Fact]
+        public void UpdateDisplayName_ValidStringInput_Success()
+        {
+            var usercontroller = initializeTest();
+            _testContext.MockUserManager.MockLoginAsUser(_testContext.MockUsers[CitizenDepTwo]);
+            const string newDisplayName = "Display Name";
+            var res = usercontroller.UpdateDisplayName(newDisplayName).Result;
+
+            Assert.IsType<Response<GirafUserDTO>>(res);
+            Assert.True(res.Success);
+            Assert.Equal(ErrorCode.NoError, res.ErrorCode);
+            Assert.Equal(newDisplayName, res.Data.ScreenName);
+        }
+
+        [Fact]
+        public void UpdateDisplayName_EmptyString_ErrorMissingProperties()
+        {
+            var usercontroller = initializeTest();
+            _testContext.MockUserManager.MockLoginAsUser(_testContext.MockUsers[CitizenDepTwo]);
+            const string newDisplayName = "";
+            var res = usercontroller.UpdateDisplayName(newDisplayName).Result;
+
+            Assert.False(res.Success);
+            Assert.Equal(ErrorCode.MissingProperties, res.ErrorCode);
+            Assert.IsType<ErrorResponse<GirafUserDTO>>(res);
+        }
+
+
+        [Fact]
+        public void UpdateDisplayName_NullInput_ErrorMissingProperties()
+        {
+            var usercontroller = initializeTest();
+            _testContext.MockUserManager.MockLoginAsUser(_testContext.MockUsers[CitizenDepTwo]);
+            string newDisplayName = null;
+            var res = usercontroller.UpdateDisplayName(newDisplayName).Result;
+
+            Assert.IsType<ErrorResponse<GirafUserDTO>>(res);
+            Assert.False(res.Success);
+            Assert.Equal(ErrorCode.MissingProperties, res.ErrorCode);
+        }
+        #endregion
+        #region AddUserResource
+        [Fact]
+        public void AddUserResource_OwnPrivateValidUser_Success()
+        {
+            var usercontroller = initializeTest();
+            string targetUser = _testContext.MockUsers[CitizenDepTwo].UserName;
+            _testContext.MockUserManager.MockLoginAsUser(_testContext.MockUsers[GuardianDepTwo]);
+            var res = usercontroller
+                .AddUserResource(targetUser, new ResourceIdDTO() {Id = GuardianPrivatePictogram})
+                .Result;
+
+            Assert.IsType<Response<GirafUserDTO>>(res);
+            Assert.True(res.Success);
+            Assert.Equal(ErrorCode.NoError, res.ErrorCode);
+            // check ressource is added correctly
+            Assert.True(_testContext.MockUsers[CitizenDepTwo].Resources
+                        .FirstOrDefault(r => r.ResourceKey == GuardianPrivatePictogram) != null);
+        }
+
+        [Fact]
+        public void AddUserResource_OwnPrivateInvalidUser_ErrorUserNotFound()
+        {
+            var usercontroller = initializeTest();
+            string targetUser = "INVALID";
+            _testContext.MockUserManager.MockLoginAsUser(_testContext.MockUsers[GuardianDepTwo]);
+            var res = usercontroller
+                .AddUserResource(targetUser, new ResourceIdDTO() { Id = GuardianPrivatePictogram })
+                .Result;
+
+            Assert.IsType<ErrorResponse<GirafUserDTO>>(res);
+            Assert.False(res.Success);
+            Assert.Equal(ErrorCode.UserNotFound, res.ErrorCode);
+        }
+
+
+        [Fact]
+        public void AddUserResource_OwnProtectedValidUser_ErrorResourceMustBePrivate()
+        {
+            var usercontroller = initializeTest();
+            string targetUser = _testContext.MockUsers[CitizenDepThree].UserName;
+            _testContext.MockUserManager.MockLoginAsUser(_testContext.MockUsers[GuardianDepTwo]);
+            var res = usercontroller
+                .AddUserResource(targetUser, new ResourceIdDTO() { Id = GuardianProtectedPictogram })
+                .Result;
+
+            Assert.IsType<ErrorResponse<GirafUserDTO>>(res);
+            Assert.False(res.Success);
+            Assert.Equal(ErrorCode.ResourceMustBePrivate, res.ErrorCode);
+        }
+
+
+        [Fact]
+        public void AddUserResource_OwnProtectedInvalidUser_NotFound()
+        {
+            var usercontroller = initializeTest();
+            string targetUser = "INVALID";
+            _testContext.MockUserManager.MockLoginAsUser(_testContext.MockUsers[GuardianDepTwo]);
+            var res = usercontroller
+                .AddUserResource(targetUser, new ResourceIdDTO() { Id = PublicPictogram })
+                .Result;
+
+            Assert.IsType<ErrorResponse<GirafUserDTO>>(res);
+            Assert.False(res.Success);
+            Assert.Equal(ErrorCode.UserNotFound, res.ErrorCode);
+        }
+
+        [Fact]
+        public void AddUserResource_AnotherProtectedValidUser_BadRequest() 
+        {
+            var usercontroller = initializeTest();
+            string targetUser = _testContext.MockUsers[CitizenDepTwo].UserName;
+            _testContext.MockUserManager.MockLoginAsUser(_testContext.MockUsers[CitizenDepThree]);
+            var res = usercontroller
+                .AddUserResource(targetUser, new ResourceIdDTO() { Id = CitizenPrivatePictogram })
+                .Result;
+
+            Assert.IsType<ErrorResponse<GirafUserDTO>>(res);
+            Assert.False(res.Success);
+            Assert.Equal(ErrorCode.NotAuthorized, res.ErrorCode);
+        }
+
+        [Fact]
+        public void AddUserResource_AnotherProtectedInvalidUser_BadRequest()
+        {
+            var usercontroller = initializeTest();
+            string targetUser = "INVALID";
+            _testContext.MockUserManager.MockLoginAsUser(_testContext.MockUsers[CitizenDepThree]);
+            var res = usercontroller
+                .AddUserResource(targetUser, new ResourceIdDTO() { Id = PublicPictogram })
+                .Result;
+
+            Assert.IsType<ErrorResponse<GirafUserDTO>>(res);
+            Assert.False(res.Success);
+            Assert.Equal(ErrorCode.UserNotFound, res.ErrorCode);
+        }
+
+        [Fact]
+        public void AddUserResource_PublicValidUser_BadRequest()
+        {
+            var usercontroller = initializeTest();
+            string targetUser = _testContext.MockUsers[GuardianDepTwo].UserName;
+            _testContext.MockUserManager.MockLoginAsUser(_testContext.MockUsers[CitizenDepTwo]);
+            var res = usercontroller
+                .AddUserResource(targetUser, new ResourceIdDTO() { Id = CitizenPrivatePictogram })
+                .Result;
+
+            Assert.IsType<ErrorResponse<GirafUserDTO>>(res);
+            Assert.False(res.Success);
+            Assert.Equal(ErrorCode.NotAuthorized, res.ErrorCode);
+        }
+
+        [Fact]
+        public void AddUserResource_PublicInvalidUser_NotFound()
+        {
+            var usercontroller = initializeTest();
+            string targetUser = "INVALID";
+            _testContext.MockUserManager.MockLoginAsUser(_testContext.MockUsers[CitizenDepTwo]);
+            var res = usercontroller
+                .AddUserResource(targetUser, new ResourceIdDTO() { Id = PublicPictogram })
+                .Result;
+
+            Assert.IsType<ErrorResponse<GirafUserDTO>>(res);
+            Assert.False(res.Success);
+            Assert.Equal(ErrorCode.UserNotFound, res.ErrorCode);
+        }
+
+        [Fact]
+        public void AddUserResource_AnotherPrivateValidUser_ErrorNotAuthorized()
+        {
+            var usercontroller = initializeTest();
+            string targetUser = _testContext.MockUsers[GuardianDepTwo].UserName;
+            _testContext.MockUserManager.MockLoginAsUser(_testContext.MockUsers[CitizenDepTwo]);
+            var res = usercontroller
+                .AddUserResource(targetUser, new ResourceIdDTO() { Id = GuardianPrivatePictogram })
+                .Result;
+            
+            Assert.IsType<ErrorResponse<GirafUserDTO>>(res);
+            Assert.False(res.Success);
+            Assert.Equal(ErrorCode.NotAuthorized, res.ErrorCode);
+       }
+
+        [Fact]
+        public void AddUserResource_AnotherPrivateInvalidUser_Unauthorized()
+        {
+            var usercontroller = initializeTest();
+            string targetUser = "INVALID";
+            _testContext.MockUserManager.MockLoginAsUser(_testContext.MockUsers[CitizenDepTwo]);
+
+            var res = usercontroller
+                .AddUserResource(targetUser, new ResourceIdDTO() { Id = PublicPictogram })
+                .Result;
+
+            Assert.IsType<ErrorResponse<GirafUserDTO>>(res);
+            Assert.False(res.Success);
+            Assert.Equal(ErrorCode.UserNotFound, res.ErrorCode);
+        }
+        #endregion
+        #region DeleteResource
+        [Fact]
+        public void DeleteResource_OwnPrivateValidUser_Success()
+        {
+            var usercontroller = initializeTest();
+            _testContext.MockUserManager.MockLoginAsUser(_testContext.MockUsers[GuardianDepTwo]);
+            var res = usercontroller
+                .DeleteResource(new ResourceIdDTO() { Id = GuardianPrivatePictogram })
+                .Result;
+
+            Assert.IsType<Response<GirafUserDTO>>(res);
+            Assert.True(res.Success);
+            Assert.Equal(ErrorCode.NoError, res.ErrorCode);
+            // check that ressource no longer exist
+            Assert.True(_testContext.MockUsers[GuardianDepTwo].Resources.FirstOrDefault(r => r.ResourceKey == GuardianPrivatePictogram) == null);
+        }
+
+        [Fact]
+        public void DeleteResource_PrivateNoUser_BadRequest()
+        {
+            var usercontroller = initializeTest();
+            var res = usercontroller
+                .DeleteResource(new ResourceIdDTO() { Id = GuardianPrivatePictogram })
+                .Result;
+
+            Assert.IsType<ErrorResponse<GirafUserDTO>>(res);
+            Assert.False(res.Success);
+            Assert.Equal(ErrorCode.NotAuthorized, res.ErrorCode);
+        }
+
+        [Fact]
+        public void DeleteResource_OwnProtectedValidUser_BadRequest()
+        {
+            var usercontroller = initializeTest();
+            _testContext.MockUserManager.MockLoginAsUser(_testContext.MockUsers[GuardianDepTwo]);
+            var res = usercontroller
+                .DeleteResource(new ResourceIdDTO() { Id = GuardianProtectedPictogram })
+                .Result;
+
+            Assert.IsType<ErrorResponse<GirafUserDTO>>(res);
+            Assert.False(res.Success);
+            Assert.Equal(ErrorCode.UserDoesNotOwnResource, res.ErrorCode);
+        }
+
+        [Fact]
+        public void DeleteResource_OwnProtectedInvalidUser_BadRequest()
+        {
+            var usercontroller = initializeTest();
+            _testContext.MockUserManager.MockLoginAsUser(_testContext.MockUsers[GuardianDepTwo]);
+            var res = usercontroller
+                .DeleteResource(new ResourceIdDTO() { Id = GuardianProtectedPictogram })
+                .Result;
+
+            Assert.IsType<ErrorResponse<GirafUserDTO>>(res);
+            Assert.False(res.Success);
+            Assert.Equal(ErrorCode.UserDoesNotOwnResource, res.ErrorCode);
+        }
+
+        [Fact]
+        public void DeleteResource_PublicValidUser_BadRequset()
+        {
+            var usercontroller = initializeTest();
+            _testContext.MockUserManager.MockLoginAsUser(_testContext.MockUsers[GuardianDepTwo]);
+
+            var res = usercontroller
+                .DeleteResource(new ResourceIdDTO() { Id = PublicPictogram })
+                .Result;
+
+            Assert.IsType<ErrorResponse<GirafUserDTO>>(res);
+            Assert.False(res.Success);
+            Assert.Equal(ErrorCode.UserDoesNotOwnResource, res.ErrorCode);
+        }
+
+        [Fact]
+        public void DeleteResource_PublicInvalidUser_BadRequest()
+        {
+            var usercontroller = initializeTest();
+
+            var res = usercontroller
+                .DeleteResource(new ResourceIdDTO() { Id = PublicPictogram })
+                .Result;
+
+            Assert.IsType<ErrorResponse<GirafUserDTO>>(res);
+            Assert.False(res.Success);
+            Assert.Equal(ErrorCode.NotAuthorized, res.ErrorCode);
+        }
+
+        #endregion
+        #region ToggleGrayscale
+        [Fact]
+        public void ToggleGrayscale_True_GrayscaleIsTrue()
+        {
+            var usercontroller = initializeTest();
+            _testContext.MockUserManager.MockLoginAsUser(_testContext.MockUsers[CitizenDepTwo]);
+
+            usercontroller.ToggleGrayscale(true).Wait();
+
+            // Check that we currectly toggled GreyScale
+            Assert.True(_testContext.MockUsers[CitizenDepTwo].Settings.UseGrayscale);
+        }
+
+        [Fact]
+        public void ToggleGrayscale_False_GrayscaleIsFalse()
+        {
+            var usercontroller = initializeTest();
+            _testContext.MockUserManager.MockLoginAsUser(_testContext.MockUsers[CitizenDepTwo]);
+
+            usercontroller.ToggleGrayscale(false).Wait();
+
+            // Check that we currectly disabled GreyScale
+            Assert.True(!_testContext.MockUsers[CitizenDepTwo].Settings.UseGrayscale);
+        }
+        #endregion
+        #region ToggleAnimations
+        [Fact]
+        public void ToggleAnimations_True_AnimationsIsTrue()
+        {
+            var usercontroller = initializeTest();
+            _testContext.MockUserManager.MockLoginAsUser(_testContext.MockUsers[CitizenDepTwo]);
+
+            usercontroller.ToggleAnimations(true).Wait();
+
+            Assert.True(_testContext.MockUsers[CitizenDepTwo].Settings.DisplayLauncherAnimations);
+        }
+
+        [Fact]
+        public void ToggleAnimations_False_AnimationsIsFalse()
+        {
+            var usercontroller = initializeTest();
+            _testContext.MockUserManager.MockLoginAsUser(_testContext.MockUsers[CitizenDepTwo]);
+
+            usercontroller.ToggleAnimations(false).Wait();
+
+            Assert.True(!_testContext.MockUsers[CitizenDepTwo].Settings.DisplayLauncherAnimations);
+        }
+        #endregion
+        
+        #region RemoveDepartment
+        [Fact]
+        public void RemoveDepartment_RemoveExistingUser_OK()
+        {
+            var userController = initializeTest();
+            var user = _testContext.MockUsers.Where(u => u.UserName == CitizenUsername).FirstOrDefault();
+            _testContext.MockUserManager.MockLoginAsUser(user);            
+            Assert.True(_testContext.MockDepartments.Where(d => d.Key == user.DepartmentKey).First().Members.Any(u => u.Id == user.Id));
+            
+            var res = userController.RemoveDepartment(CitizenUsername).Result;
+
+            Assert.IsType<Response<DepartmentDTO>>(res);
+            Assert.Equal(ErrorCode.NoError, res.ErrorCode);
+            // TODO: Check that department no longer has this user
+            
+        }
+        
+        [Fact]
+        public void RemoveUser_RemoveNullUser_BadRequest()
+        {
+            var userController = initializeTest();
+            var res = userController.RemoveDepartment(null).Result;
+            Assert.IsType<ErrorResponse<DepartmentDTO>>(res);
+            Assert.False(res.Success);
+            Assert.Equal(ErrorCode.MissingProperties, res.ErrorCode);
+        }
+        #endregion
+
+    }
+}