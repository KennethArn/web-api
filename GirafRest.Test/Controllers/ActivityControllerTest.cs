﻿using System.Linq;
using GirafRest.Controllers;
using GirafRest.Models;
using GirafRest.Models.DTOs;
using GirafRest.Models.Responses;
using GirafRest.Services;
using GirafRest.Test.Mocks;
using Microsoft.AspNetCore.Http;
using Microsoft.AspNetCore.Mvc;
using Xunit;
using static GirafRest.Test.UnitTestExtensions;
using System.Collections.Generic;

namespace GirafRest.Test
{
    public class ActivityControllerTest
    {
#pragma warning disable IDE0051 // Remove unused private members
        private const int ADMIN_DEP_ONE = 0;
        private const int GUARDIAN_DEP_TWO = 1;
        private const int CITIZEN_NO_DEP = 9;


        private const int PICTO_DEP_TWO = 6;

        private const int _existingId = 1;
        private const int _nonExistingId = 404;
#pragma warning restore IDE0051 // Remove unused private members

        private TestContext _testContext;

        private ActivityController InitializeTest()
        {
            _testContext = new TestContext();

            //Ensures that the mock user has the mock activity in the user's weekplan
            _testContext.MockDbContext.Object.Users.First().WeekSchedule.First().Weekdays
                .First().Activities.Add(_testContext.MockActivities.Find(a => a.Key == _existingId));

            var ac = new ActivityController(
                new MockGirafService(_testContext.MockDbContext.Object,
                                     _testContext.MockUserManager), _testContext.MockLoggerFactory.Object,
                new GirafAuthenticationService(_testContext.MockDbContext.Object, _testContext.MockRoleManager.Object,
                                               _testContext.MockUserManager));
            _testContext.MockHttpContext = ac.MockHttpContext();
            return ac;
        }

        #region CreateActivity
        [Fact]
        public void PostActivity_ValidDayValidDTOWithOnePictogram_Succes()
        {
            ActivityController ac = InitializeTest();
            GirafUser mockUser = _testContext.MockUsers[ADMIN_DEP_ONE];
            _testContext.MockUserManager.MockLoginAsUser(mockUser);
            Week week = mockUser.WeekSchedule.First();

<<<<<<< HEAD
            ActivityDTO newActivity = new ActivityDTO() { Pictograms = new List<WeekPictogramDTO> { new WeekPictogramDTO(_testContext.MockPictograms.First()) }};
=======
            ActivityDTO newActivity = new ActivityDTO() { 
                Pictogram = new WeekPictogramDTO(_testContext.MockPictograms.First()) 
            };

            var res = ac.PostActivity(
                newActivity, mockUser.Id, week.Name, week.WeekYear, week.WeekNumber, (int)Days.Monday
            ).Result as ObjectResult;
>>>>>>> ea7d7f86

            var body = res.Value as SuccessResponse<ActivityDTO>;

<<<<<<< HEAD
            List<long> expectedPictogramIds = newActivity.Pictograms.Select(pictogram => pictogram.Id).ToList();
            List<long> actualPictogramIds = res.Data.Pictograms.Select(pictogram => pictogram.Id).ToList();

            Assert.True(res.Success);
            Assert.Equal(expectedPictogramIds, actualPictogramIds);
        }

        [Fact]
        public void PostActivity_ValidDayValidDTOWithMultiplePictograms_Success()
        {
            ActivityController ac = InitializeTest();
            GirafUser mockUser = _testContext.MockUsers[ADMIN_DEP_ONE];
            _testContext.MockUserManager.MockLoginAsUser(mockUser);
            Week week = mockUser.WeekSchedule.First();

            ActivityDTO newActivity = new ActivityDTO() { 
                Pictograms = new List<WeekPictogramDTO> { 
                    new WeekPictogramDTO(_testContext.MockPictograms.First()),
                    new WeekPictogramDTO(_testContext.MockPictograms.Last()),
                }
            };

            var res = ac.PostActivity(newActivity, mockUser.Id, week.Name, week.WeekYear, week.WeekNumber, (int)Days.Monday).Result;

            List<long> expectedPictogramIds = newActivity.Pictograms.Select(pictogram => pictogram.Id).ToList();
            List<long> actualPictogramIds = res.Data.Pictograms.Select(pictogram => pictogram.Id).ToList();

            Assert.True(res.Success);
            Assert.Equal(expectedPictogramIds, actualPictogramIds);
=======
            Assert.Equal(StatusCodes.Status201Created, res.StatusCode);
            Assert.Equal(newActivity.Pictogram.Id, body.Data.Pictogram.Id);
>>>>>>> ea7d7f86
        }

        [Fact]
        public void PostActivity_NoExistingActivitiesOnDayValidDTO_Succes()
        {
            ActivityController ac = InitializeTest();
            GirafUser mockUser = _testContext.MockUsers[ADMIN_DEP_ONE];
            _testContext.MockUserManager.MockLoginAsUser(mockUser);
            Week week = mockUser.WeekSchedule.First();

<<<<<<< HEAD
            ActivityDTO newActivity = new ActivityDTO() { Pictograms = new List<WeekPictogramDTO> { new WeekPictogramDTO(_testContext.MockPictograms.First()) }};
=======
            ActivityDTO newActivity = new ActivityDTO() { 
                Pictogram = new WeekPictogramDTO(_testContext.MockPictograms.First()) 
            };
>>>>>>> ea7d7f86

            var res = ac.PostActivity(
                newActivity, mockUser.Id, week.Name, week.WeekYear, week.WeekNumber, (int)Days.Saturday
            ).Result as ObjectResult;

<<<<<<< HEAD
            List<long> expectedPictogramIds = newActivity.Pictograms.Select(pictogram => pictogram.Id).ToList();
            List<long> actualPictogramIds = res.Data.Pictograms.Select(pictogram => pictogram.Id).ToList();

            Assert.True(res.Success);
            Assert.Equal(expectedPictogramIds, actualPictogramIds);
=======
            var body = res.Value as SuccessResponse<ActivityDTO>;

            Assert.Equal(StatusCodes.Status201Created, res.StatusCode);
            Assert.Equal(newActivity.Pictogram.Id, body.Data.Pictogram.Id);
>>>>>>> ea7d7f86
        }

        [Fact]
        public void PostActivity_ValidDayInvalidDTO_MissingProperties()
        {
            ActivityController ac = InitializeTest();
            GirafUser mockUser = _testContext.MockUsers[ADMIN_DEP_ONE];
            _testContext.MockUserManager.MockLoginAsUser(mockUser);
            Week week = mockUser.WeekSchedule.First();

            ActivityDTO newActivity = null;

            var res = ac.PostActivity(
                newActivity, mockUser.Id, week.Name, week.WeekYear, week.WeekNumber, (int)Days.Monday
            ).Result as ObjectResult;

            var body = res.Value as ErrorResponse;

            Assert.Equal(StatusCodes.Status400BadRequest, res.StatusCode);
            Assert.Equal(ErrorCode.MissingProperties, body.ErrorCode);
        }

        [Fact]
        public void PostActivity_InvalidDayValidDTO_InvalidDay()
        {
            ActivityController ac = InitializeTest();
            GirafUser mockUser = _testContext.MockUsers[ADMIN_DEP_ONE];
            _testContext.MockUserManager.MockLoginAsUser(mockUser);
            Week week = mockUser.WeekSchedule.First();

<<<<<<< HEAD
            ActivityDTO newActivity = new ActivityDTO() { Pictograms = new List<WeekPictogramDTO> { new WeekPictogramDTO(_testContext.MockPictograms.First()) }};
=======
            ActivityDTO newActivity = new ActivityDTO() { 
                Pictogram = new WeekPictogramDTO(_testContext.MockPictograms.First()) 
            };

            var res = ac.PostActivity(
                newActivity, mockUser.Id, week.Name, week.WeekYear, week.WeekNumber, (int)Days.Sunday + 1
            ).Result as ObjectResult;
>>>>>>> ea7d7f86

            var body = res.Value as ErrorResponse;

            Assert.Equal(StatusCodes.Status404NotFound, res.StatusCode);
            Assert.Equal(ErrorCode.InvalidDay, body.ErrorCode);
        }

        [Fact]
        public void PostActivity_InvalidWeekYearValidDTO_WeekNotFound()
        {
            ActivityController ac = InitializeTest();
            GirafUser mockUser = _testContext.MockUsers[ADMIN_DEP_ONE];
            _testContext.MockUserManager.MockLoginAsUser(mockUser);
            Week week = mockUser.WeekSchedule.First();

            ActivityDTO newActivity = new ActivityDTO() { Pictograms = new List<WeekPictogramDTO> { new WeekPictogramDTO(_testContext.MockPictograms.First()) }};

            var res = ac.PostActivity(
                newActivity, mockUser.Id, week.Name, 9000, week.WeekNumber, (int)Days.Sunday
            ).Result as ObjectResult;

            var body = res.Value as ErrorResponse;

            Assert.Equal(StatusCodes.Status404NotFound, res.StatusCode);
            Assert.Equal(ErrorCode.WeekNotFound, body.ErrorCode);
        }

        [Fact]
        public void PostActivity_InvalidWeekNumberValidDTO_WeekNotFound()
        {
            ActivityController ac = InitializeTest();
            GirafUser mockUser = _testContext.MockUsers[ADMIN_DEP_ONE];
            _testContext.MockUserManager.MockLoginAsUser(mockUser);
            Week week = mockUser.WeekSchedule.First();

            ActivityDTO newActivity = new ActivityDTO() { Pictograms = new List<WeekPictogramDTO> { new WeekPictogramDTO(_testContext.MockPictograms.First()) }};

            var res = ac.PostActivity(
                newActivity, mockUser.Id, week.Name, week.WeekYear, 54, (int)Days.Sunday
            ).Result as ObjectResult;

            var body = res.Value as ErrorResponse;
            
            Assert.Equal(StatusCodes.Status404NotFound, res.StatusCode);
            Assert.Equal(ErrorCode.WeekNotFound, body.ErrorCode);
        }

        [Fact]
        public void PostActivity_InvalidWeekNameValidDTO_WeekNotFound()
        {
            ActivityController ac = InitializeTest();
            GirafUser mockUser = _testContext.MockUsers[ADMIN_DEP_ONE];
            _testContext.MockUserManager.MockLoginAsUser(mockUser);
            Week week = mockUser.WeekSchedule.First();

<<<<<<< HEAD
            ActivityDTO newActivity = new ActivityDTO() { Pictograms = new List<WeekPictogramDTO> { new WeekPictogramDTO(_testContext.MockPictograms.First()) }};
=======
            ActivityDTO newActivity = new ActivityDTO() { 
                Pictogram = new WeekPictogramDTO(_testContext.MockPictograms.First()) };
>>>>>>> ea7d7f86

            var res = ac.PostActivity(
                newActivity, mockUser.Id, "WrongName", week.WeekYear, week.WeekYear, (int)Days.Sunday
            ).Result as ObjectResult;

            var body = res.Value as ErrorResponse;

            Assert.Equal(StatusCodes.Status404NotFound, res.StatusCode);
            Assert.Equal(ErrorCode.WeekNotFound, body.ErrorCode);
        }

        [Fact]
        public void PostActivity_NonExistingUserValidDayValidDTO_UserNotFound()
        {
            ActivityController ac = InitializeTest();
            GirafUser mockUser = _testContext.MockUsers[ADMIN_DEP_ONE];
            _testContext.MockUserManager.MockLoginAsUser(mockUser);
            Week week = mockUser.WeekSchedule.First();

            ActivityDTO newActivity = new ActivityDTO() { Pictograms = new List<WeekPictogramDTO> { new WeekPictogramDTO(_testContext.MockPictograms.First()) }};

            var res = ac.PostActivity(
                newActivity, "NonExistingUserId", week.Name, week.WeekYear, week.WeekNumber, (int)Days.Sunday
            ).Result as ObjectResult;
            
            var body = res.Value as ErrorResponse;
            
            Assert.Equal(StatusCodes.Status404NotFound, res.StatusCode);
            Assert.Equal(ErrorCode.UserNotFound, body.ErrorCode);
            
        }

        [Fact]
        public void PostActivity_UserNotAuthorizedValidDayValidDTO_NotAuthorized()
        {
            ActivityController ac = InitializeTest();
            GirafUser mockUser = _testContext.MockUsers[GUARDIAN_DEP_TWO];
            _testContext.MockUserManager.MockLoginAsUser(mockUser);
            GirafUser differentMockUser = _testContext.MockUsers[ADMIN_DEP_ONE];
            Week week = differentMockUser.WeekSchedule.First();

<<<<<<< HEAD
            ActivityDTO newActivity = new ActivityDTO() { Pictograms = new List<WeekPictogramDTO> { new WeekPictogramDTO(_testContext.MockPictograms.First()) }};
=======
            ActivityDTO newActivity = new ActivityDTO() { 
                Pictogram = new WeekPictogramDTO(_testContext.MockPictograms.First()) 
            };

            var res = ac.PostActivity(
                newActivity, differentMockUser.Id, week.Name, week.WeekYear, week.WeekNumber, (int)Days.Sunday
            ).Result as ObjectResult;
>>>>>>> ea7d7f86

            var body = res.Value as ErrorResponse;

            Assert.Equal(StatusCodes.Status403Forbidden, res.StatusCode);
            Assert.Equal(ErrorCode.NotAuthorized, body.ErrorCode);
        }
        #endregion

        #region GetActivity

        [Fact]
        public void GetActivity_ValidId_success()
        {
            ActivityController activityController = InitializeTest();
            GirafUser mockUser = _testContext.MockUsers[ADMIN_DEP_ONE];
            _testContext.MockUserManager.MockLoginAsUser(mockUser);
            
            Assert.True(_testContext.MockActivities.Any(a => a.Key == _existingId));

            var response = activityController.GetActivity(mockUser.Id, _existingId);
            Assert.NotNull(response);
            Assert.NotNull(response.Result);
            Assert.True(response.Result.Success);

            var actual = response.Result.Data;
            ActivityDTO expected = new ActivityDTO(_testContext.MockActivities.First());
            
            Assert.Equal(expected.Id, actual.Id);
            Assert.Equal(expected.IsChoiceBoard, actual.IsChoiceBoard);
            Assert.Equal(expected.Order, actual.Order);
            Assert.Equal(expected.State, actual.State);
            Assert.Equal(expected.Timer, actual.Timer);
            Assert.Equal(expected.Pictograms.Count, actual.Pictograms.Count);

            var actualPictogram = actual.Pictograms.First();
            var expectedPictogram = _testContext.MockPictograms[0];
            
            Assert.Equal(expectedPictogram.Id, actualPictogram.Id);
        }

        #endregion

        #region DeleteActivity
        [Fact]
        public void DeleteActivity_ExistingActivity_Success()
        {
            ActivityController activityController = InitializeTest();
            GirafUser mockUser = _testContext.MockUsers[ADMIN_DEP_ONE];
            _testContext.MockUserManager.MockLoginAsUser(mockUser);

            // There exist an acitivity with the id
            Assert.True(_testContext.MockActivities.Any(a => a.Key == _existingId));

            var res = activityController.DeleteActivity(
                mockUser.Id, _existingId
            ).Result as ObjectResult;
            
            Assert.Equal(StatusCodes.Status200OK, res.StatusCode);
        }

        [Fact]
        public void DeleteActivity_NonExistingActivity_Failure()
        {
            ActivityController activityController = InitializeTest();
            GirafUser mockUser = _testContext.MockUsers[ADMIN_DEP_ONE];
            _testContext.MockUserManager.MockLoginAsUser(mockUser);

            var res = activityController.DeleteActivity(
                mockUser.Id, _nonExistingId
            ).Result as ObjectResult;

            var body = res.Value as ErrorResponse;
            
            Assert.Equal(StatusCodes.Status404NotFound, res.StatusCode);
            Assert.Equal(ErrorCode.ActivityNotFound , body.ErrorCode);
        }

        [Fact]
        public void DeleteActivity_NonExistingUser_Failure()
        {
            ActivityController activityController = InitializeTest();
            GirafUser mockUser = _testContext.MockUsers[ADMIN_DEP_ONE];

            var res = activityController.DeleteActivity(
                "NonExistingUserId", _existingId
            ).Result as ObjectResult;

            var body = res.Value as ErrorResponse;
            
            Assert.Equal(StatusCodes.Status404NotFound, res.StatusCode);
            Assert.Equal(ErrorCode.UserNotFound, body.ErrorCode);
        }

        [Fact]
        public void DeleteActivity_UnauthorizedUserSendsIdOfActivitysOwner_Failure()
        {
            ActivityController activityController = InitializeTest();
            GirafUser loggedInUser = _testContext.MockUsers[GUARDIAN_DEP_TWO];
            _testContext.MockUserManager.MockLoginAsUser(loggedInUser);
            GirafUser activityOwnerUser = _testContext.MockUsers[ADMIN_DEP_ONE];

            // logged in as GUARDIAN_DEP_TWO and trying to delete one of ADMIN_DEP_ONE's activities
            var res = activityController.DeleteActivity(
                activityOwnerUser.Id, _existingId
            ).Result as ObjectResult;
            
            var body = res.Value as ErrorResponse;

            Assert.Equal(StatusCodes.Status403Forbidden, res.StatusCode);
            Assert.Equal(ErrorCode.NotAuthorized, body.ErrorCode);
        }

        [Fact]
        public void DeleteActivity_UnauthorizedUserSendsIdOfLoggedInUser_Failure()
        {
            ActivityController activityController = InitializeTest();
            GirafUser loggedInUser = _testContext.MockUsers[GUARDIAN_DEP_TWO];
            _testContext.MockUserManager.MockLoginAsUser(loggedInUser);

            // logged in as GUARDIAN_DEP_TWO and trying to delete one of ADMIN_DEP_ONES activities
            var res = activityController.DeleteActivity(loggedInUser.Id, _existingId).Result as ObjectResult;
            var body = res.Value as ErrorResponse;

            Assert.Equal(StatusCodes.Status404NotFound, res.StatusCode);
            Assert.Equal(ErrorCode.ActivityNotFound, body.ErrorCode);
        }
        #endregion

        #region UpdateActivity
        [Fact]
        public void UpdateActivity_InvalidActivityDTO_MissingProperties()
        {
            ActivityController ac = InitializeTest();
            GirafUser mockUser = _testContext.MockUsers[ADMIN_DEP_ONE];
            _testContext.MockUserManager.MockLoginAsUser(mockUser);

            ActivityDTO newActivity = null;

            var res = ac.UpdateActivity(newActivity, mockUser.Id).Result as ObjectResult;

            var body = res.Value as ErrorResponse;

            Assert.Equal(StatusCodes.Status400BadRequest, res.StatusCode);
            Assert.Equal(ErrorCode.MissingProperties, body.ErrorCode);
        }

        [Fact]
        public void UpdateActivity_InvalidActivityValidDTO_ActivityNotFound()
        {
            ActivityController ac = InitializeTest();
            GirafUser mockUser = _testContext.MockUsers[ADMIN_DEP_ONE];
            _testContext.MockUserManager.MockLoginAsUser(mockUser);

            ActivityDTO newActivity = new ActivityDTO() { Id = 420 };

            var res = ac.UpdateActivity(newActivity, mockUser.Id).Result as ObjectResult;

            var body = res.Value as ErrorResponse;

            Assert.Equal(StatusCodes.Status404NotFound, res.StatusCode);
            Assert.Equal(ErrorCode.ActivityNotFound, body.ErrorCode);
        }

        [Fact]
        public void UpdateActivity_ValidActivityInvalidUser_ActivityNotFound()
        {
            ActivityController ac = InitializeTest();
            GirafUser mockUser = _testContext.MockUsers[GUARDIAN_DEP_TWO];
            _testContext.MockUserManager.MockLoginAsUser(mockUser);
            GirafUser differentMockUser = _testContext.MockUsers[ADMIN_DEP_ONE];

<<<<<<< HEAD
            ActivityDTO newActivity = new ActivityDTO() { Pictograms = new List<WeekPictogramDTO> { new WeekPictogramDTO(_testContext.MockPictograms.First()) }};
=======
            ActivityDTO newActivity = new ActivityDTO() { 
                Pictogram = new WeekPictogramDTO(_testContext.MockPictograms.First()) 
            };
>>>>>>> ea7d7f86

            var res = ac.UpdateActivity(newActivity, differentMockUser.Id).Result as ObjectResult;
            var body = res.Value as ErrorResponse;

            Assert.Equal(StatusCodes.Status403Forbidden, res.StatusCode);
            Assert.Equal(ErrorCode.NotAuthorized, body.ErrorCode);
        }

        [Fact]
        public void UpdateActivity_ValidActivityValidDTO_ActivitySucess()
        {
            ActivityController ac = InitializeTest();
            GirafUser mockUser = _testContext.MockUsers[ADMIN_DEP_ONE]; 
            _testContext.MockUserManager.MockLoginAsUser(mockUser);

            ActivityDTO newActivity = new ActivityDTO() { 
                Id = _testContext.MockActivities.First().Key, 
<<<<<<< HEAD
                Pictograms = new List<WeekPictogramDTO> { new WeekPictogramDTO(_testContext.MockPictograms.First()) }
=======
                Pictogram = new WeekPictogramDTO(_testContext.MockPictograms.First()) 
>>>>>>> ea7d7f86
            };

            var res = ac.UpdateActivity(newActivity, mockUser.Id).Result as ObjectResult;
            var body = res.Value as SuccessResponse<ActivityDTO>;

<<<<<<< HEAD
            List<long> expectedPictogramIds = newActivity.Pictograms.Select(pictogram => pictogram.Id).ToList();
            List<long> actualPictogramIds = res.Data.Pictograms.Select(pictogram => pictogram.Id).ToList();

            Assert.True(res.Success);
            Assert.Equal(expectedPictogramIds, actualPictogramIds);
        }

        [Fact]
        public void UpdateActivity_ValidActivityValidDTOWithMulitplePictograms_Success()
        {
            ActivityController ac = InitializeTest();
            GirafUser mockUser = _testContext.MockUsers[ADMIN_DEP_ONE]; 
            _testContext.MockUserManager.MockLoginAsUser(mockUser);

            ActivityDTO newActivity = new ActivityDTO() { 
                Id = _testContext.MockActivities.First().Key, 
                Pictograms = new List<WeekPictogramDTO> { 
                    new WeekPictogramDTO(_testContext.MockPictograms.First()),
                    new WeekPictogramDTO(_testContext.MockPictograms.Last())
                }
            };

            var res = ac.UpdateActivity(newActivity, mockUser.Id).Result;

            List<long> expectedPictogramIds = newActivity.Pictograms.Select(pictogram => pictogram.Id).ToList();
            List<long> actualPictogramIds = res.Data.Pictograms.Select(pictogram => pictogram.Id).ToList();

            Assert.True(res.Success);
            Assert.Equal(expectedPictogramIds, actualPictogramIds);
=======
            Assert.Equal(StatusCodes.Status200OK, res.StatusCode);
            Assert.Equal(newActivity.Pictogram.Id, body.Data.Pictogram.Id);
>>>>>>> ea7d7f86
        }
        #endregion
    }
}<|MERGE_RESOLUTION|>--- conflicted
+++ resolved
@@ -55,21 +55,10 @@
             _testContext.MockUserManager.MockLoginAsUser(mockUser);
             Week week = mockUser.WeekSchedule.First();
 
-<<<<<<< HEAD
             ActivityDTO newActivity = new ActivityDTO() { Pictograms = new List<WeekPictogramDTO> { new WeekPictogramDTO(_testContext.MockPictograms.First()) }};
-=======
-            ActivityDTO newActivity = new ActivityDTO() { 
-                Pictogram = new WeekPictogramDTO(_testContext.MockPictograms.First()) 
-            };
-
-            var res = ac.PostActivity(
-                newActivity, mockUser.Id, week.Name, week.WeekYear, week.WeekNumber, (int)Days.Monday
-            ).Result as ObjectResult;
->>>>>>> ea7d7f86
-
-            var body = res.Value as SuccessResponse<ActivityDTO>;
-
-<<<<<<< HEAD
+
+            var res = ac.PostActivity(newActivity, mockUser.Id, week.Name, week.WeekYear, week.WeekNumber, (int)Days.Monday).Result;
+
             List<long> expectedPictogramIds = newActivity.Pictograms.Select(pictogram => pictogram.Id).ToList();
             List<long> actualPictogramIds = res.Data.Pictograms.Select(pictogram => pictogram.Id).ToList();
 
@@ -92,17 +81,15 @@
                 }
             };
 
-            var res = ac.PostActivity(newActivity, mockUser.Id, week.Name, week.WeekYear, week.WeekNumber, (int)Days.Monday).Result;
+            var res = ac.PostActivity(
+                newActivity, mockUser.Id, week.Name, week.WeekYear, week.WeekNumber, (int)Days.Monday
+            ).Result as ObjectResult;
 
             List<long> expectedPictogramIds = newActivity.Pictograms.Select(pictogram => pictogram.Id).ToList();
             List<long> actualPictogramIds = res.Data.Pictograms.Select(pictogram => pictogram.Id).ToList();
 
             Assert.True(res.Success);
             Assert.Equal(expectedPictogramIds, actualPictogramIds);
-=======
-            Assert.Equal(StatusCodes.Status201Created, res.StatusCode);
-            Assert.Equal(newActivity.Pictogram.Id, body.Data.Pictogram.Id);
->>>>>>> ea7d7f86
         }
 
         [Fact]
@@ -113,30 +100,19 @@
             _testContext.MockUserManager.MockLoginAsUser(mockUser);
             Week week = mockUser.WeekSchedule.First();
 
-<<<<<<< HEAD
-            ActivityDTO newActivity = new ActivityDTO() { Pictograms = new List<WeekPictogramDTO> { new WeekPictogramDTO(_testContext.MockPictograms.First()) }};
-=======
-            ActivityDTO newActivity = new ActivityDTO() { 
-                Pictogram = new WeekPictogramDTO(_testContext.MockPictograms.First()) 
-            };
->>>>>>> ea7d7f86
+            ActivityDTO newActivity = new ActivityDTO() { 
+                Pictograms = new List<WeekPictogramDTO> { new WeekPictogramDTO(_testContext.MockPictograms.First()) 
+            }};
 
             var res = ac.PostActivity(
                 newActivity, mockUser.Id, week.Name, week.WeekYear, week.WeekNumber, (int)Days.Saturday
             ).Result as ObjectResult;
 
-<<<<<<< HEAD
             List<long> expectedPictogramIds = newActivity.Pictograms.Select(pictogram => pictogram.Id).ToList();
             List<long> actualPictogramIds = res.Data.Pictograms.Select(pictogram => pictogram.Id).ToList();
 
             Assert.True(res.Success);
             Assert.Equal(expectedPictogramIds, actualPictogramIds);
-=======
-            var body = res.Value as SuccessResponse<ActivityDTO>;
-
-            Assert.Equal(StatusCodes.Status201Created, res.StatusCode);
-            Assert.Equal(newActivity.Pictogram.Id, body.Data.Pictogram.Id);
->>>>>>> ea7d7f86
         }
 
         [Fact]
@@ -167,26 +143,42 @@
             _testContext.MockUserManager.MockLoginAsUser(mockUser);
             Week week = mockUser.WeekSchedule.First();
 
-<<<<<<< HEAD
+            ActivityDTO newActivity = new ActivityDTO() { 
+                Pictograms = new List<WeekPictogramDTO> { new WeekPictogramDTO(_testContext.MockPictograms.First()) 
+            }};
+
+            var res = ac.PostActivity(
+                newActivity, mockUser.Id, week.Name, week.WeekYear, week.WeekNumber, (int)Days.Sunday + 1
+            ).Result as ObjectResult;
+
+            var body = res.Value as ErrorResponse;
+
+            Assert.Equal(StatusCodes.Status404NotFound, res.StatusCode);
+            Assert.Equal(ErrorCode.InvalidDay, body.ErrorCode);
+        }
+
+        [Fact]
+        public void PostActivity_InvalidWeekYearValidDTO_WeekNotFound()
+        {
+            ActivityController ac = InitializeTest();
+            GirafUser mockUser = _testContext.MockUsers[ADMIN_DEP_ONE];
+            _testContext.MockUserManager.MockLoginAsUser(mockUser);
+            Week week = mockUser.WeekSchedule.First();
+
             ActivityDTO newActivity = new ActivityDTO() { Pictograms = new List<WeekPictogramDTO> { new WeekPictogramDTO(_testContext.MockPictograms.First()) }};
-=======
-            ActivityDTO newActivity = new ActivityDTO() { 
-                Pictogram = new WeekPictogramDTO(_testContext.MockPictograms.First()) 
-            };
-
-            var res = ac.PostActivity(
-                newActivity, mockUser.Id, week.Name, week.WeekYear, week.WeekNumber, (int)Days.Sunday + 1
-            ).Result as ObjectResult;
->>>>>>> ea7d7f86
-
-            var body = res.Value as ErrorResponse;
-
-            Assert.Equal(StatusCodes.Status404NotFound, res.StatusCode);
-            Assert.Equal(ErrorCode.InvalidDay, body.ErrorCode);
-        }
-
-        [Fact]
-        public void PostActivity_InvalidWeekYearValidDTO_WeekNotFound()
+
+            var res = ac.PostActivity(
+                newActivity, mockUser.Id, week.Name, 9000, week.WeekNumber, (int)Days.Sunday
+            ).Result as ObjectResult;
+
+            var body = res.Value as ErrorResponse;
+
+            Assert.Equal(StatusCodes.Status404NotFound, res.StatusCode);
+            Assert.Equal(ErrorCode.WeekNotFound, body.ErrorCode);
+        }
+
+        [Fact]
+        public void PostActivity_InvalidWeekNumberValidDTO_WeekNotFound()
         {
             ActivityController ac = InitializeTest();
             GirafUser mockUser = _testContext.MockUsers[ADMIN_DEP_ONE];
@@ -196,36 +188,16 @@
             ActivityDTO newActivity = new ActivityDTO() { Pictograms = new List<WeekPictogramDTO> { new WeekPictogramDTO(_testContext.MockPictograms.First()) }};
 
             var res = ac.PostActivity(
-                newActivity, mockUser.Id, week.Name, 9000, week.WeekNumber, (int)Days.Sunday
-            ).Result as ObjectResult;
-
-            var body = res.Value as ErrorResponse;
-
+                newActivity, mockUser.Id, week.Name, week.WeekYear, 54, (int)Days.Sunday
+            ).Result as ObjectResult;
+
+            var body = res.Value as ErrorResponse;
+            
             Assert.Equal(StatusCodes.Status404NotFound, res.StatusCode);
             Assert.Equal(ErrorCode.WeekNotFound, body.ErrorCode);
         }
 
         [Fact]
-        public void PostActivity_InvalidWeekNumberValidDTO_WeekNotFound()
-        {
-            ActivityController ac = InitializeTest();
-            GirafUser mockUser = _testContext.MockUsers[ADMIN_DEP_ONE];
-            _testContext.MockUserManager.MockLoginAsUser(mockUser);
-            Week week = mockUser.WeekSchedule.First();
-
-            ActivityDTO newActivity = new ActivityDTO() { Pictograms = new List<WeekPictogramDTO> { new WeekPictogramDTO(_testContext.MockPictograms.First()) }};
-
-            var res = ac.PostActivity(
-                newActivity, mockUser.Id, week.Name, week.WeekYear, 54, (int)Days.Sunday
-            ).Result as ObjectResult;
-
-            var body = res.Value as ErrorResponse;
-            
-            Assert.Equal(StatusCodes.Status404NotFound, res.StatusCode);
-            Assert.Equal(ErrorCode.WeekNotFound, body.ErrorCode);
-        }
-
-        [Fact]
         public void PostActivity_InvalidWeekNameValidDTO_WeekNotFound()
         {
             ActivityController ac = InitializeTest();
@@ -233,12 +205,8 @@
             _testContext.MockUserManager.MockLoginAsUser(mockUser);
             Week week = mockUser.WeekSchedule.First();
 
-<<<<<<< HEAD
-            ActivityDTO newActivity = new ActivityDTO() { Pictograms = new List<WeekPictogramDTO> { new WeekPictogramDTO(_testContext.MockPictograms.First()) }};
-=======
-            ActivityDTO newActivity = new ActivityDTO() { 
-                Pictogram = new WeekPictogramDTO(_testContext.MockPictograms.First()) };
->>>>>>> ea7d7f86
+            ActivityDTO newActivity = new ActivityDTO() { 
+                Pictograms = new List<WeekPictogramDTO> { new WeekPictogramDTO(_testContext.MockPictograms.First()) }};
 
             var res = ac.PostActivity(
                 newActivity, mockUser.Id, "WrongName", week.WeekYear, week.WeekYear, (int)Days.Sunday
@@ -280,17 +248,13 @@
             GirafUser differentMockUser = _testContext.MockUsers[ADMIN_DEP_ONE];
             Week week = differentMockUser.WeekSchedule.First();
 
-<<<<<<< HEAD
-            ActivityDTO newActivity = new ActivityDTO() { Pictograms = new List<WeekPictogramDTO> { new WeekPictogramDTO(_testContext.MockPictograms.First()) }};
-=======
-            ActivityDTO newActivity = new ActivityDTO() { 
-                Pictogram = new WeekPictogramDTO(_testContext.MockPictograms.First()) 
-            };
+            ActivityDTO newActivity = new ActivityDTO() { 
+                Pictograms = new List<WeekPictogramDTO> { new WeekPictogramDTO(_testContext.MockPictograms.First()) 
+            }};
 
             var res = ac.PostActivity(
                 newActivity, differentMockUser.Id, week.Name, week.WeekYear, week.WeekNumber, (int)Days.Sunday
             ).Result as ObjectResult;
->>>>>>> ea7d7f86
 
             var body = res.Value as ErrorResponse;
 
@@ -462,13 +426,9 @@
             _testContext.MockUserManager.MockLoginAsUser(mockUser);
             GirafUser differentMockUser = _testContext.MockUsers[ADMIN_DEP_ONE];
 
-<<<<<<< HEAD
-            ActivityDTO newActivity = new ActivityDTO() { Pictograms = new List<WeekPictogramDTO> { new WeekPictogramDTO(_testContext.MockPictograms.First()) }};
-=======
-            ActivityDTO newActivity = new ActivityDTO() { 
-                Pictogram = new WeekPictogramDTO(_testContext.MockPictograms.First()) 
-            };
->>>>>>> ea7d7f86
+            ActivityDTO newActivity = new ActivityDTO() { 
+                Pictograms = new List<WeekPictogramDTO> { new WeekPictogramDTO(_testContext.MockPictograms.First()) 
+            }};
 
             var res = ac.UpdateActivity(newActivity, differentMockUser.Id).Result as ObjectResult;
             var body = res.Value as ErrorResponse;
@@ -486,17 +446,12 @@
 
             ActivityDTO newActivity = new ActivityDTO() { 
                 Id = _testContext.MockActivities.First().Key, 
-<<<<<<< HEAD
                 Pictograms = new List<WeekPictogramDTO> { new WeekPictogramDTO(_testContext.MockPictograms.First()) }
-=======
-                Pictogram = new WeekPictogramDTO(_testContext.MockPictograms.First()) 
->>>>>>> ea7d7f86
             };
 
             var res = ac.UpdateActivity(newActivity, mockUser.Id).Result as ObjectResult;
             var body = res.Value as SuccessResponse<ActivityDTO>;
 
-<<<<<<< HEAD
             List<long> expectedPictogramIds = newActivity.Pictograms.Select(pictogram => pictogram.Id).ToList();
             List<long> actualPictogramIds = res.Data.Pictograms.Select(pictogram => pictogram.Id).ToList();
 
@@ -526,10 +481,6 @@
 
             Assert.True(res.Success);
             Assert.Equal(expectedPictogramIds, actualPictogramIds);
-=======
-            Assert.Equal(StatusCodes.Status200OK, res.StatusCode);
-            Assert.Equal(newActivity.Pictogram.Id, body.Data.Pictogram.Id);
->>>>>>> ea7d7f86
         }
         #endregion
     }
