--- conflicted
+++ resolved
@@ -1,911 +1,3 @@
-<<<<<<< HEAD
-﻿using GirafRest.Controllers;
-using GirafRest.Models.DTOs.AccountDTOs;
-using GirafRest.Test.Mocks;
-using Microsoft.AspNetCore.Mvc;
-using Moq;
-using Xunit;
-using Xunit.Abstractions;
-using static GirafRest.Test.UnitTestExtensions;
-using GirafRest.Services;
-using System.Threading.Tasks;
-using GirafRest.Models.DTOs;
-using GirafRest.Models.DTOs.UserDTOs;
-using Microsoft.AspNetCore.Identity;
-using GirafRest.Models;
-
-namespace GirafRest.Test
-{
-    public class AccountControllerTest
-    {
-        //NOTE: We do not test the logout method as it is merely an almost invisble abstraction on top of SignInManager.SignOut.
-        private readonly ITestOutputHelper _outputHelpter;
-        private TestContext _testContext;
-
-        private const int ADMIN_DEP_ONE = 0;
-        private const int DEPARTMENT_ZERO = 0;
-        private const int GUARDIAN_DEP_TWO = 1;
-        private const int ANOTHER_GUARDIAN_DEP_TWO = 5;
-        private const int CITIZEN_DEP_TWO = 2;
-        private const int CITIZEN_DEP_THREE = 3;
-        private const int ADMIN_NO_DEP = 4;
-        private const int DEPARTMENT_DEP_TWO = 6;
-
-
-        public AccountControllerTest(ITestOutputHelper outputHelpter)
-        {
-            _outputHelpter = outputHelpter;
-        }
-
-
-        private void outputEmail(string r, string s, string m)
-        {
-            _outputHelpter.WriteLine($"Email sent:\nReceiver: {r}\nSubject: {s}\n\n{m}");
-        }
-        private AccountController initializeTest()
-        {
-            _testContext = new TestContext();
-
-            var mockEmail = new Mock<IEmailService>();
-            mockEmail.Setup(e => e.SendEmailAsync(It.IsAny<string>(), It.IsAny<string>(), It.IsAny<string>()))
-                .Callback(new System.Action<string, string, string>(outputEmail))
-                .Returns(Task.FromResult(0));
-
-
-            AccountController ac = new AccountController(
-                new MockSignInManager(_testContext.MockUserManager, _testContext),
-                mockEmail.Object,
-                _testContext.MockLoggerFactory.Object,
-                new MockGirafService(_testContext.MockDbContext.Object, _testContext.MockUserManager),
-                new Mock<RoleManager<GirafRole>>().Object);
-
-
-            _testContext.MockHttpContext = ac.MockHttpContext();
-            _testContext.MockHttpContext
-                .Setup(mhc => mhc.Request.Scheme)
-                .Returns("Scheme?");
-
-
-            var mockUrlHelper = new Mock<IUrlHelper>();
-            ac.Url = mockUrlHelper.Object;
-
-
-            return ac;
-        }
-
-        #region Login
-        [Fact]
-        public void Login_CredentialsOk_OK()
-        {
-            var accountController = initializeTest();
-
-
-            var res = accountController.Login(new LoginDTO()
-            {
-                Username = _testContext.MockUsers[ADMIN_DEP_ONE].UserName,
-                Password = "password"
-            }).Result;
-
-            if (res is ObjectResult)
-                _outputHelpter.WriteLine((res as ObjectResult).Value.ToString());
-
-
-            Assert.IsType<OkResult>(res);
-        }
-
-
-        [Fact]
-        public void Login_UsernameInvalidPasswordOk_Unauthorized()
-        {
-            var accountController = initializeTest();
-
-
-            var res = accountController.Login(new LoginDTO()
-            {
-                Username = "INVALID",
-                Password = "password"
-            }).Result;
-
-            if (res is ObjectResult)
-                _outputHelpter.WriteLine((res as ObjectResult).Value.ToString());
-
-
-            Assert.IsType<UnauthorizedResult>(res);
-        }
-
-        [Fact]
-        public void Login_NullDTO_BadRequest()
-        {
-            var accountController = initializeTest();
-
-            var res = accountController.Login(null).Result;
-
-            if (res is ObjectResult)
-                _outputHelpter.WriteLine((res as ObjectResult).Value.ToString());
-
-
-            Assert.IsType<BadRequestObjectResult>(res);
-        }
-
-
-        [Fact]
-        public void Login_LoginAsGuardianDTOWithCitizenName_Ok()
-        {
-            var ac = initializeTest();
-            _testContext.MockUserManager.MockLoginAsUser(_testContext.MockUsers[GUARDIAN_DEP_TWO]);
-
-
-            var result = ac.Login(new LoginDTO() { Username = _testContext.MockUsers[CITIZEN_DEP_TWO].UserName }).Result;
-
-
-            if (result is ObjectResult)
-                _outputHelpter.WriteLine((result as ObjectResult).Value.ToString());
-
-
-            Assert.IsType<OkObjectResult>(result);
-        }
-
-
-        [Fact]
-        public void Login_LoginAsGuardianDTOWithAdminInNoDep_NotFound()
-        {
-            var ac = initializeTest();
-            _testContext.MockUserManager.MockLoginAsUser(_testContext.MockUsers[GUARDIAN_DEP_TWO]);
-
-
-            var result = ac.Login(new LoginDTO() { Username = _testContext.MockUsers[ADMIN_NO_DEP].UserName }).Result;
-
-
-            if (result is ObjectResult)
-                _outputHelpter.WriteLine((result as ObjectResult).Value.ToString());
-
-
-            Assert.IsType<NotFoundObjectResult>(result);
-        }
-
-
-        [Fact]
-        public void Login_LoginAsGuardianDTOWithGuardianInSameDep_Unauthorized()
-        {
-            var ac = initializeTest();
-            _testContext.MockUserManager.MockLoginAsUser(_testContext.MockUsers[GUARDIAN_DEP_TWO]);
-
-
-            var result = ac.Login(new LoginDTO() { Username = _testContext.MockUsers[ANOTHER_GUARDIAN_DEP_TWO].UserName }).Result;
-
-
-            if (result is ObjectResult)
-                _outputHelpter.WriteLine((result as ObjectResult).Value.ToString());
-
-
-            Assert.IsType<UnauthorizedResult>(result);
-        }
-
-
-        [Fact]
-        public void Login_LoginAsGuardianDTOWithUserInAnotherDep_NotFound()
-        {
-            var ac = initializeTest();
-            _testContext.MockUserManager.MockLoginAsUser(_testContext.MockUsers[GUARDIAN_DEP_TWO]);
-
-
-            var result = ac.Login(new LoginDTO()
-            {
-                Username = _testContext.MockUsers[CITIZEN_DEP_THREE].UserName
-            }).Result;
-
-
-            if (result is ObjectResult)
-                _outputHelpter.WriteLine((result as ObjectResult).Value.ToString());
-
-
-            Assert.IsType<NotFoundObjectResult>(result);
-        }
-
-        [Fact]
-        public void Login_LoginAsCitizenDTOWithGuardianInSameDep_Unauthorized()
-        {
-            var ac = initializeTest();
-            _testContext.MockUserManager.MockLoginAsUser(_testContext.MockUsers[CITIZEN_DEP_TWO]);
-
-
-            var result = ac.Login(new LoginDTO() { Username = _testContext.MockUsers[GUARDIAN_DEP_TWO].UserName }).Result;
-           
-
-            if (result is ObjectResult)
-                _outputHelpter.WriteLine((result as ObjectResult).Value.ToString());
-
-
-            Assert.IsType<UnauthorizedResult>(result);
-        }
-
-        [Fact]
-        public void Login_LoginAsDepartmentDTOWithGuardianInSameDep_Ok()
-        {
-            var ac = initializeTest();
-            _testContext.MockUserManager.MockLoginAsUser(_testContext.MockUsers[DEPARTMENT_DEP_TWO]);
-
-
-            var result = ac.Login(new LoginDTO() { Username = _testContext.MockUsers[GUARDIAN_DEP_TWO].UserName }).Result;
-
-
-            if (result is ObjectResult)
-                _outputHelpter.WriteLine((result as ObjectResult).Value.ToString());
-
-
-            Assert.IsType<OkObjectResult>(result);
-        }
-
-        [Fact]
-        public void Login_LoginAsGuardianDTOWithDepartmentInSameDep_Unauthorized()
-        {
-            var ac = initializeTest();
-            _testContext.MockUserManager.MockLoginAsUser(_testContext.MockUsers[GUARDIAN_DEP_TWO]);
-
-
-            var result = ac.Login(new LoginDTO() { Username = _testContext.MockUsers[DEPARTMENT_DEP_TWO].UserName }).Result;
-
-
-            if (result is ObjectResult)
-                _outputHelpter.WriteLine((result as ObjectResult).Value.ToString());
-
-
-            Assert.IsType<UnauthorizedResult>(result);
-        }
-        #endregion
-        #region Register
-        [Fact]
-        public void Register_InputOk_ExpectOK()
-        {
-            var accountController = initializeTest();
-
-            var res = accountController.Register( new RegisterDTO()
-            {
-                Username = "InputOk",
-                Password = "InputOk",
-                ConfirmPassword = "InputOk",
-                DepartmentId = DEPARTMENT_ZERO
-            }).Result;
-
-            if (res is ObjectResult)
-                _outputHelpter.WriteLine((res as ObjectResult).Value.ToString());
-
-            Assert.IsType<OkObjectResult>(res);
-        }
-     
-        [Fact]
-        public void Register_ExistingUsername_BadRequest()
-        {
-            var accountController = initializeTest();
-
-            var res = accountController.Register(new RegisterDTO()
-            {
-                Username = _testContext.MockUsers[ADMIN_DEP_ONE].UserName,
-                Password = "password",
-                ConfirmPassword = "password",
-                DepartmentId = DEPARTMENT_ZERO
-            }).Result;
-
-            if (res is ObjectResult)
-                _outputHelpter.WriteLine((res as ObjectResult).Value.ToString());
-
-            Assert.IsType<BadRequestResult>(res);
-        }
-        
-
-
-
-
-
-        [Fact]
-        public void Register_NoConfirmPassword_BadRequest()
-        {
-            var accountController = initializeTest();
-
-
-
-
-
-
-            var res = accountController.Register(new RegisterDTO()
-            {
-                Username = "NewUser",
-                Password = "password",
-                DepartmentId = DEPARTMENT_ZERO
-            }).Result;
-
-            if (res is ObjectResult)
-                _outputHelpter.WriteLine((res as ObjectResult).Value.ToString());
-
-
-
-
-
-
-            Assert.IsType<BadRequestObjectResult>(res);
-        }
-
-        [Fact]
-        public void Register_NoPassword_BadRequest()
-        {
-            var accountController = initializeTest();
-
-
-
-
-
-
-            var res = accountController.Register(new RegisterDTO()
-            {
-                Username = "NewUser",
-                ConfirmPassword = "password",
-                DepartmentId = DEPARTMENT_ZERO
-            }).Result;
-
-            if (res is ObjectResult)
-                _outputHelpter.WriteLine((res as ObjectResult).Value.ToString());
-
-
-
-
-
-
-            Assert.IsType<BadRequestObjectResult>(res);
-        }
-
-        [Fact]
-        public void Register_NoUsername_BadRequest()
-        {
-            var accountController = initializeTest();
-            
-            var res = accountController.Register(new RegisterDTO()
-            {
-                Password = "password",
-                ConfirmPassword = "password",
-                DepartmentId = DEPARTMENT_ZERO
-            }).Result;
-
-            if (res is ObjectResult)
-                _outputHelpter.WriteLine((res as ObjectResult).Value.ToString());
-            
-            Assert.IsType<BadRequestObjectResult>(res);
-        }
-
-        [Fact]
-        public void Register_NoDepartment_OkDepKeyIsMinus1()
-        {
-            var accountController = initializeTest();
-            
-            var res = accountController.Register(new RegisterDTO()
-            {
-                Username = "NewUser",
-                Password = "password",
-                ConfirmPassword = "password"
-            }).Result;
-
-            if (res is ObjectResult)
-                _outputHelpter.WriteLine((res as ObjectResult).Value.ToString());
-            
-            Assert.IsType<OkObjectResult>(res);
-            var user = (res as ObjectResult).Value as GirafUserDTO;
-            Assert.Equal(null, user.Department);
-        }
-        
-        [Fact]
-        public void Register_PasswordMismatch_BadRequest()
-        {
-            var accountController = initializeTest();
-
-
-
-
-
-
-            var res = accountController.Register(new RegisterDTO()
-            {
-                Username = "NewUser",
-                Password = "password",
-                ConfirmPassword = "drowssap",
-                DepartmentId = DEPARTMENT_ZERO
-            }).Result;
-
-            if (res is ObjectResult)
-                _outputHelpter.WriteLine((res as ObjectResult).Value.ToString());
-
-
-
-
-
-
-            Assert.IsType<BadRequestObjectResult>(res);
-        }
-
-        [Fact]
-        public void Register_BlankDTO_BadRequest()
-        {
-            var accountController = initializeTest();
-
-
-
-
-
-
-            var res = accountController.Register(new RegisterDTO()
-            {
-                Username = "",
-                Password = "",
-                ConfirmPassword = ""
-            }).Result;
-
-            if (res is ObjectResult)
-                _outputHelpter.WriteLine((res as ObjectResult).Value.ToString());
-
-
-
-
-
-
-            Assert.IsType<BadRequestObjectResult>(res);
-        }
-
-        [Fact]
-        public void Register_NullDTO_BadRequest()
-        {
-            var accountController = initializeTest();
-
-
-
-
-
-
-            var res = accountController.Register(null).Result;
-
-            if (res is ObjectResult)
-                _outputHelpter.WriteLine((res as ObjectResult).Value.ToString());
-
-
-
-
-
-
-            Assert.IsType<BadRequestObjectResult>(res);
-        }
-        #endregion
-        #region ForgotPassword
-        [Fact]
-        public void ForgotPassword_UserExist_Ok()
-        {
-            var accountController = initializeTest();
-
-
-            var res = accountController.ForgotPassword(new ForgotPasswordDTO()
-            {
-                Username = _testContext.MockUsers[ADMIN_DEP_ONE].UserName,
-                Email = "unittest@giraf.cs.aau.dk"
-            }).Result;
-
-            if (res is ObjectResult)
-                _outputHelpter.WriteLine((res as ObjectResult).Value.ToString());
-
-            Assert.IsType<OkObjectResult>(res);
-        }
-
-        [Fact]
-        public void ForgotPassword_UserDoNotExist_Ok()
-        {
-            //It might seem contradictory that this should return Ok, but we wish to keep it secret if the username exists or not.
-             var accountController = initializeTest();
-
-
-            var res = accountController.ForgotPassword(new ForgotPasswordDTO()
-            {
-                Username = "UserDoNotExist",
-                Email = "UserDoNotExist@UserDoNotExist.com"
-            }).Result;
-
-            if (res is ObjectResult)
-                _outputHelpter.WriteLine((res as ObjectResult).Value.ToString());
-
-
-            Assert.IsType<OkObjectResult>(res);
-        }
-
-        [Fact]
-        public void ForgotPassword_NoUsername_BadRequest()
-        {
-            var accountController = initializeTest();
-
-            var res = accountController.ForgotPassword(new ForgotPasswordDTO()
-            {
-                Email = "unittest@giraf.cs.aau.dk"
-            }).Result;
-
-            if (res is ObjectResult)
-                _outputHelpter.WriteLine((res as ObjectResult).Value.ToString());
-
-
-            Assert.IsType<BadRequestObjectResult>(res);
-        }
-
-        [Fact]
-        public void ForgotPassword_NoEmail_BadRequest()
-        {
-            var accountController = initializeTest();
-
-
-            var res = accountController.ForgotPassword(new ForgotPasswordDTO()
-            {
-                Username = _testContext.MockUsers[ADMIN_DEP_ONE].UserName
-            }).Result;
-
-            if (res is ObjectResult)
-                _outputHelpter.WriteLine((res as ObjectResult).Value.ToString());
-
-
-            Assert.IsType<BadRequestObjectResult>(res);
-        }
-
-        [Fact]
-        public void ForgotPassword_NullDTO_BadRequest()
-        {
-            var accountController = initializeTest();
-
-            var res = accountController.ForgotPassword(null).Result;
-
-            if (res is ObjectResult)
-                _outputHelpter.WriteLine((res as ObjectResult).Value.ToString());
-
-
-            Assert.IsType<BadRequestObjectResult>(res);
-        }
-        #endregion
-        #region SetPassword
-        [Fact]
-        public void SetPassword_ValidInput_Ok()
-        {
-            var ac = initializeTest();
-            _testContext.MockUserManager.MockLoginAsUser(_testContext.MockUsers[ADMIN_DEP_ONE]);
-            SetPasswordDTO spDTO = new SetPasswordDTO()
-            {
-                NewPassword = "newPassword",
-                ConfirmPassword = "newPassword"
-            };
-            
-
-            var result = ac.SetPassword(spDTO).Result;
-
-            if (result is ObjectResult)
-                _outputHelpter.WriteLine((result as ObjectResult).Value.ToString());
-
-
-            Assert.IsType<OkObjectResult>(result);
-        }
-
-
-
-        [Fact]
-
-        public void SetPassword_MissingNewPasswod_BadRequest()
-
-        {
-
-            var ac = initializeTest();
-
-            _testContext.MockUserManager.MockLoginAsUser(_testContext.MockUsers[ADMIN_DEP_ONE]);
-
-            SetPasswordDTO spDTO = new SetPasswordDTO()
-
-            {
-
-                ConfirmPassword = "newPassword"
-
-            };
-
-            var result = ac.SetPassword(spDTO).Result;
-
-            if (result is ObjectResult)
-
-                _outputHelpter.WriteLine((result as ObjectResult).Value.ToString());
-
-            Assert.IsType<BadRequestObjectResult>(result);
-
-        }
-
-        [Fact]
-
-        public void SetPassword_MissingConfirmPassword_BadRequest()
-
-        {
-
-            var ac = initializeTest();
-
-            _testContext.MockUserManager.MockLoginAsUser(_testContext.MockUsers[ADMIN_DEP_ONE]);
-
-            SetPasswordDTO spDTO = new SetPasswordDTO()
-
-            {
-
-                NewPassword = "newPassword"
-
-            };
-
-            var result = ac.SetPassword(spDTO).Result;
-
-            if (result is ObjectResult)
-
-                _outputHelpter.WriteLine((result as ObjectResult).Value.ToString());
-
-            Assert.IsType<BadRequestObjectResult>(result);
-
-        }
-
-        [Fact]
-
-        public void SetPasswod_NullDTO_BadRequest()
-
-        {
-
-            var ac = initializeTest();
-
-            _testContext.MockUserManager.MockLoginAsUser(_testContext.MockUsers[ADMIN_DEP_ONE]);
-
-            SetPasswordDTO spDTO = null;
-
-            var result = ac.SetPassword(spDTO).Result;
-
-            if (result is ObjectResult)
-
-                _outputHelpter.WriteLine((result as ObjectResult).Value.ToString());
-
-            Assert.IsType<BadRequestObjectResult>(result);
-
-        }
-
-        [Fact]
-
-        public void SetPassword_PasswordMismatch_BadRequest()
-
-        {
-
-            var ac = initializeTest();
-
-            _testContext.MockUserManager.MockLoginAsUser(_testContext.MockUsers[ADMIN_DEP_ONE]);
-
-            SetPasswordDTO spDTO = new SetPasswordDTO()
-
-            {
-
-                NewPassword = "newPassword",
-
-                ConfirmPassword = "NEWPassword"
-
-            };
-
-            var result = ac.SetPassword(spDTO).Result;
-
-            if (result is ObjectResult)
-
-                _outputHelpter.WriteLine((result as ObjectResult).Value.ToString());
-
-            Assert.IsType<BadRequestObjectResult>(result);
-
-        }
-
-        #endregion
-        #region ChangePassword
-
-        [Fact]
-
-        public void ChangePassword_ValidInput_Ok()
-
-        {
-
-            var ac = initializeTest();
-
-            _testContext.MockUserManager.MockLoginAsUser(_testContext.MockUsers[ADMIN_DEP_ONE]);
-
-            ChangePasswordDTO cpDTO = new ChangePasswordDTO()
-
-            {
-
-                OldPassword = "password",
-
-                NewPassword = "PASSWORD",
-
-                ConfirmPassword = "PASSWORD"
-
-            };
-
-            var result = ac.ChangePassword(cpDTO).Result;
-
-            if (result is ObjectResult)
-
-                _outputHelpter.WriteLine((result as ObjectResult).Value.ToString());
-
-            Assert.IsType<OkObjectResult>(result);
-
-        }
-
-        [Fact]
-
-        public void ChangePassword_NoNewPassword_BadRequest()
-
-        {
-
-            var ac = initializeTest();
-
-            _testContext.MockUserManager.MockLoginAsUser(_testContext.MockUsers[ADMIN_DEP_ONE]);
-
-            ChangePasswordDTO cpDTO = new ChangePasswordDTO()
-
-            {
-
-                OldPassword = "password",
-
-                ConfirmPassword = "PASSWORD"
-
-            };
-
-            var result = ac.ChangePassword(cpDTO).Result;
-
-            if (result is ObjectResult)
-
-                _outputHelpter.WriteLine((result as ObjectResult).Value.ToString());
-
-            Assert.IsType<BadRequestObjectResult>(result);
-
-        }
-
-        [Fact]
-
-        public void ChangePassword_NoConfirmPassword_BadRequest()
-
-        {
-
-            var ac = initializeTest();
-
-            _testContext.MockUserManager.MockLoginAsUser(_testContext.MockUsers[ADMIN_DEP_ONE]);
-
-            ChangePasswordDTO cpDTO = new ChangePasswordDTO()
-
-            {
-
-                OldPassword = "password",
-
-                NewPassword = "PASSWORD"
-
-            };
-
-            var result = ac.ChangePassword(cpDTO).Result;
-
-            if (result is ObjectResult)
-
-                _outputHelpter.WriteLine((result as ObjectResult).Value.ToString());
-
-            Assert.IsType<BadRequestObjectResult>(result);
-
-        }
-
-        [Fact]
-
-        public void ChangePassword_NoOldPasswod_BadRequest()
-
-        {
-
-            var ac = initializeTest();
-
-            _testContext.MockUserManager.MockLoginAsUser(_testContext.MockUsers[ADMIN_DEP_ONE]);
-
-            ChangePasswordDTO cpDTO = new ChangePasswordDTO()
-
-            {
-
-                NewPassword = "PASSWORD",
-
-                ConfirmPassword = "PASSWORD"
-
-            };
-
-            var result = ac.ChangePassword(cpDTO).Result;
-
-            if (result is ObjectResult)
-
-                _outputHelpter.WriteLine((result as ObjectResult).Value.ToString());
-
-            Assert.IsType<BadRequestObjectResult>(result);
-
-        }
-
-        [Fact]
-
-        public void ChangePassword_NullDTO_BadRequest()
-
-        {
-
-            var ac = initializeTest();
-
-            _testContext.MockUserManager.MockLoginAsUser(_testContext.MockUsers[ADMIN_DEP_ONE]);
-
-            ChangePasswordDTO cpDTO = null;
-
-            var result = ac.ChangePassword(cpDTO).Result;
-
-            if (result is ObjectResult)
-
-                _outputHelpter.WriteLine((result as ObjectResult).Value.ToString());
-
-            Assert.IsType<BadRequestObjectResult>(result);
-
-        }
-
-        [Fact]
-
-        public void ChangePassword_PasswordMismatch_BadRequest()
-
-        {
-
-            var ac = initializeTest();
-
-            _testContext.MockUserManager.MockLoginAsUser(_testContext.MockUsers[ADMIN_DEP_ONE]);
-
-            ChangePasswordDTO cpDTO = new ChangePasswordDTO()
-
-            {
-
-                OldPassword = "password",
-
-                NewPassword = "PASSWORD",
-
-                ConfirmPassword = "DROWSSAP"
-
-            };
-
-            var result = ac.ChangePassword(cpDTO).Result;
-
-            if (result is ObjectResult)
-
-                _outputHelpter.WriteLine((result as ObjectResult).Value.ToString());
-
-            Assert.IsType<BadRequestObjectResult>(result);
-
-        }
-
-        [Fact]
-
-        public void ChangePassword_WrongOldPassword_BadRequest()
-
-        {
-
-            var ac = initializeTest();
-
-            _testContext.MockUserManager.MockLoginAsUser(_testContext.MockUsers[ADMIN_DEP_ONE]);
-
-            ChangePasswordDTO cpDTO = new ChangePasswordDTO()
-
-            {
-
-                OldPassword = "drowssap",
-
-                NewPassword = "PASSWORD",
-
-                ConfirmPassword = "PASSWORD"
-
-            };
-
-            var result = ac.ChangePassword(cpDTO).Result;
-
-            if (result is ObjectResult)
-
-                _outputHelpter.WriteLine((result as ObjectResult).Value.ToString());
-
-            Assert.IsType<BadRequestObjectResult>(result);
-
-        }
-
-        #endregion
-
-    }
-=======
 ﻿using System.Collections.Generic;
 using GirafRest.Controllers;
 using GirafRest.Models.DTOs.AccountDTOs;
@@ -1820,5 +912,4 @@
         #endregion
 
     }
->>>>>>> 3acb25b6
 }