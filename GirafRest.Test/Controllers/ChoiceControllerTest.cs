<<<<<<< HEAD
﻿using GirafRest.Controllers;
using GirafRest.Models;
using GirafRest.Models.DTOs;
using GirafRest.Test.Mocks;
using Microsoft.AspNetCore.Mvc;
using System.Collections.Generic;
using System.Linq;
using Xunit;
using Xunit.Abstractions;
using static GirafRest.Test.UnitTestExtensions;

namespace GirafRest.Test
{
    public class ChoiceControllerTest
    {
        private TestContext _testContext;
        private readonly ITestOutputHelper _outputHelpter;
        private const int PUBLIC_CHOICE = 0;
        private const int PRIVATE_CHOICE = 1;
        private const int PROTECTED_CHOICE = 2;
        private const int PRIVATE_PICTOGRAM = 3;
        private const int PROTECTED_PICTOGRAM = 5;
        private const int NONEXISTING = 999;
        private const int CREATE_CHOICE_ID = 100;
        private const int TWO = 2;
        private const int ADMIN_DEP_ONE = 0;
        private const int GUARDIAN_DEP_TWO = 1;

        public ChoiceControllerTest(ITestOutputHelper outputHelpter)
        {

        }

        private ChoiceController initializeTest()
        {
            _testContext = new TestContext();

            var cc = new ChoiceController(
                new MockGirafService(_testContext.MockDbContext.Object,
                _testContext.MockUserManager), _testContext.MockLoggerFactory.Object);
            _testContext.MockHttpContext = cc.MockHttpContext();

            return cc;
        }

        #region ReadChoice
        [Fact]
        public void ReadChoice_NoLoginGetPublic_OK()
        {
            var cc = initializeTest();
            _testContext.MockUserManager.MockLogout();
            var res = cc.ReadChoice(_testContext.MockChoices[PUBLIC_CHOICE].Id);
            Assert.IsType<OkObjectResult>(res.Result);
        }

        [Fact]
        public void ReadChoice_LoginGetPublic_OK()
        {
            var choiceController = initializeTest();
            _testContext.MockUserManager.MockLoginAsUser(_testContext.MockUsers[ADMIN_DEP_ONE]);

            var res = choiceController.ReadChoice(_testContext.MockChoices[PUBLIC_CHOICE].Id);
            Assert.IsType<OkObjectResult>(res.Result);
        }

        [Fact]
        public void ReadChoice_NoLoginGetPrivate_Unauthorized()
        {
            var cc = initializeTest();
            _testContext.MockUserManager.MockLogout();
            var res = cc.ReadChoice(_testContext.MockChoices[PRIVATE_CHOICE].Id);
            Assert.IsType<UnauthorizedResult>(res.Result);
        }

        [Fact]
        public void ReadChoice_LoginGetPrivate_OK()
        {
            var choiceController = initializeTest();
            _testContext.MockUserManager.MockLoginAsUser(_testContext.MockUsers[ADMIN_DEP_ONE]);

            var res = choiceController.ReadChoice(_testContext.MockChoices[PRIVATE_CHOICE].Id);
            Assert.IsType<OkObjectResult>(res.Result);
        }

        [Fact]
        public void ReadChoice_OtherLoginGetPrivate_Unauthorized()
        {
            var choiceController = initializeTest();
            _testContext.MockUserManager.MockLoginAsUser(_testContext.MockUsers[GUARDIAN_DEP_TWO]);
            var res = choiceController.ReadChoice(_testContext.MockChoices[PRIVATE_CHOICE].Id);
            Assert.IsType<UnauthorizedResult>(res.Result);
        }

        [Fact]
        public void ReadChoice_NoLoginGetProtected_Unauthorized()
        {
            var cc = initializeTest();
            _testContext.MockUserManager.MockLogout();
            var res = cc.ReadChoice(_testContext.MockChoices[PROTECTED_CHOICE].Id);
            Assert.IsType<UnauthorizedResult>(res.Result);
        }

        [Fact]
        public void ReadChoice_LoginGetProtected_OK()
        {
            var choiceController = initializeTest();
            _testContext.MockUserManager.MockLoginAsUser(_testContext.MockUsers[ADMIN_DEP_ONE]);

            var res = choiceController.ReadChoice(_testContext.MockChoices[PROTECTED_CHOICE].Id);
            Assert.IsType<OkObjectResult>(res.Result);
        }

        [Fact]
        public void ReadChoice_OtherLoginGetProtected_Unauthorized()
        {
            var choiceController = initializeTest();
            _testContext.MockUserManager.MockLoginAsUser(_testContext.MockUsers[GUARDIAN_DEP_TWO]);
            var res = choiceController.ReadChoice(_testContext.MockChoices[PROTECTED_CHOICE].Id);
            Assert.IsType<UnauthorizedResult>(res.Result);
        }

        [Fact]
        public void ReadChoice_NoLoginGetNonExisting_NotFound()
        {
            var cc = initializeTest();
            _testContext.MockUserManager.MockLogout();
            var res = cc.ReadChoice(NONEXISTING);
            Assert.IsType<NotFoundResult>(res.Result);
        }

        [Fact]
        public void ReadChoice_LoginGetNonExisting_NotFound()
        {
            var choiceController = initializeTest();
            _testContext.MockUserManager.MockLoginAsUser(_testContext.MockUsers[ADMIN_DEP_ONE]);
            var res = choiceController.ReadChoice(NONEXISTING);
            Assert.IsType<NotFoundResult>(res.Result);
        }
        #endregion

        #region CreateChoice
        [Fact]
        public void CreateChoice_NoLoginCreatePublic_Ok()
        {
            var cc = initializeTest();
            _testContext.MockUserManager.MockLogout();
            List<Pictogram> options = _testContext.MockPictograms.Cast<Pictogram>().Where(p => p.AccessLevel == AccessLevel.PUBLIC).ToList();
            var res = cc.CreateChoice(new ChoiceDTO(new Choice(options, "TestChoiche") { Id = CREATE_CHOICE_ID }));
            Assert.IsType<OkObjectResult>(res.Result);
        }

        [Fact]
        public void CreateChoice_LoginCreatePublic_Ok()
        {
            var choiceController = initializeTest();
            _testContext.MockUserManager.MockLoginAsUser(_testContext.MockUsers[ADMIN_DEP_ONE]);
            List<Pictogram> options = _testContext.MockPictograms
                .Cast<Pictogram>()
                .Where(p => p.AccessLevel == AccessLevel.PUBLIC)
                .ToList();
            var res = choiceController.CreateChoice(new ChoiceDTO(new Choice(options, "TestChoiche") { Id = CREATE_CHOICE_ID }));
            Assert.IsType<OkObjectResult>(res.Result);
        }

        [Fact]
        public void CreateChoice_NoLoginCreatePrivate_Unauthorized()
        {
            var cc = initializeTest();
            _testContext.MockUserManager.MockLogout();
            List<Pictogram> options = new List<Pictogram> { _testContext.MockPictograms[PRIVATE_PICTOGRAM] };
            var res = cc.CreateChoice(new ChoiceDTO(new Choice(options, "TestChoiche") { Id = CREATE_CHOICE_ID }));
            Assert.IsType<UnauthorizedResult>(res.Result);
        }

        [Fact]
        public void CreateChoice_LoginCreatePrivate_Ok()
        {
            var choiceController = initializeTest();
            _testContext.MockUserManager.MockLoginAsUser(_testContext.MockUsers[ADMIN_DEP_ONE]);
            List<Pictogram> options = new List<Pictogram> { _testContext.MockPictograms[PRIVATE_PICTOGRAM] };
            var res = choiceController.CreateChoice(new ChoiceDTO(new Choice(options, "TestChoiche") { Id = CREATE_CHOICE_ID }));
            Assert.IsType<OkObjectResult>(res.Result);
        }

        [Fact]
        public void CreateChoice_OtherLoginCreatePrivate_Unauthorized()
        {
            var choiceController = initializeTest();
            _testContext.MockUserManager.MockLoginAsUser(_testContext.MockUsers[GUARDIAN_DEP_TWO]);
            List<Pictogram> options = new List<Pictogram> { _testContext.MockPictograms[PRIVATE_PICTOGRAM] };
            var res = choiceController.CreateChoice(new ChoiceDTO(new Choice(options, "TestChoiche") { Id = CREATE_CHOICE_ID }));
            Assert.IsType<UnauthorizedResult>(res.Result);
        }
        #endregion

        #region UpdateChoice
        [Fact]
        public void UpdateChoice_NoLoginUpdatePublic_Ok()
        {
            var cc = initializeTest();
            _testContext.MockUserManager.MockLogout();
            Choice c = new Choice(new List<Pictogram>(), "TestChoiche") { Id = _testContext.MockChoices[PUBLIC_CHOICE].Id };
            foreach (var option in _testContext.MockChoices[PUBLIC_CHOICE])
            {
                c.Add(option);
            }
            c.Clear();
            c.AddAll(_testContext.MockPictograms.Cast<Pictogram>().Where(p => p.AccessLevel == AccessLevel.PUBLIC).Take(TWO).ToList());
            var res = cc.UpdateChoice(c.Id, new ChoiceDTO(c));
            Assert.IsType<OkObjectResult>(res.Result);
        }

        [Fact]
        public void UpdateChoice_LoginUpdatePublic_Ok()
        {
            var choiceController = initializeTest();
            _testContext.MockUserManager.MockLoginAsUser(_testContext.MockUsers[ADMIN_DEP_ONE]);
            Choice c = new Choice(new List<Pictogram>(), "TestChoiche") { Id = _testContext.MockChoices[PUBLIC_CHOICE].Id };
            foreach (var option in _testContext.MockChoices[PUBLIC_CHOICE])
            {
                c.Add(option);
            }
            c.Clear();
            c.AddAll(_testContext.MockPictograms.Cast<Pictogram>().Where(p => p.AccessLevel == AccessLevel.PUBLIC).Take(TWO).ToList());
            var res = choiceController.UpdateChoice(c.Id, new ChoiceDTO(c));
            Assert.IsType<OkObjectResult>(res.Result);
        }

        [Fact]
        public void UpdateChoice_NoLoginUpdatePrivate_Unauthorized()
        {
            var cc = initializeTest();
            _testContext.MockUserManager.MockLogout();
            Choice c = new Choice(new List<Pictogram>(), "TestChoiche") { Id = _testContext.MockChoices[PRIVATE_CHOICE].Id };
            foreach (var option in _testContext.MockChoices[PRIVATE_CHOICE])
            {
                c.Add(option);
            }
            c.Clear();
            c.AddAll(_testContext.MockPictograms.Cast<Pictogram>().Where(p => p.AccessLevel == AccessLevel.PUBLIC).Take(TWO).ToList());
            var res = cc.UpdateChoice(c.Id, new ChoiceDTO(c));
            Assert.IsType<UnauthorizedResult>(res.Result);
        }

        [Fact]
        public void UpdateChoice_LoginUpdatePrivate_Ok()
        {
            var choiceController = initializeTest();
            _testContext.MockUserManager.MockLoginAsUser(_testContext.MockUsers[ADMIN_DEP_ONE]);
            Choice c = new Choice(new List<Pictogram>(), "TestChoiche") { Id = _testContext.MockChoices[PRIVATE_CHOICE].Id };
            foreach (var option in _testContext.MockChoices[PRIVATE_CHOICE])
            {
                c.Add(option);
            }
            c.Clear();
            c.AddAll(_testContext.MockPictograms.Cast<Pictogram>().Where(p => p.AccessLevel == AccessLevel.PUBLIC).Take(TWO).ToList());
            var res = choiceController.UpdateChoice(c.Id, new ChoiceDTO(c));
            Assert.IsType<OkObjectResult>(res.Result);
        }


        [Fact]
        public void UpdateChoice_OtherLoginUpdatePrivate_Unauthorized()
        {
            var choiceController = initializeTest();
            _testContext.MockUserManager.MockLoginAsUser(_testContext.MockUsers[GUARDIAN_DEP_TWO]);
            Choice c = new Choice(new List<Pictogram>(), "TestChoiche") { Id = _testContext.MockChoices[PRIVATE_CHOICE].Id };
            foreach (var option in _testContext.MockChoices[PRIVATE_CHOICE])
            {
                c.Add(option);
            }
            c.Clear();
            c.AddAll(_testContext.MockPictograms.Cast<Pictogram>().Where(p => p.AccessLevel == AccessLevel.PUBLIC).Take(TWO).ToList());
            var res = choiceController.UpdateChoice(c.Id, new ChoiceDTO(c));
            Assert.IsType<UnauthorizedResult>(res.Result);
        }

        [Fact]
        public void UpdateChoice_NoLoginUpdateProtected_Unauthorized()
        {
            var cc = initializeTest();
            _testContext.MockUserManager.MockLogout();
            Choice c = new Choice(new List<Pictogram>(), "TestChoiche") { Id = _testContext.MockChoices[PROTECTED_CHOICE].Id };
            foreach (var option in _testContext.MockChoices[PROTECTED_CHOICE])
            {
                c.Add(option);
            }
            c.Clear();
            c.AddAll(_testContext.MockPictograms.Cast<Pictogram>().Where(p => p.AccessLevel == AccessLevel.PUBLIC).Take(TWO).ToList());
            var res = cc.UpdateChoice(c.Id, new ChoiceDTO(c));
            Assert.IsType<UnauthorizedResult>(res.Result);
        }

        [Fact]
        public void UpdateChoice_LoginUpdateProtected_Ok()
        {
            var choiceController = initializeTest();
            _testContext.MockUserManager.MockLoginAsUser(_testContext.MockUsers[ADMIN_DEP_ONE]);
            Choice c = new Choice(new List<Pictogram>(), "TestChoiche") { Id = _testContext.MockChoices[PROTECTED_CHOICE].Id };
            foreach (var option in _testContext.MockChoices[PROTECTED_CHOICE])
            {
                c.Add(option);
            }
            c.Clear();
            c.AddAll(_testContext.MockPictograms.Cast<Pictogram>().Where(p => p.AccessLevel == AccessLevel.PUBLIC).Take(TWO).ToList());
            var res = choiceController.UpdateChoice(c.Id, new ChoiceDTO(c));
            Assert.IsType<OkObjectResult>(res.Result);
        }

        [Fact]
        public void UpdateChoice_OtherLoginUpdateProtected_Unauthorized()
        {
            var choiceController = initializeTest();
            _testContext.MockUserManager.MockLoginAsUser(_testContext.MockUsers[GUARDIAN_DEP_TWO]);
            Choice c = new Choice(new List<Pictogram>(), "TestChoiche") { Id = _testContext.MockChoices[PROTECTED_CHOICE].Id };
            foreach (var option in _testContext.MockChoices[PROTECTED_CHOICE])
            {
                c.Add(option);
            }
            c.Clear();
            c.AddAll(_testContext.MockPictograms.Cast<Pictogram>().Where(p => p.AccessLevel == AccessLevel.PUBLIC).Take(TWO).ToList());
            var res = choiceController.UpdateChoice(c.Id, new ChoiceDTO(c));
            Assert.IsType<UnauthorizedResult>(res.Result);
        }

        [Fact]
        public void UpdateChoice_NoLoginUpdateNonExisting_NotFound()
        {
            var cc = initializeTest();
            _testContext.MockUserManager.MockLogout();
            Choice c = new Choice(new List<Pictogram>(), "TestChoiche") { Id = NONEXISTING };
            c.AddAll(_testContext.MockPictograms.Cast<Pictogram>().Where(p => p.AccessLevel == AccessLevel.PUBLIC).Take(TWO).ToList());
            var res = cc.UpdateChoice(c.Id, new ChoiceDTO(c));
            Assert.IsType<NotFoundObjectResult>(res.Result);
        }

        [Fact]
        public void UpdateChoice_LoginUpdateNonExisting_NotFound()
        {
            var choiceController = initializeTest();
            _testContext.MockUserManager.MockLoginAsUser(_testContext.MockUsers[ADMIN_DEP_ONE]);
            Choice c = new Choice(new List<Pictogram>(), "TestChoiche") { Id = NONEXISTING };
            c.AddAll(_testContext.MockPictograms
                .Cast<Pictogram>()
                .Where(p => p.AccessLevel == AccessLevel.PUBLIC)
                .Take(TWO)
                .ToList());
            var res = choiceController.UpdateChoice(c.Id, new ChoiceDTO(c));
            Assert.IsType<NotFoundObjectResult>(res.Result);
        }
        #endregion

        #region DeleteChoice | Work as intented with the exception of the authorize attribute
        // ASP.NET inforces this attribute and some tests should therefore be changed to Unauthorized
        // if a Mock version of this attribute is made
        public void DeleteChoice_NoLoginDeletePublic_Ok()
        {
            var cc = initializeTest();
            _testContext.MockUserManager.MockLogout();
            var res = cc.DeleteChoice(_testContext.MockChoices[PUBLIC_CHOICE].Id);
            Assert.IsType<OkResult>(res.Result);
        }
        
        public void DeleteChoice_LoginDeletePublic_Ok()
        {
            var choiceController = initializeTest();
            _testContext.MockUserManager.MockLoginAsUser(_testContext.MockUsers[ADMIN_DEP_ONE]);
            var res = choiceController.DeleteChoice(_testContext.MockChoices[PUBLIC_CHOICE].Id);
            Assert.IsType<OkResult>(res.Result);
        }
        
        public void DeleteChoice_NoLoginDeletePrivate_Unauthorized()
        {
            var cc = initializeTest();
            _testContext.MockUserManager.MockLogout();
            var res = cc.DeleteChoice(_testContext.MockChoices[PRIVATE_CHOICE].Id);
            Assert.IsType<UnauthorizedResult>(res.Result);
        }
        
        public void DeleteChoice_LoginDeletePrivate_Ok()
        {
            var choiceController = initializeTest();
            _testContext.MockUserManager.MockLoginAsUser(_testContext.MockUsers[ADMIN_DEP_ONE]);
            var res = choiceController.DeleteChoice(_testContext.MockChoices[PRIVATE_CHOICE].Id);
            Assert.IsType<OkResult>(res.Result);
        }
        
        public void DeleteChoice_OtherLoginDeletePrivate_Unauthorized()
        {
            var choiceController = initializeTest();
            _testContext.MockUserManager.MockLoginAsUser(_testContext.MockUsers[GUARDIAN_DEP_TWO]);
            var res = choiceController.DeleteChoice(_testContext.MockChoices[PRIVATE_CHOICE].Id);
            Assert.IsType<UnauthorizedResult>(res.Result);
        }
        
        public void DeleteChoice_NoLoginDeleteProtected_Unauthorized()
        {
            var cc = initializeTest();
            _testContext.MockUserManager.MockLogout();
            var res = cc.DeleteChoice(_testContext.MockChoices[PROTECTED_CHOICE].Id);
            Assert.IsType<UnauthorizedResult>(res.Result);
        }
        
        public void DeleteChoice_LoginDeleteProtected_Ok()
        {
            var choiceController = initializeTest();
            _testContext.MockUserManager.MockLoginAsUser(_testContext.MockUsers[ADMIN_DEP_ONE]);
            var res = choiceController.DeleteChoice(_testContext.MockChoices[PROTECTED_CHOICE].Id);
            Assert.IsType<OkResult>(res.Result);
        }
        
        public void DeleteChoice_OtherLoginDeleteProtected_Unauthorized()
        {
            var choiceController = initializeTest();
            _testContext.MockUserManager.MockLoginAsUser(_testContext.MockUsers[GUARDIAN_DEP_TWO]);
            var res = choiceController.DeleteChoice(_testContext.MockChoices[PROTECTED_CHOICE].Id);
            Assert.IsType<UnauthorizedResult>(res.Result);
        }
        
        public void DeleteChoice_NoLoginDeleteNonExisting_NotFound()
        {
            var cc = initializeTest();
            _testContext.MockUserManager.MockLogout();
            var res = cc.DeleteChoice(NONEXISTING);
            Assert.IsType<NotFoundResult>(res.Result);
        }
        
        public void DeleteChoice_LoginDeleteNonExisting_NotFound()
        {
            var choiceController = initializeTest();
            _testContext.MockUserManager.MockLoginAsUser(_testContext.MockUsers[ADMIN_DEP_ONE]);
            var res = choiceController.DeleteChoice(NONEXISTING);
            Assert.IsType<NotFoundResult>(res.Result);
        }
        #endregion
    }
=======
﻿using GirafRest.Controllers;
using GirafRest.Models;
using GirafRest.Models.DTOs;
using GirafRest.Test.Mocks;
using Microsoft.AspNetCore.Mvc;
using System.Collections.Generic;
using System.Linq;
using Xunit;
using Xunit.Abstractions;
using static GirafRest.Test.UnitTestExtensions;

namespace GirafRest.Test
{
    public class ChoiceControllerTest
    {
        private TestContext _testContext;
        private readonly ITestOutputHelper _outputHelpter;
        private const int PUBLIC_CHOICE = 0;
        private const int PRIVATE_CHOICE = 1;
        private const int PROTECTED_CHOICE = 2;
        private const int PRIVATE_PICTOGRAM = 3;
        private const int PROTECTED_PICTOGRAM = 5;
        private const int NONEXISTING = 999;
        private const int CREATE_CHOICE_ID = 100;
        private const int TWO = 2;
        private const int ADMIN_DEP_ONE = 0;
        private const int GUARDIAN_DEP_TWO = 1;

        public ChoiceControllerTest(ITestOutputHelper outputHelpter)
        {

        }

        private ChoiceController initializeTest()
        {
            _testContext = new TestContext();

            var cc = new ChoiceController(
                new MockGirafService(_testContext.MockDbContext.Object,
                _testContext.MockUserManager), _testContext.MockLoggerFactory.Object);
            _testContext.MockHttpContext = cc.MockHttpContext();

            return cc;
        }

        #region ReadChoice
        [Fact]
        public void ReadChoice_NoLoginGetPublic_OK()
        {
            var cc = initializeTest();
            _testContext.MockUserManager.MockLogout();
            var res = cc.ReadChoice(_testContext.MockChoices[PUBLIC_CHOICE].Id);
            Assert.IsType<OkObjectResult>(res.Result);
        }

        [Fact]
        public void ReadChoice_LoginGetPublic_OK()
        {
            var choiceController = initializeTest();
            _testContext.MockUserManager.MockLoginAsUser(_testContext.MockUsers[ADMIN_DEP_ONE]);

            var res = choiceController.ReadChoice(_testContext.MockChoices[PUBLIC_CHOICE].Id);
            Assert.IsType<OkObjectResult>(res.Result);
        }

        [Fact]
        public void ReadChoice_NoLoginGetPrivate_Unauthorized()
        {
            var cc = initializeTest();
            _testContext.MockUserManager.MockLogout();
            var res = cc.ReadChoice(_testContext.MockChoices[PRIVATE_CHOICE].Id);
            Assert.IsType<UnauthorizedResult>(res.Result);
        }

        [Fact]
        public void ReadChoice_LoginGetPrivate_OK()
        {
            var choiceController = initializeTest();
            _testContext.MockUserManager.MockLoginAsUser(_testContext.MockUsers[ADMIN_DEP_ONE]);

            var res = choiceController.ReadChoice(_testContext.MockChoices[PRIVATE_CHOICE].Id);
            Assert.IsType<OkObjectResult>(res.Result);
        }

        [Fact]
        public void ReadChoice_OtherLoginGetPrivate_Unauthorized()
        {
            var choiceController = initializeTest();
            _testContext.MockUserManager.MockLoginAsUser(_testContext.MockUsers[GUARDIAN_DEP_TWO]);
            var res = choiceController.ReadChoice(_testContext.MockChoices[PRIVATE_CHOICE].Id);
            Assert.IsType<UnauthorizedResult>(res.Result);
        }

        [Fact]
        public void ReadChoice_NoLoginGetProtected_Unauthorized()
        {
            var cc = initializeTest();
            _testContext.MockUserManager.MockLogout();
            var res = cc.ReadChoice(_testContext.MockChoices[PROTECTED_CHOICE].Id);
            Assert.IsType<UnauthorizedResult>(res.Result);
        }

        [Fact]
        public void ReadChoice_LoginGetProtected_OK()
        {
            var choiceController = initializeTest();
            _testContext.MockUserManager.MockLoginAsUser(_testContext.MockUsers[ADMIN_DEP_ONE]);

            var res = choiceController.ReadChoice(_testContext.MockChoices[PROTECTED_CHOICE].Id);
            Assert.IsType<OkObjectResult>(res.Result);
        }

        [Fact]
        public void ReadChoice_OtherLoginGetProtected_Unauthorized()
        {
            var choiceController = initializeTest();
            _testContext.MockUserManager.MockLoginAsUser(_testContext.MockUsers[GUARDIAN_DEP_TWO]);
            var res = choiceController.ReadChoice(_testContext.MockChoices[PROTECTED_CHOICE].Id);
            Assert.IsType<UnauthorizedResult>(res.Result);
        }

        [Fact]
        public void ReadChoice_NoLoginGetNonExisting_NotFound()
        {
            var cc = initializeTest();
            _testContext.MockUserManager.MockLogout();
            var res = cc.ReadChoice(NONEXISTING);
            Assert.IsType<NotFoundResult>(res.Result);
        }

        [Fact]
        public void ReadChoice_LoginGetNonExisting_NotFound()
        {
            var choiceController = initializeTest();
            _testContext.MockUserManager.MockLoginAsUser(_testContext.MockUsers[ADMIN_DEP_ONE]);
            var res = choiceController.ReadChoice(NONEXISTING);
            Assert.IsType<NotFoundResult>(res.Result);
        }
        #endregion

        #region CreateChoice
        [Fact]
        public void CreateChoice_NoLoginCreatePublic_Ok()
        {
            var cc = initializeTest();
            _testContext.MockUserManager.MockLogout();
            List<Pictogram> options = _testContext.MockPictograms.Cast<Pictogram>().Where(p => p.AccessLevel == AccessLevel.PUBLIC).ToList();
            var res = cc.CreateChoice(new ChoiceDTO(new Choice(options, "TestChoice") { Id = CREATE_CHOICE_ID }));
            Assert.IsType<OkObjectResult>(res.Result);
        }

        [Fact]
        public void CreateChoice_LoginCreatePublic_Ok()
        {
            var choiceController = initializeTest();
            _testContext.MockUserManager.MockLoginAsUser(_testContext.MockUsers[ADMIN_DEP_ONE]);
            List<Pictogram> options = _testContext.MockPictograms
                .Cast<Pictogram>()
                .Where(p => p.AccessLevel == AccessLevel.PUBLIC)
                .ToList();
            var res = choiceController.CreateChoice(new ChoiceDTO(new Choice(options, "TestChoice") { Id = CREATE_CHOICE_ID }));
            Assert.IsType<OkObjectResult>(res.Result);
        }

        [Fact]
        public void CreateChoice_NoLoginCreatePrivate_Unauthorized()
        {
            var cc = initializeTest();
            _testContext.MockUserManager.MockLogout();
            List<Pictogram> options = new List<Pictogram> { _testContext.MockPictograms[PRIVATE_PICTOGRAM] };
            var res = cc.CreateChoice(new ChoiceDTO(new Choice(options, "TestChoice") { Id = CREATE_CHOICE_ID }));
            Assert.IsType<UnauthorizedResult>(res.Result);
        }

        [Fact]
        public void CreateChoice_LoginCreatePrivate_Ok()
        {
            var choiceController = initializeTest();
            _testContext.MockUserManager.MockLoginAsUser(_testContext.MockUsers[ADMIN_DEP_ONE]);
            List<Pictogram> options = new List<Pictogram> { _testContext.MockPictograms[PRIVATE_PICTOGRAM] };
            var res = choiceController.CreateChoice(new ChoiceDTO(new Choice(options, "TestChoice") { Id = CREATE_CHOICE_ID }));
            Assert.IsType<OkObjectResult>(res.Result);
        }

        [Fact]
        public void CreateChoice_OtherLoginCreatePrivate_Unauthorized()
        {
            var choiceController = initializeTest();
            _testContext.MockUserManager.MockLoginAsUser(_testContext.MockUsers[GUARDIAN_DEP_TWO]);
            List<Pictogram> options = new List<Pictogram> { _testContext.MockPictograms[PRIVATE_PICTOGRAM] };
            var res = choiceController.CreateChoice(new ChoiceDTO(new Choice(options, "TestChoice") { Id = CREATE_CHOICE_ID }));
            Assert.IsType<UnauthorizedResult>(res.Result);
        }
        #endregion

        #region UpdateChoice
        [Fact]
        public void UpdateChoice_NoLoginUpdatePublic_Ok()
        {
            var cc = initializeTest();
            _testContext.MockUserManager.MockLogout();
            Choice c = new Choice(new List<Pictogram>(), "TestChoice") { Id = _testContext.MockChoices[PUBLIC_CHOICE].Id };
            foreach (var option in _testContext.MockChoices[PUBLIC_CHOICE])
            {
                c.Add(option);
            }
            c.Clear();
            c.AddAll(_testContext.MockPictograms.Cast<Pictogram>().Where(p => p.AccessLevel == AccessLevel.PUBLIC).Take(TWO).ToList());
            var res = cc.UpdateChoice(c.Id, new ChoiceDTO(c));
            Assert.IsType<OkObjectResult>(res.Result);
        }

        [Fact]
        public void UpdateChoice_LoginUpdatePublic_Ok()
        {
            var choiceController = initializeTest();
            _testContext.MockUserManager.MockLoginAsUser(_testContext.MockUsers[ADMIN_DEP_ONE]);
            Choice c = new Choice(new List<Pictogram>(), "TestChoice") { Id = _testContext.MockChoices[PUBLIC_CHOICE].Id };
            foreach (var option in _testContext.MockChoices[PUBLIC_CHOICE])
            {
                c.Add(option);
            }
            c.Clear();
            c.AddAll(_testContext.MockPictograms.Cast<Pictogram>().Where(p => p.AccessLevel == AccessLevel.PUBLIC).Take(TWO).ToList());
            var res = choiceController.UpdateChoice(c.Id, new ChoiceDTO(c));
            Assert.IsType<OkObjectResult>(res.Result);
        }

        [Fact]
        public void UpdateChoice_NoLoginUpdatePrivate_Unauthorized()
        {
            var cc = initializeTest();
            _testContext.MockUserManager.MockLogout();
            Choice c = new Choice(new List<Pictogram>(), "TestChoice") { Id = _testContext.MockChoices[PRIVATE_CHOICE].Id };
            foreach (var option in _testContext.MockChoices[PRIVATE_CHOICE])
            {
                c.Add(option);
            }
            c.Clear();
            c.AddAll(_testContext.MockPictograms.Cast<Pictogram>().Where(p => p.AccessLevel == AccessLevel.PUBLIC).Take(TWO).ToList());
            var res = cc.UpdateChoice(c.Id, new ChoiceDTO(c));
            Assert.IsType<UnauthorizedResult>(res.Result);
        }

        [Fact]
        public void UpdateChoice_LoginUpdatePrivate_Ok()
        {
            var choiceController = initializeTest();
            _testContext.MockUserManager.MockLoginAsUser(_testContext.MockUsers[ADMIN_DEP_ONE]);
            Choice c = new Choice(new List<Pictogram>(), "TestChoice") { Id = _testContext.MockChoices[PRIVATE_CHOICE].Id };
            foreach (var option in _testContext.MockChoices[PRIVATE_CHOICE])
            {
                c.Add(option);
            }
            c.Clear();
            c.AddAll(_testContext.MockPictograms.Cast<Pictogram>().Where(p => p.AccessLevel == AccessLevel.PUBLIC).Take(TWO).ToList());
            var res = choiceController.UpdateChoice(c.Id, new ChoiceDTO(c));
            Assert.IsType<OkObjectResult>(res.Result);
        }


        [Fact]
        public void UpdateChoice_OtherLoginUpdatePrivate_Unauthorized()
        {
            var choiceController = initializeTest();
            _testContext.MockUserManager.MockLoginAsUser(_testContext.MockUsers[GUARDIAN_DEP_TWO]);
            Choice c = new Choice(new List<Pictogram>(), "TestChoice") { Id = _testContext.MockChoices[PRIVATE_CHOICE].Id };
            foreach (var option in _testContext.MockChoices[PRIVATE_CHOICE])
            {
                c.Add(option);
            }
            c.Clear();
            c.AddAll(_testContext.MockPictograms.Cast<Pictogram>().Where(p => p.AccessLevel == AccessLevel.PUBLIC).Take(TWO).ToList());
            var res = choiceController.UpdateChoice(c.Id, new ChoiceDTO(c));
            Assert.IsType<UnauthorizedResult>(res.Result);
        }

        [Fact]
        public void UpdateChoice_NoLoginUpdateProtected_Unauthorized()
        {
            var cc = initializeTest();
            _testContext.MockUserManager.MockLogout();
            Choice c = new Choice(new List<Pictogram>(), "TestChoice") { Id = _testContext.MockChoices[PROTECTED_CHOICE].Id };
            foreach (var option in _testContext.MockChoices[PROTECTED_CHOICE])
            {
                c.Add(option);
            }
            c.Clear();
            c.AddAll(_testContext.MockPictograms.Cast<Pictogram>().Where(p => p.AccessLevel == AccessLevel.PUBLIC).Take(TWO).ToList());
            var res = cc.UpdateChoice(c.Id, new ChoiceDTO(c));
            Assert.IsType<UnauthorizedResult>(res.Result);
        }

        [Fact]
        public void UpdateChoice_LoginUpdateProtected_Ok()
        {
            var choiceController = initializeTest();
            _testContext.MockUserManager.MockLoginAsUser(_testContext.MockUsers[ADMIN_DEP_ONE]);
            Choice c = new Choice(new List<Pictogram>(), "TestChoice") { Id = _testContext.MockChoices[PROTECTED_CHOICE].Id };
            foreach (var option in _testContext.MockChoices[PROTECTED_CHOICE])
            {
                c.Add(option);
            }
            c.Clear();
            c.AddAll(_testContext.MockPictograms.Cast<Pictogram>().Where(p => p.AccessLevel == AccessLevel.PUBLIC).Take(TWO).ToList());
            var res = choiceController.UpdateChoice(c.Id, new ChoiceDTO(c));
            Assert.IsType<OkObjectResult>(res.Result);
        }

        [Fact]
        public void UpdateChoice_OtherLoginUpdateProtected_Unauthorized()
        {
            var choiceController = initializeTest();
            _testContext.MockUserManager.MockLoginAsUser(_testContext.MockUsers[GUARDIAN_DEP_TWO]);
            Choice c = new Choice(new List<Pictogram>(), "TestChoice") { Id = _testContext.MockChoices[PROTECTED_CHOICE].Id };
            foreach (var option in _testContext.MockChoices[PROTECTED_CHOICE])
            {
                c.Add(option);
            }
            c.Clear();
            c.AddAll(_testContext.MockPictograms.Cast<Pictogram>().Where(p => p.AccessLevel == AccessLevel.PUBLIC).Take(TWO).ToList());
            var res = choiceController.UpdateChoice(c.Id, new ChoiceDTO(c));
            Assert.IsType<UnauthorizedResult>(res.Result);
        }

        [Fact]
        public void UpdateChoice_NoLoginUpdateNonExisting_NotFound()
        {
            var cc = initializeTest();
            _testContext.MockUserManager.MockLogout();
            Choice c = new Choice(new List<Pictogram>(), "TestChoice") { Id = NONEXISTING };
            c.AddAll(_testContext.MockPictograms.Cast<Pictogram>().Where(p => p.AccessLevel == AccessLevel.PUBLIC).Take(TWO).ToList());
            var res = cc.UpdateChoice(c.Id, new ChoiceDTO(c));
            Assert.IsType<NotFoundObjectResult>(res.Result);
        }

        [Fact]
        public void UpdateChoice_LoginUpdateNonExisting_NotFound()
        {
            var choiceController = initializeTest();
            _testContext.MockUserManager.MockLoginAsUser(_testContext.MockUsers[ADMIN_DEP_ONE]);
            Choice c = new Choice(new List<Pictogram>(), "TestChoice") { Id = NONEXISTING };
            c.AddAll(_testContext.MockPictograms
                .Cast<Pictogram>()
                .Where(p => p.AccessLevel == AccessLevel.PUBLIC)
                .Take(TWO)
                .ToList());
            var res = choiceController.UpdateChoice(c.Id, new ChoiceDTO(c));
            Assert.IsType<NotFoundObjectResult>(res.Result);
        }
        #endregion

        #region DeleteChoice | Work as intented with the exception of the authorize attribute
        // ASP.NET inforces this attribute and some tests should therefore be changed to Unauthorized
        // if a Mock version of this attribute is made
        public void DeleteChoice_NoLoginDeletePublic_Ok()
        {
            var cc = initializeTest();
            _testContext.MockUserManager.MockLogout();
            var res = cc.DeleteChoice(_testContext.MockChoices[PUBLIC_CHOICE].Id);
            Assert.IsType<OkResult>(res.Result);
        }
        
        public void DeleteChoice_LoginDeletePublic_Ok()
        {
            var choiceController = initializeTest();
            _testContext.MockUserManager.MockLoginAsUser(_testContext.MockUsers[ADMIN_DEP_ONE]);
            var res = choiceController.DeleteChoice(_testContext.MockChoices[PUBLIC_CHOICE].Id);
            Assert.IsType<OkResult>(res.Result);
        }
        
        public void DeleteChoice_NoLoginDeletePrivate_Unauthorized()
        {
            var cc = initializeTest();
            _testContext.MockUserManager.MockLogout();
            var res = cc.DeleteChoice(_testContext.MockChoices[PRIVATE_CHOICE].Id);
            Assert.IsType<UnauthorizedResult>(res.Result);
        }
        
        public void DeleteChoice_LoginDeletePrivate_Ok()
        {
            var choiceController = initializeTest();
            _testContext.MockUserManager.MockLoginAsUser(_testContext.MockUsers[ADMIN_DEP_ONE]);
            var res = choiceController.DeleteChoice(_testContext.MockChoices[PRIVATE_CHOICE].Id);
            Assert.IsType<OkResult>(res.Result);
        }
        
        public void DeleteChoice_OtherLoginDeletePrivate_Unauthorized()
        {
            var choiceController = initializeTest();
            _testContext.MockUserManager.MockLoginAsUser(_testContext.MockUsers[GUARDIAN_DEP_TWO]);
            var res = choiceController.DeleteChoice(_testContext.MockChoices[PRIVATE_CHOICE].Id);
            Assert.IsType<UnauthorizedResult>(res.Result);
        }
        
        public void DeleteChoice_NoLoginDeleteProtected_Unauthorized()
        {
            var cc = initializeTest();
            _testContext.MockUserManager.MockLogout();
            var res = cc.DeleteChoice(_testContext.MockChoices[PROTECTED_CHOICE].Id);
            Assert.IsType<UnauthorizedResult>(res.Result);
        }
        
        public void DeleteChoice_LoginDeleteProtected_Ok()
        {
            var choiceController = initializeTest();
            _testContext.MockUserManager.MockLoginAsUser(_testContext.MockUsers[ADMIN_DEP_ONE]);
            var res = choiceController.DeleteChoice(_testContext.MockChoices[PROTECTED_CHOICE].Id);
            Assert.IsType<OkResult>(res.Result);
        }
        
        public void DeleteChoice_OtherLoginDeleteProtected_Unauthorized()
        {
            var choiceController = initializeTest();
            _testContext.MockUserManager.MockLoginAsUser(_testContext.MockUsers[GUARDIAN_DEP_TWO]);
            var res = choiceController.DeleteChoice(_testContext.MockChoices[PROTECTED_CHOICE].Id);
            Assert.IsType<UnauthorizedResult>(res.Result);
        }
        
        public void DeleteChoice_NoLoginDeleteNonExisting_NotFound()
        {
            var cc = initializeTest();
            _testContext.MockUserManager.MockLogout();
            var res = cc.DeleteChoice(NONEXISTING);
            Assert.IsType<NotFoundResult>(res.Result);
        }
        
        public void DeleteChoice_LoginDeleteNonExisting_NotFound()
        {
            var choiceController = initializeTest();
            _testContext.MockUserManager.MockLoginAsUser(_testContext.MockUsers[ADMIN_DEP_ONE]);
            var res = choiceController.DeleteChoice(NONEXISTING);
            Assert.IsType<NotFoundResult>(res.Result);
        }
        #endregion
    }
>>>>>>> 3acb25b6
}<|MERGE_RESOLUTION|>--- conflicted
+++ resolved
@@ -1,4 +1,3 @@
-<<<<<<< HEAD
 ﻿using GirafRest.Controllers;
 using GirafRest.Models;
 using GirafRest.Models.DTOs;
@@ -146,443 +145,6 @@
             var cc = initializeTest();
             _testContext.MockUserManager.MockLogout();
             List<Pictogram> options = _testContext.MockPictograms.Cast<Pictogram>().Where(p => p.AccessLevel == AccessLevel.PUBLIC).ToList();
-            var res = cc.CreateChoice(new ChoiceDTO(new Choice(options, "TestChoiche") { Id = CREATE_CHOICE_ID }));
-            Assert.IsType<OkObjectResult>(res.Result);
-        }
-
-        [Fact]
-        public void CreateChoice_LoginCreatePublic_Ok()
-        {
-            var choiceController = initializeTest();
-            _testContext.MockUserManager.MockLoginAsUser(_testContext.MockUsers[ADMIN_DEP_ONE]);
-            List<Pictogram> options = _testContext.MockPictograms
-                .Cast<Pictogram>()
-                .Where(p => p.AccessLevel == AccessLevel.PUBLIC)
-                .ToList();
-            var res = choiceController.CreateChoice(new ChoiceDTO(new Choice(options, "TestChoiche") { Id = CREATE_CHOICE_ID }));
-            Assert.IsType<OkObjectResult>(res.Result);
-        }
-
-        [Fact]
-        public void CreateChoice_NoLoginCreatePrivate_Unauthorized()
-        {
-            var cc = initializeTest();
-            _testContext.MockUserManager.MockLogout();
-            List<Pictogram> options = new List<Pictogram> { _testContext.MockPictograms[PRIVATE_PICTOGRAM] };
-            var res = cc.CreateChoice(new ChoiceDTO(new Choice(options, "TestChoiche") { Id = CREATE_CHOICE_ID }));
-            Assert.IsType<UnauthorizedResult>(res.Result);
-        }
-
-        [Fact]
-        public void CreateChoice_LoginCreatePrivate_Ok()
-        {
-            var choiceController = initializeTest();
-            _testContext.MockUserManager.MockLoginAsUser(_testContext.MockUsers[ADMIN_DEP_ONE]);
-            List<Pictogram> options = new List<Pictogram> { _testContext.MockPictograms[PRIVATE_PICTOGRAM] };
-            var res = choiceController.CreateChoice(new ChoiceDTO(new Choice(options, "TestChoiche") { Id = CREATE_CHOICE_ID }));
-            Assert.IsType<OkObjectResult>(res.Result);
-        }
-
-        [Fact]
-        public void CreateChoice_OtherLoginCreatePrivate_Unauthorized()
-        {
-            var choiceController = initializeTest();
-            _testContext.MockUserManager.MockLoginAsUser(_testContext.MockUsers[GUARDIAN_DEP_TWO]);
-            List<Pictogram> options = new List<Pictogram> { _testContext.MockPictograms[PRIVATE_PICTOGRAM] };
-            var res = choiceController.CreateChoice(new ChoiceDTO(new Choice(options, "TestChoiche") { Id = CREATE_CHOICE_ID }));
-            Assert.IsType<UnauthorizedResult>(res.Result);
-        }
-        #endregion
-
-        #region UpdateChoice
-        [Fact]
-        public void UpdateChoice_NoLoginUpdatePublic_Ok()
-        {
-            var cc = initializeTest();
-            _testContext.MockUserManager.MockLogout();
-            Choice c = new Choice(new List<Pictogram>(), "TestChoiche") { Id = _testContext.MockChoices[PUBLIC_CHOICE].Id };
-            foreach (var option in _testContext.MockChoices[PUBLIC_CHOICE])
-            {
-                c.Add(option);
-            }
-            c.Clear();
-            c.AddAll(_testContext.MockPictograms.Cast<Pictogram>().Where(p => p.AccessLevel == AccessLevel.PUBLIC).Take(TWO).ToList());
-            var res = cc.UpdateChoice(c.Id, new ChoiceDTO(c));
-            Assert.IsType<OkObjectResult>(res.Result);
-        }
-
-        [Fact]
-        public void UpdateChoice_LoginUpdatePublic_Ok()
-        {
-            var choiceController = initializeTest();
-            _testContext.MockUserManager.MockLoginAsUser(_testContext.MockUsers[ADMIN_DEP_ONE]);
-            Choice c = new Choice(new List<Pictogram>(), "TestChoiche") { Id = _testContext.MockChoices[PUBLIC_CHOICE].Id };
-            foreach (var option in _testContext.MockChoices[PUBLIC_CHOICE])
-            {
-                c.Add(option);
-            }
-            c.Clear();
-            c.AddAll(_testContext.MockPictograms.Cast<Pictogram>().Where(p => p.AccessLevel == AccessLevel.PUBLIC).Take(TWO).ToList());
-            var res = choiceController.UpdateChoice(c.Id, new ChoiceDTO(c));
-            Assert.IsType<OkObjectResult>(res.Result);
-        }
-
-        [Fact]
-        public void UpdateChoice_NoLoginUpdatePrivate_Unauthorized()
-        {
-            var cc = initializeTest();
-            _testContext.MockUserManager.MockLogout();
-            Choice c = new Choice(new List<Pictogram>(), "TestChoiche") { Id = _testContext.MockChoices[PRIVATE_CHOICE].Id };
-            foreach (var option in _testContext.MockChoices[PRIVATE_CHOICE])
-            {
-                c.Add(option);
-            }
-            c.Clear();
-            c.AddAll(_testContext.MockPictograms.Cast<Pictogram>().Where(p => p.AccessLevel == AccessLevel.PUBLIC).Take(TWO).ToList());
-            var res = cc.UpdateChoice(c.Id, new ChoiceDTO(c));
-            Assert.IsType<UnauthorizedResult>(res.Result);
-        }
-
-        [Fact]
-        public void UpdateChoice_LoginUpdatePrivate_Ok()
-        {
-            var choiceController = initializeTest();
-            _testContext.MockUserManager.MockLoginAsUser(_testContext.MockUsers[ADMIN_DEP_ONE]);
-            Choice c = new Choice(new List<Pictogram>(), "TestChoiche") { Id = _testContext.MockChoices[PRIVATE_CHOICE].Id };
-            foreach (var option in _testContext.MockChoices[PRIVATE_CHOICE])
-            {
-                c.Add(option);
-            }
-            c.Clear();
-            c.AddAll(_testContext.MockPictograms.Cast<Pictogram>().Where(p => p.AccessLevel == AccessLevel.PUBLIC).Take(TWO).ToList());
-            var res = choiceController.UpdateChoice(c.Id, new ChoiceDTO(c));
-            Assert.IsType<OkObjectResult>(res.Result);
-        }
-
-
-        [Fact]
-        public void UpdateChoice_OtherLoginUpdatePrivate_Unauthorized()
-        {
-            var choiceController = initializeTest();
-            _testContext.MockUserManager.MockLoginAsUser(_testContext.MockUsers[GUARDIAN_DEP_TWO]);
-            Choice c = new Choice(new List<Pictogram>(), "TestChoiche") { Id = _testContext.MockChoices[PRIVATE_CHOICE].Id };
-            foreach (var option in _testContext.MockChoices[PRIVATE_CHOICE])
-            {
-                c.Add(option);
-            }
-            c.Clear();
-            c.AddAll(_testContext.MockPictograms.Cast<Pictogram>().Where(p => p.AccessLevel == AccessLevel.PUBLIC).Take(TWO).ToList());
-            var res = choiceController.UpdateChoice(c.Id, new ChoiceDTO(c));
-            Assert.IsType<UnauthorizedResult>(res.Result);
-        }
-
-        [Fact]
-        public void UpdateChoice_NoLoginUpdateProtected_Unauthorized()
-        {
-            var cc = initializeTest();
-            _testContext.MockUserManager.MockLogout();
-            Choice c = new Choice(new List<Pictogram>(), "TestChoiche") { Id = _testContext.MockChoices[PROTECTED_CHOICE].Id };
-            foreach (var option in _testContext.MockChoices[PROTECTED_CHOICE])
-            {
-                c.Add(option);
-            }
-            c.Clear();
-            c.AddAll(_testContext.MockPictograms.Cast<Pictogram>().Where(p => p.AccessLevel == AccessLevel.PUBLIC).Take(TWO).ToList());
-            var res = cc.UpdateChoice(c.Id, new ChoiceDTO(c));
-            Assert.IsType<UnauthorizedResult>(res.Result);
-        }
-
-        [Fact]
-        public void UpdateChoice_LoginUpdateProtected_Ok()
-        {
-            var choiceController = initializeTest();
-            _testContext.MockUserManager.MockLoginAsUser(_testContext.MockUsers[ADMIN_DEP_ONE]);
-            Choice c = new Choice(new List<Pictogram>(), "TestChoiche") { Id = _testContext.MockChoices[PROTECTED_CHOICE].Id };
-            foreach (var option in _testContext.MockChoices[PROTECTED_CHOICE])
-            {
-                c.Add(option);
-            }
-            c.Clear();
-            c.AddAll(_testContext.MockPictograms.Cast<Pictogram>().Where(p => p.AccessLevel == AccessLevel.PUBLIC).Take(TWO).ToList());
-            var res = choiceController.UpdateChoice(c.Id, new ChoiceDTO(c));
-            Assert.IsType<OkObjectResult>(res.Result);
-        }
-
-        [Fact]
-        public void UpdateChoice_OtherLoginUpdateProtected_Unauthorized()
-        {
-            var choiceController = initializeTest();
-            _testContext.MockUserManager.MockLoginAsUser(_testContext.MockUsers[GUARDIAN_DEP_TWO]);
-            Choice c = new Choice(new List<Pictogram>(), "TestChoiche") { Id = _testContext.MockChoices[PROTECTED_CHOICE].Id };
-            foreach (var option in _testContext.MockChoices[PROTECTED_CHOICE])
-            {
-                c.Add(option);
-            }
-            c.Clear();
-            c.AddAll(_testContext.MockPictograms.Cast<Pictogram>().Where(p => p.AccessLevel == AccessLevel.PUBLIC).Take(TWO).ToList());
-            var res = choiceController.UpdateChoice(c.Id, new ChoiceDTO(c));
-            Assert.IsType<UnauthorizedResult>(res.Result);
-        }
-
-        [Fact]
-        public void UpdateChoice_NoLoginUpdateNonExisting_NotFound()
-        {
-            var cc = initializeTest();
-            _testContext.MockUserManager.MockLogout();
-            Choice c = new Choice(new List<Pictogram>(), "TestChoiche") { Id = NONEXISTING };
-            c.AddAll(_testContext.MockPictograms.Cast<Pictogram>().Where(p => p.AccessLevel == AccessLevel.PUBLIC).Take(TWO).ToList());
-            var res = cc.UpdateChoice(c.Id, new ChoiceDTO(c));
-            Assert.IsType<NotFoundObjectResult>(res.Result);
-        }
-
-        [Fact]
-        public void UpdateChoice_LoginUpdateNonExisting_NotFound()
-        {
-            var choiceController = initializeTest();
-            _testContext.MockUserManager.MockLoginAsUser(_testContext.MockUsers[ADMIN_DEP_ONE]);
-            Choice c = new Choice(new List<Pictogram>(), "TestChoiche") { Id = NONEXISTING };
-            c.AddAll(_testContext.MockPictograms
-                .Cast<Pictogram>()
-                .Where(p => p.AccessLevel == AccessLevel.PUBLIC)
-                .Take(TWO)
-                .ToList());
-            var res = choiceController.UpdateChoice(c.Id, new ChoiceDTO(c));
-            Assert.IsType<NotFoundObjectResult>(res.Result);
-        }
-        #endregion
-
-        #region DeleteChoice | Work as intented with the exception of the authorize attribute
-        // ASP.NET inforces this attribute and some tests should therefore be changed to Unauthorized
-        // if a Mock version of this attribute is made
-        public void DeleteChoice_NoLoginDeletePublic_Ok()
-        {
-            var cc = initializeTest();
-            _testContext.MockUserManager.MockLogout();
-            var res = cc.DeleteChoice(_testContext.MockChoices[PUBLIC_CHOICE].Id);
-            Assert.IsType<OkResult>(res.Result);
-        }
-        
-        public void DeleteChoice_LoginDeletePublic_Ok()
-        {
-            var choiceController = initializeTest();
-            _testContext.MockUserManager.MockLoginAsUser(_testContext.MockUsers[ADMIN_DEP_ONE]);
-            var res = choiceController.DeleteChoice(_testContext.MockChoices[PUBLIC_CHOICE].Id);
-            Assert.IsType<OkResult>(res.Result);
-        }
-        
-        public void DeleteChoice_NoLoginDeletePrivate_Unauthorized()
-        {
-            var cc = initializeTest();
-            _testContext.MockUserManager.MockLogout();
-            var res = cc.DeleteChoice(_testContext.MockChoices[PRIVATE_CHOICE].Id);
-            Assert.IsType<UnauthorizedResult>(res.Result);
-        }
-        
-        public void DeleteChoice_LoginDeletePrivate_Ok()
-        {
-            var choiceController = initializeTest();
-            _testContext.MockUserManager.MockLoginAsUser(_testContext.MockUsers[ADMIN_DEP_ONE]);
-            var res = choiceController.DeleteChoice(_testContext.MockChoices[PRIVATE_CHOICE].Id);
-            Assert.IsType<OkResult>(res.Result);
-        }
-        
-        public void DeleteChoice_OtherLoginDeletePrivate_Unauthorized()
-        {
-            var choiceController = initializeTest();
-            _testContext.MockUserManager.MockLoginAsUser(_testContext.MockUsers[GUARDIAN_DEP_TWO]);
-            var res = choiceController.DeleteChoice(_testContext.MockChoices[PRIVATE_CHOICE].Id);
-            Assert.IsType<UnauthorizedResult>(res.Result);
-        }
-        
-        public void DeleteChoice_NoLoginDeleteProtected_Unauthorized()
-        {
-            var cc = initializeTest();
-            _testContext.MockUserManager.MockLogout();
-            var res = cc.DeleteChoice(_testContext.MockChoices[PROTECTED_CHOICE].Id);
-            Assert.IsType<UnauthorizedResult>(res.Result);
-        }
-        
-        public void DeleteChoice_LoginDeleteProtected_Ok()
-        {
-            var choiceController = initializeTest();
-            _testContext.MockUserManager.MockLoginAsUser(_testContext.MockUsers[ADMIN_DEP_ONE]);
-            var res = choiceController.DeleteChoice(_testContext.MockChoices[PROTECTED_CHOICE].Id);
-            Assert.IsType<OkResult>(res.Result);
-        }
-        
-        public void DeleteChoice_OtherLoginDeleteProtected_Unauthorized()
-        {
-            var choiceController = initializeTest();
-            _testContext.MockUserManager.MockLoginAsUser(_testContext.MockUsers[GUARDIAN_DEP_TWO]);
-            var res = choiceController.DeleteChoice(_testContext.MockChoices[PROTECTED_CHOICE].Id);
-            Assert.IsType<UnauthorizedResult>(res.Result);
-        }
-        
-        public void DeleteChoice_NoLoginDeleteNonExisting_NotFound()
-        {
-            var cc = initializeTest();
-            _testContext.MockUserManager.MockLogout();
-            var res = cc.DeleteChoice(NONEXISTING);
-            Assert.IsType<NotFoundResult>(res.Result);
-        }
-        
-        public void DeleteChoice_LoginDeleteNonExisting_NotFound()
-        {
-            var choiceController = initializeTest();
-            _testContext.MockUserManager.MockLoginAsUser(_testContext.MockUsers[ADMIN_DEP_ONE]);
-            var res = choiceController.DeleteChoice(NONEXISTING);
-            Assert.IsType<NotFoundResult>(res.Result);
-        }
-        #endregion
-    }
-=======
-﻿using GirafRest.Controllers;
-using GirafRest.Models;
-using GirafRest.Models.DTOs;
-using GirafRest.Test.Mocks;
-using Microsoft.AspNetCore.Mvc;
-using System.Collections.Generic;
-using System.Linq;
-using Xunit;
-using Xunit.Abstractions;
-using static GirafRest.Test.UnitTestExtensions;
-
-namespace GirafRest.Test
-{
-    public class ChoiceControllerTest
-    {
-        private TestContext _testContext;
-        private readonly ITestOutputHelper _outputHelpter;
-        private const int PUBLIC_CHOICE = 0;
-        private const int PRIVATE_CHOICE = 1;
-        private const int PROTECTED_CHOICE = 2;
-        private const int PRIVATE_PICTOGRAM = 3;
-        private const int PROTECTED_PICTOGRAM = 5;
-        private const int NONEXISTING = 999;
-        private const int CREATE_CHOICE_ID = 100;
-        private const int TWO = 2;
-        private const int ADMIN_DEP_ONE = 0;
-        private const int GUARDIAN_DEP_TWO = 1;
-
-        public ChoiceControllerTest(ITestOutputHelper outputHelpter)
-        {
-
-        }
-
-        private ChoiceController initializeTest()
-        {
-            _testContext = new TestContext();
-
-            var cc = new ChoiceController(
-                new MockGirafService(_testContext.MockDbContext.Object,
-                _testContext.MockUserManager), _testContext.MockLoggerFactory.Object);
-            _testContext.MockHttpContext = cc.MockHttpContext();
-
-            return cc;
-        }
-
-        #region ReadChoice
-        [Fact]
-        public void ReadChoice_NoLoginGetPublic_OK()
-        {
-            var cc = initializeTest();
-            _testContext.MockUserManager.MockLogout();
-            var res = cc.ReadChoice(_testContext.MockChoices[PUBLIC_CHOICE].Id);
-            Assert.IsType<OkObjectResult>(res.Result);
-        }
-
-        [Fact]
-        public void ReadChoice_LoginGetPublic_OK()
-        {
-            var choiceController = initializeTest();
-            _testContext.MockUserManager.MockLoginAsUser(_testContext.MockUsers[ADMIN_DEP_ONE]);
-
-            var res = choiceController.ReadChoice(_testContext.MockChoices[PUBLIC_CHOICE].Id);
-            Assert.IsType<OkObjectResult>(res.Result);
-        }
-
-        [Fact]
-        public void ReadChoice_NoLoginGetPrivate_Unauthorized()
-        {
-            var cc = initializeTest();
-            _testContext.MockUserManager.MockLogout();
-            var res = cc.ReadChoice(_testContext.MockChoices[PRIVATE_CHOICE].Id);
-            Assert.IsType<UnauthorizedResult>(res.Result);
-        }
-
-        [Fact]
-        public void ReadChoice_LoginGetPrivate_OK()
-        {
-            var choiceController = initializeTest();
-            _testContext.MockUserManager.MockLoginAsUser(_testContext.MockUsers[ADMIN_DEP_ONE]);
-
-            var res = choiceController.ReadChoice(_testContext.MockChoices[PRIVATE_CHOICE].Id);
-            Assert.IsType<OkObjectResult>(res.Result);
-        }
-
-        [Fact]
-        public void ReadChoice_OtherLoginGetPrivate_Unauthorized()
-        {
-            var choiceController = initializeTest();
-            _testContext.MockUserManager.MockLoginAsUser(_testContext.MockUsers[GUARDIAN_DEP_TWO]);
-            var res = choiceController.ReadChoice(_testContext.MockChoices[PRIVATE_CHOICE].Id);
-            Assert.IsType<UnauthorizedResult>(res.Result);
-        }
-
-        [Fact]
-        public void ReadChoice_NoLoginGetProtected_Unauthorized()
-        {
-            var cc = initializeTest();
-            _testContext.MockUserManager.MockLogout();
-            var res = cc.ReadChoice(_testContext.MockChoices[PROTECTED_CHOICE].Id);
-            Assert.IsType<UnauthorizedResult>(res.Result);
-        }
-
-        [Fact]
-        public void ReadChoice_LoginGetProtected_OK()
-        {
-            var choiceController = initializeTest();
-            _testContext.MockUserManager.MockLoginAsUser(_testContext.MockUsers[ADMIN_DEP_ONE]);
-
-            var res = choiceController.ReadChoice(_testContext.MockChoices[PROTECTED_CHOICE].Id);
-            Assert.IsType<OkObjectResult>(res.Result);
-        }
-
-        [Fact]
-        public void ReadChoice_OtherLoginGetProtected_Unauthorized()
-        {
-            var choiceController = initializeTest();
-            _testContext.MockUserManager.MockLoginAsUser(_testContext.MockUsers[GUARDIAN_DEP_TWO]);
-            var res = choiceController.ReadChoice(_testContext.MockChoices[PROTECTED_CHOICE].Id);
-            Assert.IsType<UnauthorizedResult>(res.Result);
-        }
-
-        [Fact]
-        public void ReadChoice_NoLoginGetNonExisting_NotFound()
-        {
-            var cc = initializeTest();
-            _testContext.MockUserManager.MockLogout();
-            var res = cc.ReadChoice(NONEXISTING);
-            Assert.IsType<NotFoundResult>(res.Result);
-        }
-
-        [Fact]
-        public void ReadChoice_LoginGetNonExisting_NotFound()
-        {
-            var choiceController = initializeTest();
-            _testContext.MockUserManager.MockLoginAsUser(_testContext.MockUsers[ADMIN_DEP_ONE]);
-            var res = choiceController.ReadChoice(NONEXISTING);
-            Assert.IsType<NotFoundResult>(res.Result);
-        }
-        #endregion
-
-        #region CreateChoice
-        [Fact]
-        public void CreateChoice_NoLoginCreatePublic_Ok()
-        {
-            var cc = initializeTest();
-            _testContext.MockUserManager.MockLogout();
-            List<Pictogram> options = _testContext.MockPictograms.Cast<Pictogram>().Where(p => p.AccessLevel == AccessLevel.PUBLIC).ToList();
             var res = cc.CreateChoice(new ChoiceDTO(new Choice(options, "TestChoice") { Id = CREATE_CHOICE_ID }));
             Assert.IsType<OkObjectResult>(res.Result);
         }
@@ -872,5 +434,4 @@
         }
         #endregion
     }
->>>>>>> 3acb25b6
 }