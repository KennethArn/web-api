using System.Linq;
using Xunit;
using GirafRest.Models;
using GirafRest.Controllers;
using System.Collections.Generic;
using GirafRest.Test.Mocks;
using static GirafRest.Test.UnitTestExtensions;
using GirafRest.Models.DTOs;
using Xunit.Abstractions;
using GirafRest.Models.Responses;

namespace GirafRest.Test
{
    public class WeekControllerTest
    {
        private readonly ITestOutputHelper _testLogger;
        private TestContext _testContext;

        private const int ADMIN_DEP_ONE = 0;
        private const int GUARDIAN_DEP_TWO = 1;
        private const int CITEZEN_DEP_THREE = 3; // Have no week
        private const int WEEK_ZERO = 0;
        private const int DAY_ZERO = 0;
        private const int NONEXISTING = 999;

        public List<GirafUser> users;
        public WeekControllerTest(ITestOutputHelper output)
        {
            _testLogger = output;
        }
        private WeekController initializeTest()
        {
            _testContext = new TestContext();

            var wc = new WeekController(
                new MockGirafService(_testContext.MockDbContext.Object,
                _testContext.MockUserManager), _testContext.MockLoggerFactory.Object);
            _testContext.MockHttpContext = wc.MockHttpContext();

            return wc;
        }

        #region ReadWeekSchedules

        [Fact]
        public void ReadWeekScheduleNames_Authenticated_Ok(){
            var wc = initializeTest();
            var user = _testContext.MockUsers[ADMIN_DEP_ONE];
            _testContext.MockUserManager.MockLoginAsUser(user);
            var weekschedule = _testContext.MockWeeks[0];

            var res = wc.ReadWeekSchedules().Result;

            Assert.IsType<Response<IEnumerable<WeekNameDTO>>>(res);
            Assert.True(res.Success);
            Assert.Equal(ErrorCode.NoError, res.ErrorCode);
            // check we got the right amount back
            Assert.True(user.WeekSchedule.Count() == res.Data.Count());
            Assert.Equal(weekschedule.Name, res.Data.FirstOrDefault().Name);
        }

        #endregion
        #region ReadWeekSchedule(id)
        [Fact]
        public void ReadWeekSchedules_AccessValidUsersSpecificWeek_Ok()
        {
            var wc = initializeTest();
            _testContext.MockUserManager.MockLoginAsUser(_testContext.MockUsers[ADMIN_DEP_ONE]);
            var res = wc.ReadUsersWeekSchedule(2018, 1).Result;

            Assert.IsType<Response<WeekDTO>>(res);
            Assert.True(res.Success);
            Assert.Equal(ErrorCode.NoError, res.ErrorCode);
            var adminDepOneWeekZeroSchedule = _testContext.MockUsers[ADMIN_DEP_ONE].WeekSchedule.FirstOrDefault(w => w.Id == WEEK_ZERO);
            Assert.Equal(adminDepOneWeekZeroSchedule?.Name, res.Data.Name);
            Assert.Equal(adminDepOneWeekZeroSchedule?.WeekYear, res.Data.WeekYear);
            Assert.Equal(adminDepOneWeekZeroSchedule?.WeekNumber, res.Data.WeekNumber);
        }

        [Fact]
        public void ReadWeekSchedules_AccessAnyWeek_Ok()
        {
            var wc = initializeTest();
            _testContext.MockUserManager.MockLoginAsUser(_testContext.MockUsers[CITEZEN_DEP_THREE]);
            var res = wc.ReadUsersWeekSchedule(999, 999).Result;

            Assert.IsType<Response<WeekDTO>>(res);
            Assert.True(res.Success);
            Assert.Equal(ErrorCode.NoError, res.ErrorCode);
        }
        #endregion
        #region UpdateWeek
        [Fact]
        public void UpdateWeek_ValidWeekValidDTO_Ok()
        {
            var wc = initializeTest();
            _testContext.MockUserManager.MockLoginAsUser(_testContext.MockUsers[ADMIN_DEP_ONE]);
            var week = _testContext.MockUsers[GUARDIAN_DEP_TWO].WeekSchedule.First();
            var tempWeek = _testContext.MockUsers[ADMIN_DEP_ONE].WeekSchedule;
            var res = wc.UpdateWeek(2018, WEEK_ZERO, new WeekDTO(week)).Result;

            Assert.IsType<Response<WeekDTO>>(res);
            Assert.True(res.Success);
            Assert.Equal(week.Name, res.Data.Name);

            _testContext.MockUsers[ADMIN_DEP_ONE].WeekSchedule = tempWeek;
        }

        [Fact]
        public void UpdateWeek_ValidWeekInvalidDTO_BadRequest()
        {
            var wc = initializeTest();
            _testContext.MockUserManager.MockLoginAsUser(_testContext.MockUsers[ADMIN_DEP_ONE]);
            var tempWeek = _testContext.MockUsers[ADMIN_DEP_ONE].WeekSchedule;
            var res = wc.UpdateWeek(2018, 10, new WeekDTO() { Thumbnail = new Models.DTOs.WeekPictogramDTO(_testContext.MockPictograms[0]) }).Result;
            Assert.False(res.Success);
            Assert.IsType<ErrorResponse<WeekDTO>>(res);
            Assert.Equal(ErrorCode.InvalidAmountOfWeekdays, res.ErrorCode);
        }

        [Fact]
        public void UpdateWeek_ValidWeekNullDTO_BadRequest()
        {
            var wc = initializeTest();
            _testContext.MockUserManager.MockLoginAsUser(_testContext.MockUsers[ADMIN_DEP_ONE]);
            var res = wc.UpdateWeek(2018, 10, null).Result;

            Assert.False(res.Success);
            Assert.IsType<ErrorResponse<WeekDTO>>(res);
            Assert.Equal(ErrorCode.MissingProperties, res.ErrorCode);
        }

        #endregion
        #region CreateWeek
        [Fact]
        public void UpdateWeek_NewWeekValidDTO_Ok()
        {
            var wc = initializeTest();
            _testContext.MockUserManager.MockLoginAsUser(_testContext.MockUsers[ADMIN_DEP_ONE]);
            var week = _testContext.MockUsers[ADMIN_DEP_ONE].WeekSchedule.First();
            // modify name
            var newWeek = new WeekDTO(week)
            {
                Name = "Test Week"
            };
            var res = wc.UpdateWeek(2018, 20, newWeek).Result;

            Assert.IsType<Response<WeekDTO>>(res);
            Assert.Equal(ErrorCode.NoError, res.ErrorCode);
            Assert.True(res.Success);
            Assert.Equal("new name", res.Data.Name);

        }

        [Fact]
        public void UpdateWeek_NewWeekValidDTO_CheckFrameNr_Ok(){
            var wc = initializeTest();
            _testContext.MockUserManager.MockLoginAsUser(_testContext.MockUsers[ADMIN_DEP_ONE]);
            var week = _testContext.MockUsers[ADMIN_DEP_ONE].WeekSchedule.First();
            var orderNumber = 1;
            var state = ActivityState.Active;
            
            var activities = new List<Activity>()
            {
                new Activity(week.Weekdays[0], _testContext.MockPictograms[0], orderNumber, state)
            };
            
            week.Weekdays[0].Activities = activities;
            var res = wc.UpdateWeek(2018, 20, new WeekDTO(week)).Result;

            //Assert.IsType<Response<WeekDTO>>(res);
            Assert.Equal(ErrorCode.NoError, res.ErrorCode);
            Assert.True(res.Success);
            Assert.Equal(orderNumber, res.Data.Days.ToList()[0].Activities.ToList()[0].Order);
            Assert.Equal(state, res.Data.Days.ToList()[0].Activities.ToList()[0].State);

            var getResult = wc.ReadUsersWeekSchedule(2018, 20).Result;
            
            Assert.Equal(ErrorCode.NoError, res.ErrorCode);
            Assert.True(getResult.Success);
            Assert.Equal(orderNumber, getResult.Data.Days.ToList()[0].Activities.ToList()[0].Order);
            Assert.Equal(state, getResult.Data.Days.ToList()[0].Activities.ToList()[0].State);
        }

        [Fact]
        public void UpdateWeek_NewWeekInvalidDTO_BadRequest()
        {
            var wc = initializeTest();
            _testContext.MockUserManager.MockLoginAsUser(_testContext.MockUsers[ADMIN_DEP_ONE]);
            var res = wc.UpdateWeek(2018, 20, new WeekDTO() { Thumbnail = new Models.DTOs.WeekPictogramDTO(_testContext.MockPictograms[0]) }).Result;
            Assert.IsType<ErrorResponse<WeekDTO>>(res);
            Assert.False(res.Success);
            Assert.Equal(ErrorCode.InvalidAmountOfWeekdays, res.ErrorCode);
        }

        [Fact]
        public void UpdateWeek_NewWeekNullDTO_BadRequest()
        {
            var wc = initializeTest();
            _testContext.MockUserManager.MockLoginAsUser(_testContext.MockUsers[ADMIN_DEP_ONE]);
            var res = wc.UpdateWeek(2018, 10, null).Result;

            Assert.IsType<ErrorResponse<WeekDTO>>(res);
            Assert.False(res.Success);
            Assert.Equal(ErrorCode.MissingProperties, res.ErrorCode);
        }

<<<<<<< HEAD
        [Fact]
        public void CreateWeek_SameName_BadRequest()
        {
            var wc = initializeTest();
            _testContext.MockUserManager.MockLoginAsUser(_testContext.MockUsers[ADMIN_DEP_ONE]);
            var week = _testContext.MockUsers[ADMIN_DEP_ONE].WeekSchedule.First();
            // try to create week with same name
            var weekDTO = new WeekDTO(week);
            var res = wc.CreateWeek(weekDTO).Result;

            Assert.False(res.Success);
            Assert.Equal(ErrorCode.DuplicateWeekScheduleName, res.ErrorCode);
        }


        #endregion
=======
       #endregion
>>>>>>> eb5b08a2
    }
}
<|MERGE_RESOLUTION|>--- conflicted
+++ resolved
@@ -1,229 +1,209 @@
-using System.Linq;
-using Xunit;
-using GirafRest.Models;
-using GirafRest.Controllers;
-using System.Collections.Generic;
-using GirafRest.Test.Mocks;
-using static GirafRest.Test.UnitTestExtensions;
-using GirafRest.Models.DTOs;
-using Xunit.Abstractions;
-using GirafRest.Models.Responses;
-
-namespace GirafRest.Test
-{
-    public class WeekControllerTest
-    {
-        private readonly ITestOutputHelper _testLogger;
-        private TestContext _testContext;
-
-        private const int ADMIN_DEP_ONE = 0;
-        private const int GUARDIAN_DEP_TWO = 1;
-        private const int CITEZEN_DEP_THREE = 3; // Have no week
-        private const int WEEK_ZERO = 0;
-        private const int DAY_ZERO = 0;
-        private const int NONEXISTING = 999;
-
-        public List<GirafUser> users;
-        public WeekControllerTest(ITestOutputHelper output)
-        {
-            _testLogger = output;
-        }
-        private WeekController initializeTest()
-        {
-            _testContext = new TestContext();
-
-            var wc = new WeekController(
-                new MockGirafService(_testContext.MockDbContext.Object,
-                _testContext.MockUserManager), _testContext.MockLoggerFactory.Object);
-            _testContext.MockHttpContext = wc.MockHttpContext();
-
-            return wc;
-        }
-
-        #region ReadWeekSchedules
-
-        [Fact]
-        public void ReadWeekScheduleNames_Authenticated_Ok(){
-            var wc = initializeTest();
-            var user = _testContext.MockUsers[ADMIN_DEP_ONE];
-            _testContext.MockUserManager.MockLoginAsUser(user);
-            var weekschedule = _testContext.MockWeeks[0];
-
-            var res = wc.ReadWeekSchedules().Result;
-
-            Assert.IsType<Response<IEnumerable<WeekNameDTO>>>(res);
-            Assert.True(res.Success);
-            Assert.Equal(ErrorCode.NoError, res.ErrorCode);
-            // check we got the right amount back
-            Assert.True(user.WeekSchedule.Count() == res.Data.Count());
-            Assert.Equal(weekschedule.Name, res.Data.FirstOrDefault().Name);
-        }
-
-        #endregion
-        #region ReadWeekSchedule(id)
-        [Fact]
-        public void ReadWeekSchedules_AccessValidUsersSpecificWeek_Ok()
-        {
-            var wc = initializeTest();
-            _testContext.MockUserManager.MockLoginAsUser(_testContext.MockUsers[ADMIN_DEP_ONE]);
-            var res = wc.ReadUsersWeekSchedule(2018, 1).Result;
-
-            Assert.IsType<Response<WeekDTO>>(res);
-            Assert.True(res.Success);
-            Assert.Equal(ErrorCode.NoError, res.ErrorCode);
-            var adminDepOneWeekZeroSchedule = _testContext.MockUsers[ADMIN_DEP_ONE].WeekSchedule.FirstOrDefault(w => w.Id == WEEK_ZERO);
-            Assert.Equal(adminDepOneWeekZeroSchedule?.Name, res.Data.Name);
-            Assert.Equal(adminDepOneWeekZeroSchedule?.WeekYear, res.Data.WeekYear);
-            Assert.Equal(adminDepOneWeekZeroSchedule?.WeekNumber, res.Data.WeekNumber);
-        }
-
-        [Fact]
-        public void ReadWeekSchedules_AccessAnyWeek_Ok()
-        {
-            var wc = initializeTest();
-            _testContext.MockUserManager.MockLoginAsUser(_testContext.MockUsers[CITEZEN_DEP_THREE]);
-            var res = wc.ReadUsersWeekSchedule(999, 999).Result;
-
-            Assert.IsType<Response<WeekDTO>>(res);
-            Assert.True(res.Success);
-            Assert.Equal(ErrorCode.NoError, res.ErrorCode);
-        }
-        #endregion
-        #region UpdateWeek
-        [Fact]
-        public void UpdateWeek_ValidWeekValidDTO_Ok()
-        {
-            var wc = initializeTest();
-            _testContext.MockUserManager.MockLoginAsUser(_testContext.MockUsers[ADMIN_DEP_ONE]);
-            var week = _testContext.MockUsers[GUARDIAN_DEP_TWO].WeekSchedule.First();
-            var tempWeek = _testContext.MockUsers[ADMIN_DEP_ONE].WeekSchedule;
-            var res = wc.UpdateWeek(2018, WEEK_ZERO, new WeekDTO(week)).Result;
-
-            Assert.IsType<Response<WeekDTO>>(res);
-            Assert.True(res.Success);
-            Assert.Equal(week.Name, res.Data.Name);
-
-            _testContext.MockUsers[ADMIN_DEP_ONE].WeekSchedule = tempWeek;
-        }
-
-        [Fact]
-        public void UpdateWeek_ValidWeekInvalidDTO_BadRequest()
-        {
-            var wc = initializeTest();
-            _testContext.MockUserManager.MockLoginAsUser(_testContext.MockUsers[ADMIN_DEP_ONE]);
-            var tempWeek = _testContext.MockUsers[ADMIN_DEP_ONE].WeekSchedule;
-            var res = wc.UpdateWeek(2018, 10, new WeekDTO() { Thumbnail = new Models.DTOs.WeekPictogramDTO(_testContext.MockPictograms[0]) }).Result;
-            Assert.False(res.Success);
-            Assert.IsType<ErrorResponse<WeekDTO>>(res);
-            Assert.Equal(ErrorCode.InvalidAmountOfWeekdays, res.ErrorCode);
-        }
-
-        [Fact]
-        public void UpdateWeek_ValidWeekNullDTO_BadRequest()
-        {
-            var wc = initializeTest();
-            _testContext.MockUserManager.MockLoginAsUser(_testContext.MockUsers[ADMIN_DEP_ONE]);
-            var res = wc.UpdateWeek(2018, 10, null).Result;
-
-            Assert.False(res.Success);
-            Assert.IsType<ErrorResponse<WeekDTO>>(res);
-            Assert.Equal(ErrorCode.MissingProperties, res.ErrorCode);
-        }
-
-        #endregion
-        #region CreateWeek
-        [Fact]
-        public void UpdateWeek_NewWeekValidDTO_Ok()
-        {
-            var wc = initializeTest();
-            _testContext.MockUserManager.MockLoginAsUser(_testContext.MockUsers[ADMIN_DEP_ONE]);
-            var week = _testContext.MockUsers[ADMIN_DEP_ONE].WeekSchedule.First();
-            // modify name
-            var newWeek = new WeekDTO(week)
-            {
-                Name = "Test Week"
-            };
-            var res = wc.UpdateWeek(2018, 20, newWeek).Result;
-
-            Assert.IsType<Response<WeekDTO>>(res);
-            Assert.Equal(ErrorCode.NoError, res.ErrorCode);
-            Assert.True(res.Success);
-            Assert.Equal("new name", res.Data.Name);
-
-        }
-
-        [Fact]
-        public void UpdateWeek_NewWeekValidDTO_CheckFrameNr_Ok(){
-            var wc = initializeTest();
-            _testContext.MockUserManager.MockLoginAsUser(_testContext.MockUsers[ADMIN_DEP_ONE]);
-            var week = _testContext.MockUsers[ADMIN_DEP_ONE].WeekSchedule.First();
-            var orderNumber = 1;
-            var state = ActivityState.Active;
-            
-            var activities = new List<Activity>()
-            {
-                new Activity(week.Weekdays[0], _testContext.MockPictograms[0], orderNumber, state)
-            };
-            
-            week.Weekdays[0].Activities = activities;
-            var res = wc.UpdateWeek(2018, 20, new WeekDTO(week)).Result;
-
-            //Assert.IsType<Response<WeekDTO>>(res);
-            Assert.Equal(ErrorCode.NoError, res.ErrorCode);
-            Assert.True(res.Success);
-            Assert.Equal(orderNumber, res.Data.Days.ToList()[0].Activities.ToList()[0].Order);
-            Assert.Equal(state, res.Data.Days.ToList()[0].Activities.ToList()[0].State);
-
-            var getResult = wc.ReadUsersWeekSchedule(2018, 20).Result;
-            
-            Assert.Equal(ErrorCode.NoError, res.ErrorCode);
-            Assert.True(getResult.Success);
-            Assert.Equal(orderNumber, getResult.Data.Days.ToList()[0].Activities.ToList()[0].Order);
-            Assert.Equal(state, getResult.Data.Days.ToList()[0].Activities.ToList()[0].State);
-        }
-
-        [Fact]
-        public void UpdateWeek_NewWeekInvalidDTO_BadRequest()
-        {
-            var wc = initializeTest();
-            _testContext.MockUserManager.MockLoginAsUser(_testContext.MockUsers[ADMIN_DEP_ONE]);
-            var res = wc.UpdateWeek(2018, 20, new WeekDTO() { Thumbnail = new Models.DTOs.WeekPictogramDTO(_testContext.MockPictograms[0]) }).Result;
-            Assert.IsType<ErrorResponse<WeekDTO>>(res);
-            Assert.False(res.Success);
-            Assert.Equal(ErrorCode.InvalidAmountOfWeekdays, res.ErrorCode);
-        }
-
-        [Fact]
-        public void UpdateWeek_NewWeekNullDTO_BadRequest()
-        {
-            var wc = initializeTest();
-            _testContext.MockUserManager.MockLoginAsUser(_testContext.MockUsers[ADMIN_DEP_ONE]);
-            var res = wc.UpdateWeek(2018, 10, null).Result;
-
-            Assert.IsType<ErrorResponse<WeekDTO>>(res);
-            Assert.False(res.Success);
-            Assert.Equal(ErrorCode.MissingProperties, res.ErrorCode);
-        }
-
-<<<<<<< HEAD
-        [Fact]
-        public void CreateWeek_SameName_BadRequest()
-        {
-            var wc = initializeTest();
-            _testContext.MockUserManager.MockLoginAsUser(_testContext.MockUsers[ADMIN_DEP_ONE]);
-            var week = _testContext.MockUsers[ADMIN_DEP_ONE].WeekSchedule.First();
-            // try to create week with same name
-            var weekDTO = new WeekDTO(week);
-            var res = wc.CreateWeek(weekDTO).Result;
-
-            Assert.False(res.Success);
-            Assert.Equal(ErrorCode.DuplicateWeekScheduleName, res.ErrorCode);
-        }
-
-
-        #endregion
-=======
-       #endregion
->>>>>>> eb5b08a2
-    }
-}
+using System.Linq;
+using Xunit;
+using GirafRest.Models;
+using GirafRest.Controllers;
+using System.Collections.Generic;
+using GirafRest.Test.Mocks;
+using static GirafRest.Test.UnitTestExtensions;
+using GirafRest.Models.DTOs;
+using Xunit.Abstractions;
+using GirafRest.Models.Responses;
+
+namespace GirafRest.Test
+{
+    public class WeekControllerTest
+    {
+        private readonly ITestOutputHelper _testLogger;
+        private TestContext _testContext;
+
+        private const int ADMIN_DEP_ONE = 0;
+        private const int GUARDIAN_DEP_TWO = 1;
+        private const int CITEZEN_DEP_THREE = 3; // Have no week
+        private const int WEEK_ZERO = 0;
+        private const int DAY_ZERO = 0;
+        private const int NONEXISTING = 999;
+
+        public List<GirafUser> users;
+        public WeekControllerTest(ITestOutputHelper output)
+        {
+            _testLogger = output;
+        }
+        private WeekController initializeTest()
+        {
+            _testContext = new TestContext();
+
+            var wc = new WeekController(
+                new MockGirafService(_testContext.MockDbContext.Object,
+                _testContext.MockUserManager), _testContext.MockLoggerFactory.Object);
+            _testContext.MockHttpContext = wc.MockHttpContext();
+
+            return wc;
+        }
+
+        #region ReadWeekSchedules
+
+        [Fact]
+        public void ReadWeekScheduleNames_Authenticated_Ok(){
+            var wc = initializeTest();
+            var user = _testContext.MockUsers[ADMIN_DEP_ONE];
+            _testContext.MockUserManager.MockLoginAsUser(user);
+            var weekschedule = _testContext.MockWeeks[0];
+
+            var res = wc.ReadWeekSchedules().Result;
+
+            Assert.IsType<Response<IEnumerable<WeekNameDTO>>>(res);
+            Assert.True(res.Success);
+            Assert.Equal(ErrorCode.NoError, res.ErrorCode);
+            // check we got the right amount back
+            Assert.True(user.WeekSchedule.Count() == res.Data.Count());
+            Assert.Equal(weekschedule.Name, res.Data.FirstOrDefault().Name);
+        }
+
+        #endregion
+        #region ReadWeekSchedule(id)
+        [Fact]
+        public void ReadWeekSchedules_AccessValidUsersSpecificWeek_Ok()
+        {
+            var wc = initializeTest();
+            _testContext.MockUserManager.MockLoginAsUser(_testContext.MockUsers[ADMIN_DEP_ONE]);
+            var res = wc.ReadUsersWeekSchedule(2018, 1).Result;
+
+            Assert.IsType<Response<WeekDTO>>(res);
+            Assert.True(res.Success);
+            Assert.Equal(ErrorCode.NoError, res.ErrorCode);
+            var adminDepOneWeekZeroSchedule = _testContext.MockUsers[ADMIN_DEP_ONE].WeekSchedule.FirstOrDefault(w => w.Id == WEEK_ZERO);
+            Assert.Equal(adminDepOneWeekZeroSchedule?.Name, res.Data.Name);
+            Assert.Equal(adminDepOneWeekZeroSchedule?.WeekYear, res.Data.WeekYear);
+            Assert.Equal(adminDepOneWeekZeroSchedule?.WeekNumber, res.Data.WeekNumber);
+        }
+
+        [Fact]
+        public void ReadWeekSchedules_AccessAnyWeek_Ok()
+        {
+            var wc = initializeTest();
+            _testContext.MockUserManager.MockLoginAsUser(_testContext.MockUsers[CITEZEN_DEP_THREE]);
+            var res = wc.ReadUsersWeekSchedule(999, 999).Result;
+
+            Assert.IsType<Response<WeekDTO>>(res);
+            Assert.True(res.Success);
+            Assert.Equal(ErrorCode.NoError, res.ErrorCode);
+        }
+        #endregion
+        #region UpdateWeek
+        [Fact]
+        public void UpdateWeek_ValidWeekValidDTO_Ok()
+        {
+            var wc = initializeTest();
+            _testContext.MockUserManager.MockLoginAsUser(_testContext.MockUsers[ADMIN_DEP_ONE]);
+            var week = _testContext.MockUsers[GUARDIAN_DEP_TWO].WeekSchedule.First();
+            var tempWeek = _testContext.MockUsers[ADMIN_DEP_ONE].WeekSchedule;
+            var res = wc.UpdateWeek(2018, WEEK_ZERO, new WeekDTO(week)).Result;
+
+            Assert.IsType<Response<WeekDTO>>(res);
+            Assert.True(res.Success);
+            Assert.Equal(week.Name, res.Data.Name);
+
+            _testContext.MockUsers[ADMIN_DEP_ONE].WeekSchedule = tempWeek;
+        }
+
+        [Fact]
+        public void UpdateWeek_ValidWeekInvalidDTO_BadRequest()
+        {
+            var wc = initializeTest();
+            _testContext.MockUserManager.MockLoginAsUser(_testContext.MockUsers[ADMIN_DEP_ONE]);
+            var tempWeek = _testContext.MockUsers[ADMIN_DEP_ONE].WeekSchedule;
+            var res = wc.UpdateWeek(2018, 10, new WeekDTO() { Thumbnail = new Models.DTOs.WeekPictogramDTO(_testContext.MockPictograms[0]) }).Result;
+            Assert.False(res.Success);
+            Assert.IsType<ErrorResponse<WeekDTO>>(res);
+            Assert.Equal(ErrorCode.InvalidAmountOfWeekdays, res.ErrorCode);
+        }
+
+        [Fact]
+        public void UpdateWeek_ValidWeekNullDTO_BadRequest()
+        {
+            var wc = initializeTest();
+            _testContext.MockUserManager.MockLoginAsUser(_testContext.MockUsers[ADMIN_DEP_ONE]);
+            var res = wc.UpdateWeek(2018, 10, null).Result;
+
+            Assert.False(res.Success);
+            Assert.IsType<ErrorResponse<WeekDTO>>(res);
+            Assert.Equal(ErrorCode.MissingProperties, res.ErrorCode);
+        }
+
+        #endregion
+        #region CreateWeek
+        [Fact]
+        public void UpdateWeek_NewWeekValidDTO_Ok()
+        {
+            var wc = initializeTest();
+            _testContext.MockUserManager.MockLoginAsUser(_testContext.MockUsers[ADMIN_DEP_ONE]);
+            var week = _testContext.MockUsers[ADMIN_DEP_ONE].WeekSchedule.First();
+            // modify name
+            var newWeek = new WeekDTO(week)
+            {
+                Name = "Test Week"
+            };
+            var res = wc.UpdateWeek(2018, 20, newWeek).Result;
+
+            Assert.IsType<Response<WeekDTO>>(res);
+            Assert.Equal(ErrorCode.NoError, res.ErrorCode);
+            Assert.True(res.Success);
+            Assert.Equal("new name", res.Data.Name);
+
+        }
+
+        [Fact]
+        public void UpdateWeek_NewWeekValidDTO_CheckFrameNr_Ok(){
+            var wc = initializeTest();
+            _testContext.MockUserManager.MockLoginAsUser(_testContext.MockUsers[ADMIN_DEP_ONE]);
+            var week = _testContext.MockUsers[ADMIN_DEP_ONE].WeekSchedule.First();
+            var orderNumber = 1;
+            var state = ActivityState.Active;
+            
+            var activities = new List<Activity>()
+            {
+                new Activity(week.Weekdays[0], _testContext.MockPictograms[0], orderNumber, state)
+            };
+            
+            week.Weekdays[0].Activities = activities;
+            var res = wc.UpdateWeek(2018, 20, new WeekDTO(week)).Result;
+
+            //Assert.IsType<Response<WeekDTO>>(res);
+            Assert.Equal(ErrorCode.NoError, res.ErrorCode);
+            Assert.True(res.Success);
+            Assert.Equal(orderNumber, res.Data.Days.ToList()[0].Activities.ToList()[0].Order);
+            Assert.Equal(state, res.Data.Days.ToList()[0].Activities.ToList()[0].State);
+
+            var getResult = wc.ReadUsersWeekSchedule(2018, 20).Result;
+            
+            Assert.Equal(ErrorCode.NoError, res.ErrorCode);
+            Assert.True(getResult.Success);
+            Assert.Equal(orderNumber, getResult.Data.Days.ToList()[0].Activities.ToList()[0].Order);
+            Assert.Equal(state, getResult.Data.Days.ToList()[0].Activities.ToList()[0].State);
+        }
+
+        [Fact]
+        public void UpdateWeek_NewWeekInvalidDTO_BadRequest()
+        {
+            var wc = initializeTest();
+            _testContext.MockUserManager.MockLoginAsUser(_testContext.MockUsers[ADMIN_DEP_ONE]);
+            var res = wc.UpdateWeek(2018, 20, new WeekDTO() { Thumbnail = new Models.DTOs.WeekPictogramDTO(_testContext.MockPictograms[0]) }).Result;
+            Assert.IsType<ErrorResponse<WeekDTO>>(res);
+            Assert.False(res.Success);
+            Assert.Equal(ErrorCode.InvalidAmountOfWeekdays, res.ErrorCode);
+        }
+
+        [Fact]
+        public void UpdateWeek_NewWeekNullDTO_BadRequest()
+        {
+            var wc = initializeTest();
+            _testContext.MockUserManager.MockLoginAsUser(_testContext.MockUsers[ADMIN_DEP_ONE]);
+            var res = wc.UpdateWeek(2018, 10, null).Result;
+
+            Assert.IsType<ErrorResponse<WeekDTO>>(res);
+            Assert.False(res.Success);
+            Assert.Equal(ErrorCode.MissingProperties, res.ErrorCode);
+        }
+       #endregion
+    }
+}