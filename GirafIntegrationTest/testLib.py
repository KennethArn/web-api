--- conflicted
+++ resolved
@@ -87,13 +87,8 @@
                           attrs=['dark']))
             return True
 
-<<<<<<< HEAD
-    def ensureValidResponse(self, response):
-        return self.ensure(response is not None, 'Invalid response. Likely a 404 or a stacktrace.', calldepth=3)
-=======
     def ensureValidResponse(self, response, calldepth=1):
         return self.ensure(response is not None, 'Invalid response. Likely a 404 or a stacktrace.', calldepth=calldepth)
->>>>>>> 9384a261
 
     def ensureSuccess(self, response):
         if not self.ensureValidResponse(response):
@@ -113,17 +108,9 @@
     def ensureError(self, response):
         if not self.ensureValidResponse(response, calldepth=3):
             return False
-<<<<<<< HEAD
-        print(type(response))
-        self.ensure(response['success'] is False,
-                    errormessage='Server responds success on illegal action.',
-                    calldepth=2)
-=======
-
         return self.ensure(response['success'] is False,
                            errormessage='Server responds success on illegal action.',
                            calldepth=2)
->>>>>>> 9384a261
 
     def ensureErrorWithKey(self, response, errorKey):
         if not self.ensureValidResponse(response, calldepth=3):
