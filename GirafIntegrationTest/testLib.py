--- conflicted
+++ resolved
@@ -93,17 +93,11 @@
         if self.ensureValidResponse(response):
             return False
         errormessages = ''
-<<<<<<< HEAD
+        
         if response is not None:
             for message in response['errorProperties']:
                 errormessages += '\nMessage:  ' + message
 
-=======
-        if response is None:
-            raise Exception("Response was not defined")
-        for message in response['errorProperties']:
-            errormessages += '\nMessage:  ' + message
->>>>>>> a0693c1f
         self.ensure(response['success'] is True,
                     errormessage='Error: {0}'.format(response['errorKey'] + errormessages),
                     calldepth=2)
