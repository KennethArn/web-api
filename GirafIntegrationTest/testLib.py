# -*- coding: utf-8 -*-
import http
import inspect
import subprocess
import json
import datetime
import getpass
import requests
import logging

class Test:
<<<<<<< HEAD
    url = "http://localhost:5000/v1/"
=======
    url = "http://127.0.0.1:5000/v1/"
>>>>>>> 79606f16


def ensureValidResponse(response, check):
    return check.is_not_none(response, message='Invalid response. Likely a 404 or a stacktrace.')


def ensureSuccess(response, check):
    if not ensureValidResponse(response, check):
        return False

    errormessages = ''

    for message in response['errorProperties']:
        errormessages += '\nMessage:  ' + message

    return check.is_true(response['success'],
                         message='Request failed: {0}'.format(response['errorKey'] + errormessages))


def ensureError(response, check):
    if not ensureValidResponse(response, check):
        return False
    return check.is_false(response['success'],
                          message='Server responds success on illegal action')


def ensureErrorWithKey(response, check, errorKey):
    if not ensureValidResponse(response, check):
        return False
    return check.is_true(response['success'] is False and response['errorKey'] == errorKey,
                         message='Server did not respond correct errorKey.\n'
                                 'Expected: {0}\n'
                                 'Actual:   {1}\n'.format(errorKey, response[errorKey]))


def ensureNotAuthorized(response, check):
    if not ensureValidResponse(response, check):
        return False
    return check.is_true(response['success'] is False and response['errorKey'] == 'NotFound',
                         message='Server did not respond with NotFound. Got "' + response['errorKey'] + '"\n')


def ensureNoData(response, check):
    if not ensureValidResponse(response, check):
        return False
    return check.is_true('data' not in response or response['data'] is None,
                         message='Data was returned when it should not have been.\n')


def ensureSomeData(response, check):
    if not ensureValidResponse(response, check):
        return False
    return check.is_true('data' in response and response['data'] is not None,
                         message='Data expected, but none returned\n')


def login(username, check, password='password'):
    response = requests.post(Test.url + 'account/login', json={"username": username, "password": password}).json()
    ensureSuccess(response, check)
    return response['data']<|MERGE_RESOLUTION|>--- conflicted
+++ resolved
@@ -9,11 +9,7 @@
 import logging
 
 class Test:
-<<<<<<< HEAD
-    url = "http://localhost:5000/v1/"
-=======
     url = "http://127.0.0.1:5000/v1/"
->>>>>>> 79606f16
 
 
 def ensureValidResponse(response, check):
