--- conflicted
+++ resolved
@@ -86,14 +86,15 @@
                           attrs=['dark'])
             return False
 
-    def ensureValidResponse(self, response):
-        return self.ensure(response is None, 'Invalid response. Likely a 404 or a stacktrace.')
+    def ensureValidResponse(self, response, calldepth=1):
+        return self.ensure(response is not None, 'Invalid response. Likely a 404 or a stacktrace.', calldepth=calldepth)
 
     def ensureSuccess(self, response):
-        if self.ensureValidResponse(response):
+        if not self.ensureValidResponse(response):
             return False
+
         errormessages = ''
-        
+
         if response is not None:
             for message in response['errorProperties']:
                 errormessages += '\nMessage:  ' + message
@@ -103,51 +104,41 @@
                     calldepth=2)
         return response['success'] is True
 
+    def ensureError(self, response):
+        if not self.ensureValidResponse(response, calldepth=3):
+            return False
 
-    def ensureError(self, response):
-<<<<<<< HEAD
-        try:
-            self.ensure(response['success'] is False,
-                        errormessage='Server responds success on illegal action.',
-                        calldepth=2)
-
-        except (ValueError, TypeError):
-            self.ensure(False, 'Invalid response. Likely a 404 or a stacktrace.')
-=======
-        if self.ensureValidResponse(response):
-            return False
-        self.ensure(response['success'] is False,
-                    errormessage='Server responds success on illegal action.',
-                    calldepth=2)
->>>>>>> 2d577b0b
+        return self.ensure(response['success'] is False,
+                           errormessage='Server responds success on illegal action.',
+                           calldepth=2)
 
     def ensureErrorWithKey(self, response, errorKey):
-        if self.ensureValidResponse(response):
+        if not self.ensureValidResponse(response, calldepth=3):
             return False
-        self.ensure(response['success'] is False and response['errorKey'] == errorKey,
-                    errormessage='Server did not respond correct errorKey or success-flag',
-                    calldepth=2)
+        return self.ensure(response['success'] is False and response['errorKey'] == errorKey,
+                           errormessage='Server did not respond correct errorKey or success-flag',
+                           calldepth=2)
 
     def ensureNotAuthorized(self, response):
-        if self.ensureValidResponse(response):
+        if not self.ensureValidResponse(response, calldepth=3):
             return False
-        self.ensure(response['success'] is False and response['errorKey'] == 'NotFound',
-                    errormessage='Server did not respond with NotFound. Got "' + response['errorKey'] + '"',
-                    calldepth=2)
+        return self.ensure(response['success'] is False and response['errorKey'] == 'NotFound',
+                           errormessage='Server did not respond with NotFound. Got "' + response['errorKey'] + '"',
+                           calldepth=2)
 
     def ensureNoData(self, response):
-        if self.ensureValidResponse(response):
+        if not self.ensureValidResponse(response, calldepth=3):
             return False
-        self.ensure('data' not in response or response['data'] is None,
-                    errormessage='Data was returned when it should not have been.',
-                    calldepth=2)
+        return self.ensure('data' not in response or response['data'] is None,
+                           errormessage='Data was returned when it should not have been.',
+                           calldepth=2)
 
     def ensureSomeData(self, response):
-        if self.ensureValidResponse(response):
+        if not self.ensureValidResponse(response, calldepth=3):
             return False
-        self.ensure('data' in response and response['data'] is not None,
-                    errormessage='Data expected but none returned',
-                    calldepth=2)
+        return self.ensure('data' in response and response['data'] is not None,
+                           errormessage='Data expected but none returned',
+                           calldepth=2)
 
     def ensureEqual(self, expected, actual):
         self.ensure(expected == actual,
