--- conflicted
+++ resolved
@@ -225,11 +225,6 @@
 
         Endpoint: GET:/v1/Pictogram/{id}
         """
-<<<<<<< HEAD
-        response = get(f'{BASE_URL}v1/Pictogram/{new_picto_id}', headers=auth(citizen_token)).json()
-        self.assertFalse(response['success'])
-        self.assertEqual(response['errorKey'], 'PictogramNotFound')
-=======
         response = get(f'{BASE_URL}v1/Pictogram/{new_picto_id}', headers=auth(citizen_token))
         response_body = response.json()
         self.assertEqual(response.status_code, HTTPStatus.NOT_FOUND)
@@ -249,4 +244,3 @@
 
         self.assertEqual(response.status_code, HTTPStatus.OK)
         self.assertIsNotNone(response_body['data'])
->>>>>>> ea7d7f86
