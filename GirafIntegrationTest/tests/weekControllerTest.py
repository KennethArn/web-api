# -*- coding: utf-8 -*-
from testLib import *
from integrate import TestCase, test
import time


def auth(token):
    return {"Authorization": "Bearer {0}".format(token)}


def day(number, state=1):
    return {
        "day": number,
        "activities": [{
            "pictogram": {
                "title": "sig",
                "id": 4,
                "state": state,
                "lastEdit": "2018-03-28T10:47:51.628333",
                "accessLevel": 0
            },
            "order": 0
        }]
    }


def differentDay(number, state=3, pictogram=2):
    return {
        "day": number,
        "activities": [{
            "pictogram": {
                "title": "JUNK",
                "id": pictogram,
                "state": state,
                "lastEdit": "2017-03-28T10:47:51.628333",
                "accessLevel": 0
            },
            "order": 0
        }]
    }


def week(days):
    return {
        "thumbnail": {
            "title": "simpelt",
            "id": 5,
            "lastEdit": "2018-04-20T13:17:51.033Z",
            "accessLevel": 0
        },
        "name": "The best week of the day",
        "id": 0,
        "days": days
    }


class WeekControllerTest(TestCase):
    'Week Controller'

    correctWeekDTO = None
    differentCorrectWeekDTO = None
    tooManyDaysWeekDTO = None
    badEnumValueWeekDTO = None

    def setup_test(self):
        sevenDays = []
        differentSevenDays = []
        eightDays = []
        demonDays = []

        for i in range(1, 8, 1):
            sevenDays.append(day(i))

        for i in range(1, 8, 1):
            differentSevenDays.append(differentDay(i))

        for i in range(1, 8, 1):
            eightDays.append(day(i))
        eightDays.append(day(3))     # To torsdage i en uge

        for i in range(1, 8, 1):
            demonDays.append(day(i * 10))

        self.differentCorrectWeekDTO = week(differentSevenDays)

        self.correctWeekDTO = week(sevenDays)
        self.tooManyDaysWeekDTO = week(eightDays)
        self.badEnumValueWeekDTO = week(demonDays)

    gunnarUsername = None
    gunnar = None

    @test()
    def newGunnar(self, check):
        'Register Gunnar'
        self.gunnarUsername = 'Gunnar{0}'.format(str(time.time()))
        response = requests.post(Test.url + 'account/register',
                                 json={"username": self.gunnarUsername, "password": "password",
                                       "departmentId": 1}).json()
        ensureSuccess(response, check)

        self.gunnar = login(self.gunnarUsername, check)

        response = requests.get(Test.url + 'User', headers=auth(self.gunnar)).json()
        ensureSuccess(response, check)

    @test()
    def getNoWeeks(self, check):
        'Get (empty)List of all weeks'
        response = requests.get(Test.url + 'Week', headers=auth(self.gunnar)).json()
        ensureError(response, check)

    weekBody = None

    @test(skip_if_failed=['newGunnar'])
    def newWeek(self, check):
        'Update week'
        response = requests.put(Test.url + 'Week/2018/11', headers=auth(self.gunnar), json=self.correctWeekDTO).json()
        ensureSuccess(response, check)

    weekID = None

    @test(skip_if_failed=['newWeek'])
    def getWeek(self, check):
        'Get List of all weeks again, find our week'
        response = requests.get(Test.url + 'Week', headers=auth(self.gunnar)).json()
        ensureSuccess(response, check)
        check.equal('The best week of the day', response['data'][0]['name'])
        self.weekYear = response['data'][0]['weekYear']
        self.weekNumber = response['data'][0]['weekNumber']

        # Check that information is correct in each day.
        for i in range(0, 7, 1):
            check.equal(4, response['data']['days'][i]['elements'][0]['id'])
            check.equal(1, response['data']['days'][i]['elements'][0]['state'])

    @test(depends=['getNoWeeks', 'newWeek'])
    def newWeekTooManyDays(self, check):
        'Try to create week with too many weekdays'
        response = requests.put(Test.url + 'Week/2018/11', headers=auth(self.gunnar), json=self.tooManyDaysWeekDTO).json()
        ensureError(response, check)

        response = requests.get(Test.url + 'Week', headers=auth(self.gunnar)).json()
        check.equal(1, len(response['data']))

    @test(depends=['getNoWeeks', 'newWeek'])
    def newWeekInvalidEnums(self, check):
        'Try to create week with invalid weekday enum values'
        response = requests.put(Test.url + 'Week/2018/11', headers=auth(self.gunnar), json=self.badEnumValueWeekDTO).json()
        ensureError(response, check)

        response = requests.get(Test.url + 'Week', headers=auth(self.gunnar)).json()
        check.equal(1, len(response['data']))

    @test(skip_if_failed=['getWeek'])
    def changeWeek(self, check):
        'Update whole week at once'
        response = requests.put(Test.url + 'Week/{0}/{1}'.format(self.weekYear, self.weekNumber),
                                headers=auth(self.gunnar),
                                json=self.differentCorrectWeekDTO)
        response = response.json()
        ensureSuccess(response, check)

        response = requests.get(Test.url + 'Week/{0}/{1}'.format(self.weekYear, self.weekNumber), headers=auth(self.gunnar)).json()

        for i in range(1, 6, 1):
            check.equal(2, response['data']['days'][i]['activities'][0]['pictogram']['id'])

<<<<<<< HEAD
    @test(skip_if_failed=['getWeek'])
    def changeDay(self, check):
        'Update single day(Day Controller is not getting its own file.)'
        wednesdayIndex = 2

        someOtherDay = differentDay(wednesdayIndex, state=3, pictogram=4)

        response = requests.put(Test.url + 'Day/{0}'.format(self.weekID),
                                headers=auth(self.gunnar),
                                json=someOtherDay)
        response = response.json()
        ensureSuccess(response, check)
        response = requests.get(Test.url + 'Week/{0}'.format(self.weekID), headers=auth(self.gunnar)).json()

        wednesdayFound = False
        for i in range(0, 7, 1):
            if wednesdayIndex == response['data']['days'][i]['day']:
                wednesdayFound = True
                check.equal(4, response['data']['days'][i]['elements'][0]['id'])
                check.equal(3, response['data']['days'][i]['elements'][0]['state'])
        
        check.is_true(wednesdayFound, message='Did not even find wednesday.')

    @test(depends=['changeDay', 'changeWeek'], skip_if_failed=['newWeek'])
=======
    @test(depends=['changeWeek'], skip_if_failed=['newWeek'])
>>>>>>> fce4d8ba
    def deleteWeek(self, check):
        'Delete the week'
        response = requests.delete(Test.url + 'Week/{0}/{1}'.format(self.weekYear, self.weekNumber), headers=auth(self.gunnar)).json()
        ensureSuccess(response, check)

        response = requests.get(Test.url + 'Week', headers=auth(self.gunnar)).json()
        ensureError(response, check)<|MERGE_RESOLUTION|>--- conflicted
+++ resolved
@@ -166,34 +166,7 @@
         for i in range(1, 6, 1):
             check.equal(2, response['data']['days'][i]['activities'][0]['pictogram']['id'])
 
-<<<<<<< HEAD
-    @test(skip_if_failed=['getWeek'])
-    def changeDay(self, check):
-        'Update single day(Day Controller is not getting its own file.)'
-        wednesdayIndex = 2
-
-        someOtherDay = differentDay(wednesdayIndex, state=3, pictogram=4)
-
-        response = requests.put(Test.url + 'Day/{0}'.format(self.weekID),
-                                headers=auth(self.gunnar),
-                                json=someOtherDay)
-        response = response.json()
-        ensureSuccess(response, check)
-        response = requests.get(Test.url + 'Week/{0}'.format(self.weekID), headers=auth(self.gunnar)).json()
-
-        wednesdayFound = False
-        for i in range(0, 7, 1):
-            if wednesdayIndex == response['data']['days'][i]['day']:
-                wednesdayFound = True
-                check.equal(4, response['data']['days'][i]['elements'][0]['id'])
-                check.equal(3, response['data']['days'][i]['elements'][0]['state'])
-        
-        check.is_true(wednesdayFound, message='Did not even find wednesday.')
-
-    @test(depends=['changeDay', 'changeWeek'], skip_if_failed=['newWeek'])
-=======
     @test(depends=['changeWeek'], skip_if_failed=['newWeek'])
->>>>>>> fce4d8ba
     def deleteWeek(self, check):
         'Delete the week'
         response = requests.delete(Test.url + 'Week/{0}/{1}'.format(self.weekYear, self.weekNumber), headers=auth(self.gunnar)).json()
