--- conflicted
+++ resolved
@@ -8,8 +8,6 @@
 user_id = ""
 user_token = ""
 activity_id = ""
-
-
 class TestActivityController(GIRAFTestCase):
     """
     Testing API requests on Activity endpoints
@@ -91,13 +89,6 @@
         Endpoint: POST:/v2/Activity/{user_id}/{weekplan_name}/{week_year}/{week_number}/{week_day_number}
         """
         global activity_id
-<<<<<<< HEAD
-        data = {"pictograms": [{"id": 1}]}
-        response = post(f'{BASE_URL}v2/Activity/{user_id}/{self.weekplan_name}/{self.week_year}/{self.week_number}/{self.week_day_number}', headers=auth(guardian_token), json=data,).json()
-        self.assertTrue(response['success'])
-        self.assertEqual(response['errorKey'], 'NoError')
-        activity_id = response['data']['id']
-=======
         data = {"pictogram": {"id": 1}}
         response = post(f'{BASE_URL}v2/Activity/{user_id}/{self.weekplan_name}/{self.week_year}/{self.week_number}/{self.week_day_number}', headers=auth(guardian_token), json=data,)
         response_body = response.json()
@@ -107,7 +98,6 @@
         self.assertIsNotNone(response_body['data']['id'])
         activity_id = response_body['data']['id']
 
->>>>>>> ea7d7f86
 
     @order
     @skip("Skipping since test is broken")
@@ -117,12 +107,8 @@
 
         Endpoint: PATCH:/v2/Activity/{user_id}/update
         """
-<<<<<<< HEAD
-        data = {'pictograms': [{'id': 6}], 'id': activity_id}
-=======
 
         data = {'pictogram': {'id': 6}, 'id': activity_id}
->>>>>>> ea7d7f86
         response = patch(f'{BASE_URL}v2/Activity/{user_id}/update', json=data,
                          headers=auth(guardian_token))
         
