--- conflicted
+++ resolved
@@ -31,8 +31,12 @@
         'Log in as Kurt'
         self.kurt = login('Kurt', check)
 
-<<<<<<< HEAD
-    @test(skip_if_failed=['logins'])
+    @test()
+    def loginAsGraatand(self, check):
+        'Log in as Graatand'
+        self.graatand = login('Graatand', check)
+
+    @test(skip_if_failed=['loginAsKurt'])
     def GetKurt(self, check):
         'Get User info for kurt'
         response = requests.get(Test.url + 'User', headers=auth(self.kurt)).json()
@@ -40,23 +44,13 @@
         check.equal(response['data']['username'], 'Kurt')
         self.kurtId = response['data']['id']
 
-    @test(skip_if_failed=['logins'])
+    @test(skip_if_failed=['loginAsGraatand'])
     def GetGraatand(self, check):
         'Get User info graatand'
         response = requests.get(Test.url + 'User', headers=auth(self.graatand)).json()
         ensureSuccess(response, check)
         check.equal(response['data']['username'], 'Graatand')
         self.graatandId = response['data']['id']
-
-    gunnarUsername = None
-    gunnar = None
-=======
-    @test()
-    def loginAsGraatand(self, check):
-        'Log in as Graatand'
-        self.graatand = login('Graatand', check)
-
->>>>>>> 645f6306
 
     @test()
     def registerGunnar(self, check):
@@ -73,14 +67,8 @@
 
         self.gunnar = login(self.gunnarUsername, check)
 
-<<<<<<< HEAD
-    charlieUsername = None
-    charlie = None
-=======
         response = requests.get(Test.url + 'User', headers=auth(self.gunnar)).json()
         ensureSuccess(response, check)
-
->>>>>>> 645f6306
 
     @test()
     def newCharlie(self, check):
@@ -194,26 +182,15 @@
     @test(skip_if_failed=['registerGunnar', 'userInfo'])
     def settingsSetTheme(self, check):
         'Enable grayscale'
-<<<<<<< HEAD
-        response = requests.patch(Test.url + 'User/{0}/settings'.format(self.gunnarId), json={"theme": 3}, headers=auth(self.gunnar)).json()
-        ensureSuccess(response, check)
-        response = requests.get(Test.url + 'User/{0}/settings'.format(self.gunnarId), headers=auth(self.gunnar)).json()
-        check.equal(3, response['data']['theme'])
-=======
         response = requests.put(Test.url + 'User/settings', json={"theme": 3}, headers=auth(self.gunnar))
         ensureSuccess(response.json(), check)
         response = requests.get(Test.url + 'User/settings', headers=auth(self.gunnar))
         check.equal(3, response.json()['data']['theme'])
->>>>>>> 645f6306
 
     @test(skip_if_failed=['registerGunnar', 'userInfo'])
     def settingsSetTimerSeconds(self, check):
         'Set default countdown time'
-<<<<<<< HEAD
-        response = requests.patch(Test.url + 'User/{0}/settings'.format(self.gunnarId), json={"timerSeconds": 3600}, headers=auth(self.gunnar)).json()
-=======
         response = requests.put(Test.url + 'User/settings', json={"timerSeconds": 3600}, headers=auth(self.gunnar)).json()
->>>>>>> 645f6306
         ensureSuccess(response, check)
         response = requests.get(Test.url + 'User/{0}/settings'.format(self.gunnarId), headers=auth(self.gunnar)).json()
         check.equal(3600, response['data']['timerSeconds'])
@@ -238,29 +215,11 @@
                     }
                 ]
         }
-<<<<<<< HEAD
-        response = requests.patch(Test.url + 'User/{0}/settings'.format(self.gunnarId), json=body, headers=auth(self.gunnar)).json()
-=======
         response = requests.put(Test.url + 'User/settings', json=body, headers=auth(self.gunnar)).json()
->>>>>>> 645f6306
         ensureSuccess(response, check)
 
         response = requests.get(Test.url + 'User/{0}/settings'.format(self.gunnarId), headers=auth(self.gunnar)).json()
         ensureSuccess(response, check)
-<<<<<<< HEAD
-        check.equal(2,      response['data']["orientation"])
-        check.equal(2,      response['data']["completeMark"])
-        check.equal(1,      response['data']["cancelMark"])
-        check.equal(2,      response['data']["defaultTimer"])
-        check.equal(60,      response['data']["timerSeconds"])
-        check.equal(3,      response['data']["activitiesCount"])
-        check.equal(3,      response['data']["theme"])
-        check.equal(2,      response['data']["colorThemeWeekSchedules"])
-        check.equal(2,         response['data']["nrOfDaysToDisplay"])
-        check.equal(True,      response['data']["greyScale"])    
-
-    @test(skip_if_failed=['logins', 'GetKurt'])
-=======
         check.equal(2,          response['data']['orientation'])
         check.equal(2,          response['data']['completeMark'])
         check.equal(1,          response['data']['cancelMark'])
@@ -275,18 +234,13 @@
         check.equal(1,          response['data']['weekDayColors'][0]['day'])
 
     @test(skip_if_failed=['loginAsKurt'])
->>>>>>> 645f6306
     def kurtCitizens(self, check):
         'Get Kurt\'s citizens(none)'
         response = requests.get(Test.url + 'User/{0}/citizens'.format(self.kurtId),
                                 headers=auth(self.kurt)).json()
         ensureError(response, check)
 
-<<<<<<< HEAD
-    @test(skip_if_failed=['logins', 'GetGraatand'])
-=======
     @test(skip_if_failed=['loginAsGraatand'])
->>>>>>> 645f6306
     def graatandCitizens(self, check):
         'Get Graatand\'s citizens(some)'
         response = requests.get(Test.url + 'User/{0}/citizens'.format(self.graatandId),
@@ -294,11 +248,7 @@
         if ensureSuccess(response, check):
             check.equal('Kurt', response['data'][0]['userName'])
 
-<<<<<<< HEAD
-    @test(skip_if_failed=['logins', 'GetKurt'])
-=======
     @test(skip_if_failed=['loginAsKurt'])
->>>>>>> 645f6306
     def kurtGuardians(self, check):
         'Get Kurt\'s guardians(some)'
         response = requests.get(Test.url + 'User/{0}/guardians'.format(self.kurtId),
@@ -306,11 +256,7 @@
         if ensureSuccess(response, check):
             check.is_true('Graatand', response['data'][0]['userName'])
 
-<<<<<<< HEAD
-    @test(skip_if_failed=['logins', 'GetGraatand'])
-=======
     @test(skip_if_failed=['loginAsGraatand'])
->>>>>>> 645f6306
     def graatandGuardians(self, check):
         'Get Graatand\'s guardians(none)'
         response = requests.get(Test.url + 'User/{0}/guardians'.format(self.graatandId),
