from requests import get, post, put, delete
import time
from testlib import order, BASE_URL, auth, GIRAFTestCase
from http import HTTPStatus

guardian_token = ''
citizen_token = ''
citizen_username = f'Alice{time.time()}'
template_id = 0


class TestWeekTemplateController(GIRAFTestCase):
    """
    Testing API requests on WeekTemplate endpoints
    """

    @classmethod
    def setUpClass(cls) -> None:
        """
        Setup necessary data when class is loaded
        """
        super(TestWeekTemplateController, cls).setUpClass()
        print(f'file:/{__file__}\n')
        cls.TEMPLATES = [{'thumbnail': {'id': 28}, 'name': 'Template1', 'days':
                         [{'day': 'Monday', 'activities': [{'pictograms': [{'id': 1}], 'order': 0, 'state': 'Active'},
                                                           {'pictograms': [{'id': 6}], 'order': 0, 'state': 'Active'}]},
                         {'day': 'Friday', 'activities': [{'pictograms': [{'id': 2}], 'order': 0, 'state': 'Active'},
                                                          {'pictograms': [{'id': 7}], 'order': 0, 'state': 'Active'}]}]},
                         {'thumbnail': {'id': 29}, 'name': 'Template2', 'days':
                         [{'day': 'Monday', 'activities': [{'pictograms': [{'id': 2}], 'order': 1, 'state': 'Active'},
                                                           {'pictograms': [{'id': 7}], 'order': 2, 'state': 'Active'}]},
                          {'day': 'Friday', 'activities': [{'pictograms': [{'id': 3}], 'order': 1, 'state': 'Active'},
                                                           {'pictograms': [{'id': 8}], 'order': 2, 'state': 'Active'}]}]}]

    @classmethod
    def tearDownClass(cls) -> None:
        """
        Remove or resolve necessary data and states after class tests are done
        """
        super(TestWeekTemplateController, cls).tearDownClass()

    @order
    def test_week_template_can_login_as_guardian(self):
        """
        Testing logging in as Guardian

        Endpoint: POST:/v1/Account/login
        """
        global guardian_token
        data = {'username': 'Graatand', 'password': 'password'}
        response = post(f'{BASE_URL}v1/Account/login', json=data)
        response_body = response.json()
        self.assertEqual(response.status_code, HTTPStatus.OK)
        
        self.assertIsNotNone(response_body['data'])
        guardian_token = response_body['data']

    @order
    def test_week_template_can_register_citizen(self):
        """
        Testing registering Citizen

        Endpoint: POST:/v1/Account/register
        """
        data = {'username': citizen_username, 'displayname': citizen_username, 'password': 'password', 'role': 'Citizen', 'departmentId': 1}
        response = post(f'{BASE_URL}v1/Account/register', headers=auth(guardian_token), json=data)
        
        self.assertEqual(response.status_code, HTTPStatus.CREATED)
        

    @order
    def test_week_template_can_login_as_citizen(self):
        """
        Testing logging in as Citizen

        Endpoint: POST:/v1/Account/login
        """
        global citizen_token
        data = {'username': citizen_username, 'password': 'password'}
        response = post(f'{BASE_URL}v1/Account/login', json=data)
        response_body = response.json()
        self.assertEqual(response.status_code, HTTPStatus.OK)
        
        self.assertIsNotNone(response_body['data'])
        citizen_token = response_body['data']

    @order
    def test_week_template_can_get_all_templates(self):
        """
        Testing getting all templates

        Endpoint: GET:/v1/WeekTemplate
        """
        response = get(f'{BASE_URL}v1/WeekTemplate', headers=auth(guardian_token))
        response_body = response.json()
        self.assertEqual(response.status_code, HTTPStatus.OK)
        
        self.assertIsNotNone(response_body['data'])
        self.assertEqual('SkabelonUge', response_body['data'][0]['name'])
        self.assertEqual(1, response_body['data'][0]['templateId'])

    @order
    def test_week_template_can_get_specific_template(self):
        """
        Testing getting specific template

        Endpoint: GET:/v1/WeekTemplate/{id}
        """
<<<<<<< HEAD
        response = get(f'{BASE_URL}v1/WeekTemplate/1', headers=auth(guardian_token)).json()
        self.assertTrue(response['success'])
        self.assertEqual(response['errorKey'], 'NoError')
        self.assertIsNotNone(response['data'])
        self.assertEqual('SkabelonUge', response['data']['name'])
        self.assertEqual(1, response['data']['thumbnail']['id'])
        self.assertEqual(1, response['data']['days'][0]['day'])
        self.assertEqual(6, response['data']['days'][5]['day'])
        self.assertEqual(70, response['data']['days'][4]['activities'][1]['pictograms'][0]['id'])
=======
        response = get(f'{BASE_URL}v1/WeekTemplate/1', headers=auth(guardian_token))
        response_body = response.json()
        self.assertEqual(response.status_code, HTTPStatus.OK)
        
        self.assertIsNotNone(response_body['data'])
        self.assertEqual('SkabelonUge', response_body['data']['name'])
        self.assertEqual(77, response_body['data']['thumbnail']['id'])
        self.assertEqual(1, response_body['data']['days'][0]['day'])
        self.assertEqual(6, response_body['data']['days'][5]['day'])

        # No activities are found in the days of the template, is this a mistake in the sample data?
        # self.assertEqual(70, response_body['data']['days'][4]['activities'][1]['pictogram']['id'])
>>>>>>> ea7d7f86

    @order
    def test_week_template_can_get_template_outside_department_should_fail(self):
        """
        Testing getting template from outside department

        Endpoint: GET:/v1/WeekTemplate/{id}
        """
        response = get(f'{BASE_URL}v1/WeekTemplate/1', headers=auth(citizen_token))
        response_body = response.json()
        self.assertEqual(response.status_code, HTTPStatus.NOT_FOUND)
        self.assertEqual(response_body['errorKey'], 'NoWeekTemplateFound')

    @order
    def test_week_template_can_add_new_template(self):
        """
        Testing adding new template

        Endpoint: POST:/v1/WeekTemplate
        """
        global template_id
        response = post(f'{BASE_URL}v1/WeekTemplate', headers=auth(guardian_token), json=self.TEMPLATES[0])
        response_body = response.json()
        self.assertEqual(response.status_code, HTTPStatus.CREATED)
        
        self.assertIsNotNone(response_body['data'])
        self.assertIsNotNone(response_body['data']['id'])
        template_id = response_body['data']['id']

    @order
    def test_week_template_ensure_template_is_added(self):
        """
        Testing ensuring template has been added

        Endpoint: GET:/v1/WeekTemplate/{id}
        """
<<<<<<< HEAD
        response = get(f'{BASE_URL}v1/WeekTemplate/{template_id}', headers=auth(guardian_token)).json()
        self.assertTrue(response['success'])
        self.assertEqual(response['errorKey'], 'NoError')
        self.assertIsNotNone(response['data'])
        self.assertEqual(28, response['data']['thumbnail']['id'])
        self.assertEqual(6, response['data']['days'][0]['activities'][1]['pictograms'][0]['id'])
        self.assertEqual(7, response['data']['days'][1]['activities'][1]['pictograms'][0]['id'])
=======
        response = get(f'{BASE_URL}v1/WeekTemplate/{template_id}', headers=auth(guardian_token))
        response_body = response.json()
        self.assertEqual(response.status_code, HTTPStatus.OK)
        
        self.assertIsNotNone(response_body['data'])
        self.assertEqual(28, response_body['data']['thumbnail']['id'])
        self.assertEqual(6, response_body['data']['days'][0]['activities'][1]['pictogram']['id'])
        self.assertEqual(7, response_body['data']['days'][1]['activities'][1]['pictogram']['id'])
>>>>>>> ea7d7f86

    @order
    def test_week_template_can_update_template(self):
        """
        Testing updating template

        Endpoint: PUT:/v1/WeekTemplate/{id}
        """
        response = put(f'{BASE_URL}v1/WeekTemplate/{template_id}', headers=auth(guardian_token),
                       json=self.TEMPLATES[1])
        response_body = response.json()
        self.assertEqual(response.status_code, HTTPStatus.OK)
        self.assertIsNotNone(response_body['data'])
        

    @order
    def test_week_template_ensure_template_is_updated(self):
        """
        Testing ensuring template has been updated

        Endpoint: GET:/v1/WeekTemplate/{id}
        """
<<<<<<< HEAD
        response = get(f'{BASE_URL}v1/WeekTemplate/{template_id}', headers=auth(guardian_token)).json()
        self.assertTrue(response['success'])
        self.assertEqual(response['errorKey'], 'NoError')
        self.assertIsNotNone(response['data'])
        self.assertEqual(29, response['data']['thumbnail']['id'])
        self.assertEqual(7, response['data']['days'][0]['activities'][1]['pictograms'][0]['id'])
        self.assertEqual(8, response['data']['days'][1]['activities'][1]['pictograms'][0]['id'])
=======
        response = get(f'{BASE_URL}v1/WeekTemplate/{template_id}', headers=auth(guardian_token))
        response_body = response.json()
        self.assertEqual(response.status_code, HTTPStatus.OK)
        
        self.assertIsNotNone(response_body['data'])
        self.assertEqual(29, response_body['data']['thumbnail']['id'])
        self.assertEqual(7, response_body['data']['days'][0]['activities'][1]['pictogram']['id'])
        self.assertEqual(8, response_body['data']['days'][1]['activities'][1]['pictogram']['id'])
>>>>>>> ea7d7f86

    @order
    def test_week_template_can_delete_template(self):
        """
        Testing deleting template

        Endpoint: DELETE:/v1/WeekTemplate/{id}
        """
        response = delete(f'{BASE_URL}v1/WeekTemplate/{template_id}', headers=auth(guardian_token))
        
        self.assertEqual(response.status_code, HTTPStatus.OK)
        

    @order
    def test_week_template_ensure_template_is_deleted(self):
        """
        Testing ensuring template has been deleted

        Endpoint: GET:/v1/WeekTemplate/{id}
        """
        response = get(f'{BASE_URL}v1/WeekTemplate/{template_id}', headers=auth(guardian_token))
        response_body = response.json()
        self.assertEqual(response.status_code, HTTPStatus.NOT_FOUND)
        self.assertEqual(response_body['errorKey'], 'NoWeekTemplateFound')<|MERGE_RESOLUTION|>--- conflicted
+++ resolved
@@ -22,15 +22,15 @@
         super(TestWeekTemplateController, cls).setUpClass()
         print(f'file:/{__file__}\n')
         cls.TEMPLATES = [{'thumbnail': {'id': 28}, 'name': 'Template1', 'days':
-                         [{'day': 'Monday', 'activities': [{'pictograms': [{'id': 1}], 'order': 0, 'state': 'Active'},
-                                                           {'pictograms': [{'id': 6}], 'order': 0, 'state': 'Active'}]},
-                         {'day': 'Friday', 'activities': [{'pictograms': [{'id': 2}], 'order': 0, 'state': 'Active'},
-                                                          {'pictograms': [{'id': 7}], 'order': 0, 'state': 'Active'}]}]},
+                         [{'day': 'Monday', 'activities': [{'pictogram': {'id': 1}, 'order': 0, 'state': 'Active'},
+                                                           {'pictogram': {'id': 6}, 'order': 0, 'state': 'Active'}]},
+                         {'day': 'Friday', 'activities': [{'pictogram': {'id': 2}, 'order': 0, 'state': 'Active'},
+                                                          {'pictogram': {'id': 7}, 'order': 0, 'state': 'Active'}]}]},
                          {'thumbnail': {'id': 29}, 'name': 'Template2', 'days':
-                         [{'day': 'Monday', 'activities': [{'pictograms': [{'id': 2}], 'order': 1, 'state': 'Active'},
-                                                           {'pictograms': [{'id': 7}], 'order': 2, 'state': 'Active'}]},
-                          {'day': 'Friday', 'activities': [{'pictograms': [{'id': 3}], 'order': 1, 'state': 'Active'},
-                                                           {'pictograms': [{'id': 8}], 'order': 2, 'state': 'Active'}]}]}]
+                         [{'day': 'Monday', 'activities': [{'pictogram': {'id': 2}, 'order': 1, 'state': 'Active'},
+                                                           {'pictogram': {'id': 7}, 'order': 2, 'state': 'Active'}]},
+                          {'day': 'Friday', 'activities': [{'pictogram': {'id': 3}, 'order': 1, 'state': 'Active'},
+                                                           {'pictogram': {'id': 8}, 'order': 2, 'state': 'Active'}]}]}]
 
     @classmethod
     def tearDownClass(cls) -> None:
@@ -106,17 +106,6 @@
 
         Endpoint: GET:/v1/WeekTemplate/{id}
         """
-<<<<<<< HEAD
-        response = get(f'{BASE_URL}v1/WeekTemplate/1', headers=auth(guardian_token)).json()
-        self.assertTrue(response['success'])
-        self.assertEqual(response['errorKey'], 'NoError')
-        self.assertIsNotNone(response['data'])
-        self.assertEqual('SkabelonUge', response['data']['name'])
-        self.assertEqual(1, response['data']['thumbnail']['id'])
-        self.assertEqual(1, response['data']['days'][0]['day'])
-        self.assertEqual(6, response['data']['days'][5]['day'])
-        self.assertEqual(70, response['data']['days'][4]['activities'][1]['pictograms'][0]['id'])
-=======
         response = get(f'{BASE_URL}v1/WeekTemplate/1', headers=auth(guardian_token))
         response_body = response.json()
         self.assertEqual(response.status_code, HTTPStatus.OK)
@@ -129,7 +118,6 @@
 
         # No activities are found in the days of the template, is this a mistake in the sample data?
         # self.assertEqual(70, response_body['data']['days'][4]['activities'][1]['pictogram']['id'])
->>>>>>> ea7d7f86
 
     @order
     def test_week_template_can_get_template_outside_department_should_fail(self):
@@ -166,15 +154,6 @@
 
         Endpoint: GET:/v1/WeekTemplate/{id}
         """
-<<<<<<< HEAD
-        response = get(f'{BASE_URL}v1/WeekTemplate/{template_id}', headers=auth(guardian_token)).json()
-        self.assertTrue(response['success'])
-        self.assertEqual(response['errorKey'], 'NoError')
-        self.assertIsNotNone(response['data'])
-        self.assertEqual(28, response['data']['thumbnail']['id'])
-        self.assertEqual(6, response['data']['days'][0]['activities'][1]['pictograms'][0]['id'])
-        self.assertEqual(7, response['data']['days'][1]['activities'][1]['pictograms'][0]['id'])
-=======
         response = get(f'{BASE_URL}v1/WeekTemplate/{template_id}', headers=auth(guardian_token))
         response_body = response.json()
         self.assertEqual(response.status_code, HTTPStatus.OK)
@@ -183,7 +162,6 @@
         self.assertEqual(28, response_body['data']['thumbnail']['id'])
         self.assertEqual(6, response_body['data']['days'][0]['activities'][1]['pictogram']['id'])
         self.assertEqual(7, response_body['data']['days'][1]['activities'][1]['pictogram']['id'])
->>>>>>> ea7d7f86
 
     @order
     def test_week_template_can_update_template(self):
@@ -206,15 +184,6 @@
 
         Endpoint: GET:/v1/WeekTemplate/{id}
         """
-<<<<<<< HEAD
-        response = get(f'{BASE_URL}v1/WeekTemplate/{template_id}', headers=auth(guardian_token)).json()
-        self.assertTrue(response['success'])
-        self.assertEqual(response['errorKey'], 'NoError')
-        self.assertIsNotNone(response['data'])
-        self.assertEqual(29, response['data']['thumbnail']['id'])
-        self.assertEqual(7, response['data']['days'][0]['activities'][1]['pictograms'][0]['id'])
-        self.assertEqual(8, response['data']['days'][1]['activities'][1]['pictograms'][0]['id'])
-=======
         response = get(f'{BASE_URL}v1/WeekTemplate/{template_id}', headers=auth(guardian_token))
         response_body = response.json()
         self.assertEqual(response.status_code, HTTPStatus.OK)
@@ -223,7 +192,6 @@
         self.assertEqual(29, response_body['data']['thumbnail']['id'])
         self.assertEqual(7, response_body['data']['days'][0]['activities'][1]['pictogram']['id'])
         self.assertEqual(8, response_body['data']['days'][1]['activities'][1]['pictogram']['id'])
->>>>>>> ea7d7f86
 
     @order
     def test_week_template_can_delete_template(self):
