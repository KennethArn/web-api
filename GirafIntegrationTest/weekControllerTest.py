--- conflicted
+++ resolved
@@ -22,11 +22,8 @@
     # test.ensureSuccess(response)
     test.ensureError(response)  # This error makes no sense but whatever.
 
-<<<<<<< HEAD
     ####
     test.new('Create new week')
-=======
->>>>>>> 9384a261
     day = '''
     {{
         "thumbnailID": 4,
@@ -120,25 +117,8 @@
         print('Critical error in Week Controller Test: Not all tests could be run.')
         return
 
-<<<<<<< HEAD
     ####
     test.new('Update whole week at once')
-    someDay = '''
-        {
-          "elementsSet": true,
-          "elementIDs": [
-            2
-          ],
-          "day": "Monday",
-          "elements": [
-            {
-              "title": "junkdata",
-              "id": -1,
-              "lastEdit": "2999-04-02T14:49:21.136Z"
-            }
-          ]
-        }
-=======
     otherDay = '''
     {{
         "thumbnailID": 4,
@@ -153,9 +133,7 @@
             "id": 2,
             "lastEdit": "2018-03-28T10:47:51.628333"
         }}]
-    }}
->>>>>>> 9384a261
-    '''
+    }} '''
 
     otherCorrectWeekDTO = '''
         {{
