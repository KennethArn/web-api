--- conflicted
+++ resolved
@@ -11,7 +11,6 @@
 0. Prerequisites:
   - Download and install .NET Core 2.2 SDK or a version backwardly compatible with it (https://dotnet.microsoft.com/download/dotnet-core/2.2).
   - Download MySQL installer (https://dev.mysql.com/downloads/installer/).
-<<<<<<< HEAD
       * Install MySQL server 5.7, under the setup, create a root account with password "password", and add a user with username "user" with password "password".
     * (Optional) Install Workbench.
   - Setup a giraf database/schema named giraf on the MySQL Server (can be done from Workbench or via cli).
@@ -28,23 +27,6 @@
     * The `Jwt.JwtKey` on line 24 to be any (random) string of, at least 40, alpha-numeric characters.
     * The `Jwt.JwtIssuer` on line 25 to your name or organization. For example "Aalborg University"
     * The `IpRateLimiting.GeneralRules.Limit` to 2000
-=======
-  	* Install MySQL server 5.7, under the setup, create a root account with password “password”, and add a user with username “user” with password “password”.
-	* (Optional) Install Workbench.
-  - Setup a giraf database/schema named giraf on the MySQL Server (can be done from Workbench or via cli).
-    * (Through Workbench) Start MySQL Workbench. There should be a Local instance running under MySQL Connections, log in using the created root password, “password”, create a new schema named giraf.
-    * (Through cli) Open MySQL 5.8 Command Line Client (installed program) and login using the created root password “password”. Create a new database named giraf by typing the following command “CREATE DATABASE giraf;”
-	
-1. Clone the web_api repository from GitHub.
-
-2. Setup the connection to the local MySQL server.
-  - In the …\ web-api\GirafRest create a copy of the file “appsettings.template.json” and name it “appsettings.Development.json”.
-  - Open the created file “appsettings.Development.json” file with a text editor.
-  - Change the following (Remember to remove the “<” and “>”): 
-    * The DefaultConnection on line 3 making it use the previously setup database name and user, change to: "DefaultConnection": "server=localhost;port=3306;userid=user;password=password;database=giraf;Allow User Variables=True"
-    * The Jwt.JwtKey on line 24 to be any (random) string of, at least 40, alpha-numeric characters.
-    * The Jwt.JwtIssuer on line 25 to your name or organization. For example "Aalborg University"
->>>>>>> 98f4ed65
  
 3. Open a terminal and navigate to …\ web-api\GirafRest folder.
   - Run `dotnet restore`  
@@ -53,19 +35,11 @@
 
 The flags that can be used for the run:
 
-<<<<<<< HEAD
         --prod=[true|false]        | If true then connect to production db, defaults to false.
         --port=integer        | Specify which port to host the server on, defaults to 5000.
         --list            | List options
         --sample-data        | Tells the rest-api to generate some sample data. This only works on an empty database.
         --logfile=string        | Toggles logging to a file, the string specifies the path to the file relative to the working directory.
-=======
-        --prod=[true|false]		| If true then connect to production db, defaults to false.
-        --port=integer		| Specify which port to host the server on, defaults to 5000.
-        --list			| List options
-        --sample-data		| Tells the rest-api to generate some sample data. This only works on an empty database.
-        --logfile=string		| Toggles logging to a file, the string specifies the path to the file relative to the working directory.
->>>>>>> 98f4ed65
 
 Once the API is running locally you can navigate to http://localhost:5000/swagger/ to see and tryout requests to the endpoints. We recommend keeping a text file with often-used DTOs and bearer tokens as part of your workflow.
 
@@ -78,16 +52,10 @@
   - You are now authorized and can make authorized requests.
 
 5. Let weekplanner use the local database and Giraf web_api server.
-<<<<<<< HEAD
   - In the weekplanner repository in the …/weekplanner/assets/environments.json file line 2 change the "http://srv.giraf.cs.aau.dk/DEV/API" to:
     * If using an Android emulator: "http://10.0.2.2:5000". 
     * If using a hardware device: Turn on "Use USB Tethering" in the device under networks settings. Next get your computers local ip under network settings, this should be used in the envrionments.json file followed by ":5000", E.g. "http://192.168.42.130:5000". 
-=======
-  - In the weekplanner repository in the …/weekplanner/assets/environments.json file line 2 change the “http://srv.giraf.cs.aau.dk/DEV/API” to:
-    * If using an Android emulator: “http://10.0.2.2:5000”. 
-    * If using a hardware device: Turn on "Use USB Tethering" in the device under networks settings. Next get your computers local ip under network settings, this should be used in the envrionments.json file followed by ":5000", E.g. “http://192.168.42.130:5000”. 
->>>>>>> 98f4ed65
- - If you are having problems in this step and are using either Android Studio or IntelliJ, delete the build-folder created by the IDE and rebuild it. This should make sure that correct environments.json file is read.  
+  - If you are having problems in this step and are using either Android Studio or IntelliJ, delete the build-folder created by the IDE and rebuild it. This should make sure that correct environments.json file is read.  
 
 ## Migrations (Only for developers of the API)
 If changes has been made to the model classes then a new migration should be added to be able to update the database without losing data:
