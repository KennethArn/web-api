--- conflicted
+++ resolved
@@ -47,7 +47,7 @@
             Context.Set<TEntity>().AddRange(entities);
         }
 
-        public virtual void Remove(TEntity entity)
+        public void Remove(TEntity entity)
         {
             Context.Set<TEntity>().Remove(entity);
         }
@@ -56,9 +56,6 @@
         {
             Context.Set<TEntity>().RemoveRange(entities);
         }
-<<<<<<< HEAD
-      
-=======
 
         public void Update(TEntity entity)
         {
@@ -74,6 +71,5 @@
         {
             Context.SaveChanges();
         }
->>>>>>> c241e965
     }
 }