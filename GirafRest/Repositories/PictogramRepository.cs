--- conflicted
+++ resolved
@@ -24,22 +24,6 @@
         {
             return Context.Pictograms.FirstOrDefaultAsync(p => p.Id == pictogramRelation.PictogramId);
         }
-<<<<<<< HEAD
-        
-        public Task<Pictogram> GetPictogramWithName(string name)
-        {
-            return Context.Pictograms.FirstOrDefaultAsync(r => r.Title == name);
-        }
-        public async Task<int> AddPictogramWith_NO_ImageHash(string name, AccessLevel access)
-        {
-            Context.Pictograms.Add(new Pictogram(name,access));
-            return await Context.SaveChangesAsync();
-        }
-        public Task<Pictogram> FetchResourceWithId(ResourceIdDTO resourceIdDTO)
-        {
-            return Context.Pictograms.Where(f => f.Id == resourceIdDTO.Id).FirstOrDefaultAsync();
-        }
-=======
 
         public Task<Pictogram> GetPictogramWithName(string name)
         {
@@ -59,7 +43,6 @@
             return Context.Pictograms.FirstOrDefaultAsync(p => p.Id == Id);
         }
 
->>>>>>> c241e965
 
 
     }
