using System.Collections.Generic;
using System.Linq;
using GirafRest.Models;
using GirafRest.IRepositories;
using GirafRest.Data;
using Microsoft.EntityFrameworkCore;
using System.Threading.Tasks;

namespace GirafRest.Repositories
{
    public class TimerRepository : Repository<Timer>, ITimerRepository
    {
        public TimerRepository(GirafDbContext context) : base(context)
        {
        }

        public Task<Timer> getActivitysTimerkey(Activity activity)
        {
            return Context.Timers.FirstOrDefaultAsync(t => t.Key == activity.TimerKey);

        }
<<<<<<< HEAD
=======
        public Task<Timer> getTimerWithKey(long? Key)
        {
            return Context.Timers.FirstOrDefaultAsync(t => t.Key == Key);
        }
>>>>>>> c241e965

    }
}<|MERGE_RESOLUTION|>--- conflicted
+++ resolved
@@ -19,13 +19,10 @@
             return Context.Timers.FirstOrDefaultAsync(t => t.Key == activity.TimerKey);
 
         }
-<<<<<<< HEAD
-=======
         public Task<Timer> getTimerWithKey(long? Key)
         {
             return Context.Timers.FirstOrDefaultAsync(t => t.Key == Key);
         }
->>>>>>> c241e965
 
     }
 }