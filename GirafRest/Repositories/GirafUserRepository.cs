using System.Linq;
using Microsoft.EntityFrameworkCore;
using GirafRest.Models;
using GirafRest.IRepositories;
using GirafRest.Data;
<<<<<<< HEAD
using Microsoft.EntityFrameworkCore;
using System.Threading.Tasks;
using GirafRest.Models.DTOs;

=======
using System.Threading.Tasks;
>>>>>>> c241e965

namespace GirafRest.Repositories
{
    /// <summary>
    /// A repository for giraf user
    /// </summary>
    public class GirafUserRepository : Repository<GirafUser>, IGirafUserRepository
    {

        public GirafUserRepository(GirafDbContext context) : base(context)
        {
        }

        /// <summary>
<<<<<<< HEAD
        /// Gets first user.
        /// </summary>
        /// <param name="id"></param>
        /// <returns></returns>
        public GirafUser GetUserWithId(string id)
        {

            return Context.Users.FirstOrDefault(u => u.Id == id);
        }

        /// <summary>
        /// Updates user.
        /// </summary>
        /// <param name="user"></param>
        public void Update(GirafUser user)
        {
            Context.Users.Update(user);
        }

        /// <summary>
        /// Saves changes.
        /// </summary>
        /// <returns></returns>
        public Task<int> SaveChangesAsync()
        {
            return Context.SaveChangesAsync();
        }
        /// <summary>
        /// Attempt to find the target user and check that he exists.
        /// </summary>
        /// <param name="id"></param>
        /// <returns></returns>
        public GirafUser CheckIfUserExists(string id)
        {
            return Context.Users.Include(u => u.Resources).ThenInclude(dr => dr.Pictogram)
                .FirstOrDefault(u => u.Id == id);
        }
        
        /// <summary>
        /// Gets citizen users with matching id.
        /// </summary>
        /// <param name="id"></param>
        /// <returns></returns>
        public GirafUser GetCitizensWithId(string id)
        {
            return Context.Users.Include(u => u.Citizens).FirstOrDefault(u => u.Id == id);
        }

        /// <summary>
        /// Gets the first citizen user
        /// </summary>
        /// <param name="citizen"></param>
        /// <returns></returns>
        public GirafUser GetFirstCitizen(GuardianRelation citizen)
        {
            return Context.Users.FirstOrDefault(u => u.Id == citizen.CitizenId);
        }

        /// <summary>
        /// Finds guardians for the given giraf user.
        /// </summary>
        /// <param name="id"></param>
        /// <returns></returns>
        public GirafUser GetGuardianWithId(string id)
        {
            return Context.Users.Include(u => u.Guardians).FirstOrDefault(u => u.Id == id);
        }

        /// <summary>
        /// Finds guardian in a given guardian relation.
        /// </summary>
        /// <param name="guardian"></param>
        /// <returns></returns>
        public GirafUser GetGuardianFromRelation(GuardianRelation guardian)
        {
            return Context.Users.FirstOrDefault(u => u.Id == guardian.GuardianId);
        }

        /// <summary>
        /// Find the guardian with given citizen-id.
        /// </summary>
        /// <param name="citizenId"></param>
        /// <returns></returns>
        public GirafUser GetCitizenRelationship(string citizenId)
        {
            return Context.Users.Include(u => u.Guardians).FirstOrDefault(u => u.Id == citizenId);
        }
        
        /// <summary>
        /// Gets user settings and weekday color on the user with the given id. 
        /// </summary>
        /// <param name="id"></param>
        /// <returns></returns>
        public GirafUser GetUserSettingsByWeekDayColor(string id)
        {
            return Context.Users.Include(u => u.Settings).ThenInclude(w => w.WeekDayColors)
                .FirstOrDefault(u => u.Id == id);
        }

        public bool CheckIfUsernameHasSameId(GirafUserDTO newUser, GirafUser user)
        {
            return Context.Users.Any(u => u.UserName == newUser.Username && u.Id != user.Id);
        }
    
















}
=======
        /// Method for loading user from context and eager loading fields requied to read their <b>week schedules</b>
        /// </summary>
        /// <param name="id">id of user to load.</param>
        /// <returns>A <see cref="GirafUser"/> with <b>all</b> related data.</returns>
        public GirafUser GetWithWeekSchedules(string id)
            => Context.Users
                //First load the user from the database
                .Where(u => u.Id.ToLower() == id.ToLower())
                // then load his week schedule
                .Include(u => u.WeekSchedule)
                .ThenInclude(w => w.Thumbnail)
                .Include(u => u.WeekSchedule)
                .ThenInclude(w => w.Weekdays)
                .ThenInclude(wd => wd.Activities)
                .ThenInclude(e => e.Pictograms)
                //And return it
                .FirstOrDefault();


        public bool ExistsUsername(string username)
            => Context.Users.Any(u => u.UserName == username);
        

        public GirafUser GetUserByUsername(string username)
            => Context.Users.FirstOrDefault(u => u.UserName == username);

        public IEnumerable<GirafUser> GetUsersInDepartment(long departmentKey, IEnumerable<string> users)
        {
           return Context.Users
            .Where(user => 
                // Checks if the user is a guardian
                users.Any(currUser => currUser == user.Id) &&
                user.DepartmentKey != null && user.DepartmentKey == departmentKey)
            .ToList();
        }

        public GirafUser GetUserWithId(string id)
            => Context.Users.FirstOrDefault(u => u.Id == id);
    }
>>>>>>> c241e965
}<|MERGE_RESOLUTION|>--- conflicted
+++ resolved
@@ -1,153 +1,20 @@
+using System.Collections.Generic;
 using System.Linq;
 using Microsoft.EntityFrameworkCore;
 using GirafRest.Models;
 using GirafRest.IRepositories;
 using GirafRest.Data;
-<<<<<<< HEAD
-using Microsoft.EntityFrameworkCore;
 using System.Threading.Tasks;
-using GirafRest.Models.DTOs;
-
-=======
-using System.Threading.Tasks;
->>>>>>> c241e965
 
 namespace GirafRest.Repositories
 {
-    /// <summary>
-    /// A repository for giraf user
-    /// </summary>
     public class GirafUserRepository : Repository<GirafUser>, IGirafUserRepository
     {
-
         public GirafUserRepository(GirafDbContext context) : base(context)
         {
         }
 
         /// <summary>
-<<<<<<< HEAD
-        /// Gets first user.
-        /// </summary>
-        /// <param name="id"></param>
-        /// <returns></returns>
-        public GirafUser GetUserWithId(string id)
-        {
-
-            return Context.Users.FirstOrDefault(u => u.Id == id);
-        }
-
-        /// <summary>
-        /// Updates user.
-        /// </summary>
-        /// <param name="user"></param>
-        public void Update(GirafUser user)
-        {
-            Context.Users.Update(user);
-        }
-
-        /// <summary>
-        /// Saves changes.
-        /// </summary>
-        /// <returns></returns>
-        public Task<int> SaveChangesAsync()
-        {
-            return Context.SaveChangesAsync();
-        }
-        /// <summary>
-        /// Attempt to find the target user and check that he exists.
-        /// </summary>
-        /// <param name="id"></param>
-        /// <returns></returns>
-        public GirafUser CheckIfUserExists(string id)
-        {
-            return Context.Users.Include(u => u.Resources).ThenInclude(dr => dr.Pictogram)
-                .FirstOrDefault(u => u.Id == id);
-        }
-        
-        /// <summary>
-        /// Gets citizen users with matching id.
-        /// </summary>
-        /// <param name="id"></param>
-        /// <returns></returns>
-        public GirafUser GetCitizensWithId(string id)
-        {
-            return Context.Users.Include(u => u.Citizens).FirstOrDefault(u => u.Id == id);
-        }
-
-        /// <summary>
-        /// Gets the first citizen user
-        /// </summary>
-        /// <param name="citizen"></param>
-        /// <returns></returns>
-        public GirafUser GetFirstCitizen(GuardianRelation citizen)
-        {
-            return Context.Users.FirstOrDefault(u => u.Id == citizen.CitizenId);
-        }
-
-        /// <summary>
-        /// Finds guardians for the given giraf user.
-        /// </summary>
-        /// <param name="id"></param>
-        /// <returns></returns>
-        public GirafUser GetGuardianWithId(string id)
-        {
-            return Context.Users.Include(u => u.Guardians).FirstOrDefault(u => u.Id == id);
-        }
-
-        /// <summary>
-        /// Finds guardian in a given guardian relation.
-        /// </summary>
-        /// <param name="guardian"></param>
-        /// <returns></returns>
-        public GirafUser GetGuardianFromRelation(GuardianRelation guardian)
-        {
-            return Context.Users.FirstOrDefault(u => u.Id == guardian.GuardianId);
-        }
-
-        /// <summary>
-        /// Find the guardian with given citizen-id.
-        /// </summary>
-        /// <param name="citizenId"></param>
-        /// <returns></returns>
-        public GirafUser GetCitizenRelationship(string citizenId)
-        {
-            return Context.Users.Include(u => u.Guardians).FirstOrDefault(u => u.Id == citizenId);
-        }
-        
-        /// <summary>
-        /// Gets user settings and weekday color on the user with the given id. 
-        /// </summary>
-        /// <param name="id"></param>
-        /// <returns></returns>
-        public GirafUser GetUserSettingsByWeekDayColor(string id)
-        {
-            return Context.Users.Include(u => u.Settings).ThenInclude(w => w.WeekDayColors)
-                .FirstOrDefault(u => u.Id == id);
-        }
-
-        public bool CheckIfUsernameHasSameId(GirafUserDTO newUser, GirafUser user)
-        {
-            return Context.Users.Any(u => u.UserName == newUser.Username && u.Id != user.Id);
-        }
-    
-
-
-
-
-
-
-
-
-
-
-
-
-
-
-
-
-}
-=======
         /// Method for loading user from context and eager loading fields requied to read their <b>week schedules</b>
         /// </summary>
         /// <param name="id">id of user to load.</param>
@@ -187,5 +54,4 @@
         public GirafUser GetUserWithId(string id)
             => Context.Users.FirstOrDefault(u => u.Id == id);
     }
->>>>>>> c241e965
 }