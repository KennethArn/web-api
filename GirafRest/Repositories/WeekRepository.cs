--- conflicted
+++ resolved
@@ -16,12 +16,6 @@
         {
         }
 
-<<<<<<< HEAD
-        public Task<GirafUser> getAllWeeksOfUser(string userId) { 
-
-            return Context.Users.Include(u => u.WeekSchedule).FirstOrDefaultAsync(u => u.Id == userId);
-        }
-=======
         public Task<GirafUser> getAllWeeksOfUser(string userId)
         {
 
@@ -33,7 +27,6 @@
         /// </summary>
         /// <param name="id">id of user to load.</param>
         /// <returns>A <see cref="GirafUser"/> with <b>all</b> related data.</returns>
->>>>>>> c241e965
         public async Task<GirafUser> LoadUserWithWeekSchedules(string id)
         {
             var user = await Context.Users
@@ -62,14 +55,8 @@
             Context.Weeks.Update(week);
             return await Context.SaveChangesAsync();
         }
-<<<<<<< HEAD
-
-
-
-=======
         //This and AddPictogramsToWeekday should actually be seperated in the correct repositories but they were together in the same class when i moved them, and SetWeekFromDTO calls AddpictoramstoWeekday
         // I do not want to instantiate a repository in a repository, or rewrite them at the moment so here they are.
->>>>>>> c241e965
         /// <summary>
         /// From the given DTO, set the name, thumbnail and days of the given week object.
         /// </summary>
@@ -79,11 +66,6 @@
         /// <returns>MissingProperties if thumbnail is missing.
         /// ResourceNotFound if any pictogram id is invalid.
         /// null otherwise.</returns>
-<<<<<<< HEAD
-        /// The 2 functions where static for somereason when they where located in sharedmethods.
-        /// They should probably be changed to something simpler
-=======
->>>>>>> c241e965
         public async Task<ErrorResponse> SetWeekFromDTO(WeekBaseDTO weekDTO, WeekBase week)
         {
             var modelErrorCode = weekDTO.ValidateModel();
@@ -94,12 +76,7 @@
 
             week.Name = weekDTO.Name;
 
-<<<<<<< HEAD
-            Pictogram thumbnail = Context.Pictograms
-                .FirstOrDefault(p => p.Id == weekDTO.Thumbnail.Id);
-=======
             Pictogram thumbnail = await Context.Pictograms.FirstOrDefaultAsync(p => p.Id == weekDTO.Thumbnail.Id);
->>>>>>> c241e965
             if (thumbnail == null)
                 return new ErrorResponse(ErrorCode.MissingProperties, "Missing thumbnail");
 
@@ -108,19 +85,11 @@
             foreach (var day in weekDTO.Days)
             {
                 var wkDay = new Weekday(day);
-<<<<<<< HEAD
-                if (!await AddPictogramsToWeekday(wkDay, day))
-                {
-                    return new ErrorResponse(ErrorCode.ResourceNotFound, "Missing pictogram");
-                }
-                // this method should probably not be the model.
-=======
                 if (!(await AddPictogramsToWeekday(wkDay, day)))
                 {
                     return new ErrorResponse(ErrorCode.ResourceNotFound, "Missing pictogram");
                 }
 
->>>>>>> c241e965
                 week.UpdateDay(wkDay);
             }
 
@@ -152,12 +121,7 @@
 
                     foreach (var pictogram in activityDTO.Pictograms)
                     {
-<<<<<<< HEAD
-                        var picto = await Context.Pictograms
-                            .Where(p => p.Id == pictogram.Id).FirstOrDefaultAsync();
-=======
                         var picto = await Context.Pictograms.FirstOrDefaultAsync(p => p.Id == pictogram.Id);
->>>>>>> c241e965
 
                         if (picto != null)
                         {
@@ -172,11 +136,7 @@
                     Timer timer = null;
                     if (activityDTO.Timer != null)
                     {
-<<<<<<< HEAD
-                        timer = await Context.Timers.Where(t => t.Key == activityDTO.Timer.Key).FirstOrDefaultAsync();
-=======
                         timer = await Context.Timers.FirstOrDefaultAsync(t => t.Key == activityDTO.Timer.Key);
->>>>>>> c241e965
                     }
 
                     if (pictograms.Any())
@@ -185,12 +145,9 @@
             }
             return true;
         }
-<<<<<<< HEAD
-=======
 
 
 
 
->>>>>>> c241e965
     }
 }
