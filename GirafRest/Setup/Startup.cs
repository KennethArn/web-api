--- conflicted
+++ resolved
@@ -1,262 +1,257 @@
-﻿using Microsoft.AspNetCore.Builder;
-using Microsoft.AspNetCore.Hosting;
-using Microsoft.Extensions.Configuration;
-using Microsoft.Extensions.DependencyInjection;
-using Microsoft.Extensions.Logging;
-using GirafRest.Data;
-using GirafRest.Models;
-using GirafRest.Services;
-using GirafRest.Extensions;
-using Microsoft.AspNetCore.Identity;
-using GirafRest.Controllers;
-using Serilog;
-using System;
-using Swashbuckle.AspNetCore.Swagger;
-using System.Net;
-using Microsoft.AspNetCore.Authentication;
-using Microsoft.AspNetCore.Authentication.Cookies;
-using System.Threading.Tasks;
-using Microsoft.AspNetCore.Http;
-using Newtonsoft.Json;
-using GirafRest.Models.Responses;
-using System.IO;
-using System.Text;
-using Microsoft.EntityFrameworkCore;
-using System.IdentityModel.Tokens.Jwt;
-using Microsoft.AspNetCore.Authentication.JwtBearer;
-using Microsoft.IdentityModel.Tokens;
-using System.Collections.Generic;
-
-namespace GirafRest.Setup
-{
-    /// <summary>
-    /// The Startup class, that defines how the server should behave. In this class you may add services to
-    /// the server, that serves different purposes on the server. All parameters to the methods in this class
-    /// is delivered by the ASP.NET runtime via dependency injection.
-    /// </summary>
-    public class Startup
-    {
-        /// <summary>
-        /// Creates a new Startup-instance, which is used to configure the server.
-        /// Startup is automatically instantiated by the ASP.NET runtime.
-        /// </summary>
-        /// <param name="env"></param>
-        public Startup(IHostingEnvironment env)
-        {
-            HostingEnvironment = env;
-            var coreEnvironement = Environment.GetEnvironmentVariable("ASPNETCORE_ENVIRONMENT");
-            if (coreEnvironement != null) env.EnvironmentName = coreEnvironement;
-            else env.EnvironmentName = "Development";
-
-            //var builder = new ConfigurationBuilder().SetBasePath(env.ContentRootPath);
-            var builder = new ConfigurationBuilder().SetBasePath(env.ContentRootPath);
-            // delete all default configuration providers
-            if (env.IsDevelopment())
-                builder.AddJsonFile("appsettings.Development.json", optional: false, reloadOnChange: true);
-            else if (env.IsProduction())
-                builder.AddJsonFile("appsettings.json", optional: false, reloadOnChange: false);
-            else
-                throw new NotSupportedException("No database option is supported by this Environment mode");
-            builder.AddEnvironmentVariables();
-            try {
-                Configuration = builder.Build();
-            } catch(FileNotFoundException ex) {
-                Console.WriteLine("ERROR: Missing appsettings file");
-                Console.WriteLine("Exiting...");
-                System.Environment.Exit(1);
-            }
-        }
-
-        public IHostingEnvironment HostingEnvironment { get; }
-        /// <summary>
-        /// The configuration, contains information regarding connecting to the database
-        /// </summary>
-        private IConfigurationRoot Configuration { get; }
-
-        /// <summary>
-        /// This method gets called by the runtime. Use this method to add services to the application.
-        /// A service is some class instance that may be used by all classes of the application.
-        /// </summary>
-        /// <param name="services">A collection of all services in the application</param>
-        public void ConfigureServices(IServiceCollection services)
-        {
-            services.Configure<JwtConfig>(Configuration.GetSection("Jwt"));
-
-            //Add the database context to the server using extension-methods
-            if (HostingEnvironment.IsDevelopment())
-            {
-                services.AddSqlite();
-                configureIdentity<GirafSqliteDbContext>(services);
-            }
-            else if (HostingEnvironment.IsProduction())
-            {
-                services.AddMySql(Configuration);
-                configureIdentity<GirafMySqlDbContext>(services);
-            }
-
-            // Add email sender for account recorvery.
-            services.Configure<EmailConfig>(Configuration.GetSection("Email"));
-            services.AddTransient<IEmailService, MessageServices>();
-
-            // Add the implementation of IGirafService to the context, i.e. all common functionality for
-            // the controllers.
-            services.AddTransient<IGirafService, GirafService>();
-            services.AddMvc();
-
-            // Set up Cross-Origin Requests
-            services.AddCors(o => o.AddPolicy("AllowAll", builder =>
-            {
-                builder.AllowAnyOrigin();
-                builder.AllowAnyMethod();
-                builder.AllowAnyHeader();
-            }));
-
-            // Register the Swagger generator, defining one or more Swagger documents
-            services.AddSwaggerGen(c =>
-            { 
-                c.SwaggerDoc("v1", new Info { Title = "My API", Version = "v1" });
-                c.DescribeAllEnumsAsStrings();
-                var basePath = AppContext.BaseDirectory;
-                var xmlPath = Path.Combine(basePath, "GirafRest.xml");
-                c.IncludeXmlComments(xmlPath);
-                c.AddSecurityDefinition("Bearer", new ApiKeyScheme
-                {
-                    Description = "JWT Authorization header using the Bearer scheme. Example: \"Authorization: Bearer {token}\"",
-                    Name = "Authorization",
-                    In = "header",
-                    Type = "apiKey"
-                });
-                c.AddSecurityRequirement(new Dictionary<string, IEnumerable<string>>
-                {
-                    { "Bearer", new string[] { } }
-                });
-            });
-
-            services.ConfigurePolicies();
-        }
-        /// <summary>
-        /// Configures the GirafUser Identity, changing what is needed by it, and how it should act
-        /// </summary>
-        /// <param name="services">A collection of all services in the application</param>
-        private void configureIdentity<T>(IServiceCollection services)
-            where T : GirafDbContext
-        {
-            //Add Identity for user management.
-            services.AddIdentity<GirafUser, GirafRole>(options => {
-                options.RemovePasswordRequirements();
-            })
-                .AddEntityFrameworkStores<T>()
-                .AddDefaultTokenProviders();
-
-            // Add Jwt Authentication
-            JwtSecurityTokenHandler.DefaultInboundClaimTypeMap.Clear(); // => remove default claims
-            services
-                .AddAuthentication(options =>
-                {
-                    options.DefaultAuthenticateScheme = JwtBearerDefaults.AuthenticationScheme;
-                    options.DefaultScheme = JwtBearerDefaults.AuthenticationScheme;
-                    options.DefaultChallengeScheme = JwtBearerDefaults.AuthenticationScheme;
-                })
-                .AddJwtBearer(cfg =>
-                {
-                    cfg.RequireHttpsMetadata = false;
-                    cfg.SaveToken = true;
-                    cfg.TokenValidationParameters = new TokenValidationParameters
-                    {
-                        ValidIssuer = Configuration["Jwt:JwtIssuer"],
-                        ValidAudience = Configuration["Jwt:JwtIssuer"],
-                        IssuerSigningKey = new SymmetricSecurityKey(Encoding.UTF8.GetBytes(Configuration["Jwt:JwtKey"])),
-                        ClockSkew = TimeSpan.Zero // remove delay of token when expire
-                    };
-                });
-        }
-
-        /// <summary>
-        /// This method gets called by the runtime. Use this method to configure the HTTP request pipeline.
-        /// </summary>
-        /// <param name="app">An application builder, used to configure the request pipeline.</param>
-        /// <param name="env">A reference to an implementation of IHostingEnvironment, that stores information
-        /// on how the server should be hosted.</param>
-        /// <param name="loggerFactory">A logger factory, in this context used to configure how the loggers
-        /// should behave.</param>
-        /// <param name="roleManager">A reference to the roleManager, used here to ensure that roles are setup</param>
-        /// <param name="userManager">A reference to the usermanager, in this case used to create sample users.</param>
-        /// <param name="appLifetime">A reference to an implementation of IApplicationLifetime, that has a set of events,
-        /// that signal when the application starts, end and so fourth.</param>
-        public void Configure(
-            IApplicationBuilder app,
-            IHostingEnvironment env,
-            ILoggerFactory loggerFactory,
-            UserManager<GirafUser> userManager,
-            RoleManager<GirafRole> roleManager,
-            IApplicationLifetime appLifetime)
-        {
-            //app.UsePathBase("/v1");
-            //Configure logging for the application
-            app.ConfigureLogging(loggerFactory);
-            appLifetime.ApplicationStopped.Register(Log.CloseAndFlush);
-<<<<<<< HEAD
-            app.UseStatusCodePagesWithReExecute("/v1/Error", "?status={0}");
-=======
-
-            // Enable Cors, see configuration in ConfigureServices
-            app.UseCors("AllowAll");
-
->>>>>>> 373e231f
-            //Tells ASP.NET to generate an HTML exception page, if an exception occurs
-            if (env.IsDevelopment())
-            {
-                app.UseDeveloperExceptionPage();
-            }
-
-            // Enable middleware to serve generated Swagger as a JSON endpoint.
-            app.UseSwagger();
-
-            // Enable middleware to serve swagger-ui (HTML, JS, CSS, etc.), specifying the Swagger JSON endpoint.
-            app.UseSwaggerUI(c =>
-            {
-                c.SwaggerEndpoint("/swagger/v1/swagger.json", "Giraf REST API V1");
-<<<<<<< HEAD
-                c.DocExpansion(DocExpansion.None);
-=======
->>>>>>> 373e231f
-            });
-
-            //Configures Identity, i.e. user management
-            app.UseAuthentication();
-
-            //Overrides the default behaviour on unauthorized to simply return Unauthorized when accessing an
-            //[Authorize] endpoint without logging in.
-            app.UseMvc(routes =>
-            {
-                routes.MapRoute( 
-                    name: "default",
-                    template: "{controller=Account}/{action=AccessDenied}");
-            });
-
-            GirafDbContext context;
-            if (env.IsDevelopment())
-                context = app.ApplicationServices.GetService<GirafSqliteDbContext>();
-            
-            else
-                context = app.ApplicationServices.GetService<GirafMySqlDbContext>();
-
-            // Create database + schemas if they do not exist
-            context.Database.Migrate();
-
-            // Create roles if they do not exist
-            try
-            {
-                roleManager.EnsureRoleSetup();
-            }
-            catch { }
-
-            //Fill some sample data into the database
-            if (ProgramOptions.GenerateSampleData)
-            {
-                DBInitializer.Initialize(context, userManager);
-            }
-        }
-    }
-}
-
+﻿using Microsoft.AspNetCore.Builder;
+using Microsoft.AspNetCore.Hosting;
+using Microsoft.Extensions.Configuration;
+using Microsoft.Extensions.DependencyInjection;
+using Microsoft.Extensions.Logging;
+using GirafRest.Data;
+using GirafRest.Models;
+using GirafRest.Services;
+using GirafRest.Extensions;
+using Microsoft.AspNetCore.Identity;
+using GirafRest.Controllers;
+using Serilog;
+using System;
+using Swashbuckle.AspNetCore.Swagger;
+using System.Net;
+using Microsoft.AspNetCore.Authentication;
+using Microsoft.AspNetCore.Authentication.Cookies;
+using System.Threading.Tasks;
+using Microsoft.AspNetCore.Http;
+using Newtonsoft.Json;
+using GirafRest.Models.Responses;
+using System.IO;
+using System.Text;
+using Microsoft.EntityFrameworkCore;
+using System.IdentityModel.Tokens.Jwt;
+using Microsoft.AspNetCore.Authentication.JwtBearer;
+using Microsoft.IdentityModel.Tokens;
+using System.Collections.Generic;
+
+namespace GirafRest.Setup
+{
+    /// <summary>
+    /// The Startup class, that defines how the server should behave. In this class you may add services to
+    /// the server, that serves different purposes on the server. All parameters to the methods in this class
+    /// is delivered by the ASP.NET runtime via dependency injection.
+    /// </summary>
+    public class Startup
+    {
+        /// <summary>
+        /// Creates a new Startup-instance, which is used to configure the server.
+        /// Startup is automatically instantiated by the ASP.NET runtime.
+        /// </summary>
+        /// <param name="env"></param>
+        public Startup(IHostingEnvironment env)
+        {
+            HostingEnvironment = env;
+            var coreEnvironement = Environment.GetEnvironmentVariable("ASPNETCORE_ENVIRONMENT");
+            if (coreEnvironement != null) env.EnvironmentName = coreEnvironement;
+            else env.EnvironmentName = "Development";
+
+            //var builder = new ConfigurationBuilder().SetBasePath(env.ContentRootPath);
+            var builder = new ConfigurationBuilder().SetBasePath(env.ContentRootPath);
+            // delete all default configuration providers
+            if (env.IsDevelopment())
+                builder.AddJsonFile("appsettings.Development.json", optional: false, reloadOnChange: true);
+            else if (env.IsProduction())
+                builder.AddJsonFile("appsettings.json", optional: false, reloadOnChange: false);
+            else
+                throw new NotSupportedException("No database option is supported by this Environment mode");
+            builder.AddEnvironmentVariables();
+            try {
+                Configuration = builder.Build();
+            } catch(FileNotFoundException ex) {
+                Console.WriteLine("ERROR: Missing appsettings file");
+                Console.WriteLine("Exiting...");
+                System.Environment.Exit(1);
+            }
+        }
+
+        public IHostingEnvironment HostingEnvironment { get; }
+        /// <summary>
+        /// The configuration, contains information regarding connecting to the database
+        /// </summary>
+        private IConfigurationRoot Configuration { get; }
+
+        /// <summary>
+        /// This method gets called by the runtime. Use this method to add services to the application.
+        /// A service is some class instance that may be used by all classes of the application.
+        /// </summary>
+        /// <param name="services">A collection of all services in the application</param>
+        public void ConfigureServices(IServiceCollection services)
+        {
+            services.Configure<JwtConfig>(Configuration.GetSection("Jwt"));
+
+            //Add the database context to the server using extension-methods
+            if (HostingEnvironment.IsDevelopment())
+            {
+                services.AddSqlite();
+                configureIdentity<GirafSqliteDbContext>(services);
+            }
+            else if (HostingEnvironment.IsProduction())
+            {
+                services.AddMySql(Configuration);
+                configureIdentity<GirafMySqlDbContext>(services);
+            }
+
+            // Add email sender for account recorvery.
+            services.Configure<EmailConfig>(Configuration.GetSection("Email"));
+            services.AddTransient<IEmailService, MessageServices>();
+
+            // Add the implementation of IGirafService to the context, i.e. all common functionality for
+            // the controllers.
+            services.AddTransient<IGirafService, GirafService>();
+            services.AddMvc();
+
+            // Set up Cross-Origin Requests
+            services.AddCors(o => o.AddPolicy("AllowAll", builder =>
+            {
+                builder.AllowAnyOrigin();
+                builder.AllowAnyMethod();
+                builder.AllowAnyHeader();
+            }));
+
+            // Register the Swagger generator, defining one or more Swagger documents
+            services.AddSwaggerGen(c =>
+            { 
+                c.SwaggerDoc("v1", new Info { Title = "My API", Version = "v1" });
+                c.DescribeAllEnumsAsStrings();
+                var basePath = AppContext.BaseDirectory;
+                var xmlPath = Path.Combine(basePath, "GirafRest.xml");
+                c.IncludeXmlComments(xmlPath);
+                c.AddSecurityDefinition("Bearer", new ApiKeyScheme
+                {
+                    Description = "JWT Authorization header using the Bearer scheme. Example: \"Authorization: Bearer {token}\"",
+                    Name = "Authorization",
+                    In = "header",
+                    Type = "apiKey"
+                });
+                c.AddSecurityRequirement(new Dictionary<string, IEnumerable<string>>
+                {
+                    { "Bearer", new string[] { } }
+                });
+            });
+
+            services.ConfigurePolicies();
+        }
+        /// <summary>
+        /// Configures the GirafUser Identity, changing what is needed by it, and how it should act
+        /// </summary>
+        /// <param name="services">A collection of all services in the application</param>
+        private void configureIdentity<T>(IServiceCollection services)
+            where T : GirafDbContext
+        {
+            //Add Identity for user management.
+            services.AddIdentity<GirafUser, GirafRole>(options => {
+                options.RemovePasswordRequirements();
+            })
+                .AddEntityFrameworkStores<T>()
+                .AddDefaultTokenProviders();
+
+            // Add Jwt Authentication
+            JwtSecurityTokenHandler.DefaultInboundClaimTypeMap.Clear(); // => remove default claims
+            services
+                .AddAuthentication(options =>
+                {
+                    options.DefaultAuthenticateScheme = JwtBearerDefaults.AuthenticationScheme;
+                    options.DefaultScheme = JwtBearerDefaults.AuthenticationScheme;
+                    options.DefaultChallengeScheme = JwtBearerDefaults.AuthenticationScheme;
+                })
+                .AddJwtBearer(cfg =>
+                {
+                    cfg.RequireHttpsMetadata = false;
+                    cfg.SaveToken = true;
+                    cfg.TokenValidationParameters = new TokenValidationParameters
+                    {
+                        ValidIssuer = Configuration["Jwt:JwtIssuer"],
+                        ValidAudience = Configuration["Jwt:JwtIssuer"],
+                        IssuerSigningKey = new SymmetricSecurityKey(Encoding.UTF8.GetBytes(Configuration["Jwt:JwtKey"])),
+                        ClockSkew = TimeSpan.Zero // remove delay of token when expire
+                    };
+                });
+        }
+
+        /// <summary>
+        /// This method gets called by the runtime. Use this method to configure the HTTP request pipeline.
+        /// </summary>
+        /// <param name="app">An application builder, used to configure the request pipeline.</param>
+        /// <param name="env">A reference to an implementation of IHostingEnvironment, that stores information
+        /// on how the server should be hosted.</param>
+        /// <param name="loggerFactory">A logger factory, in this context used to configure how the loggers
+        /// should behave.</param>
+        /// <param name="roleManager">A reference to the roleManager, used here to ensure that roles are setup</param>
+        /// <param name="userManager">A reference to the usermanager, in this case used to create sample users.</param>
+        /// <param name="appLifetime">A reference to an implementation of IApplicationLifetime, that has a set of events,
+        /// that signal when the application starts, end and so fourth.</param>
+        public void Configure(
+            IApplicationBuilder app,
+            IHostingEnvironment env,
+            ILoggerFactory loggerFactory,
+            UserManager<GirafUser> userManager,
+            RoleManager<GirafRole> roleManager,
+            IApplicationLifetime appLifetime)
+        {
+            //app.UsePathBase("/v1");
+            //Configure logging for the application
+            app.ConfigureLogging(loggerFactory);
+            appLifetime.ApplicationStopped.Register(Log.CloseAndFlush);
+
+            app.UseStatusCodePagesWithReExecute("/v1/Error", "?status={0}");
+
+            // Enable Cors, see configuration in ConfigureServices
+            app.UseCors("AllowAll");
+            
+            //Tells ASP.NET to generate an HTML exception page, if an exception occurs
+            if (env.IsDevelopment())
+            {
+                app.UseDeveloperExceptionPage();
+            }
+
+            // Enable middleware to serve generated Swagger as a JSON endpoint.
+            app.UseSwagger();
+
+            // Enable middleware to serve swagger-ui (HTML, JS, CSS, etc.), specifying the Swagger JSON endpoint.
+            app.UseSwaggerUI(c =>
+            {
+                c.SwaggerEndpoint("/swagger/v1/swagger.json", "Giraf REST API V1");
+                c.DocExpansion(DocExpansion.None);
+            });
+
+            //Configures Identity, i.e. user management
+            app.UseAuthentication();
+
+            //Overrides the default behaviour on unauthorized to simply return Unauthorized when accessing an
+            //[Authorize] endpoint without logging in.
+            app.UseMvc(routes =>
+            {
+                routes.MapRoute( 
+                    name: "default",
+                    template: "{controller=Account}/{action=AccessDenied}");
+            });
+
+            GirafDbContext context;
+            if (env.IsDevelopment())
+                context = app.ApplicationServices.GetService<GirafSqliteDbContext>();
+            
+            else
+                context = app.ApplicationServices.GetService<GirafMySqlDbContext>();
+
+            // Create database + schemas if they do not exist
+            context.Database.Migrate();
+
+            // Create roles if they do not exist
+            try
+            {
+                roleManager.EnsureRoleSetup();
+            }
+            catch { }
+
+            //Fill some sample data into the database
+            if (ProgramOptions.GenerateSampleData)
+            {
+                DBInitializer.Initialize(context, userManager);
+            }
+        }
+    }
+}
+