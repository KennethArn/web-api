﻿using AspNetCoreRateLimit;
using GirafRest.Data;
using GirafRest.Extensions;
using GirafRest.Filters;
using GirafRest.Models;
using GirafRest.Services;
<<<<<<< HEAD
using GirafRest.Interfaces;
using Microsoft.AspNetCore.Authentication.JwtBearer;
using Microsoft.AspNetCore.Builder;
using Microsoft.AspNetCore.Hosting;
using Microsoft.AspNetCore.Http;
using Microsoft.AspNetCore.Identity;
using Microsoft.Extensions.Configuration;
using Microsoft.Extensions.DependencyInjection;
using Microsoft.Extensions.Hosting;
using Microsoft.Extensions.Logging;
using Microsoft.IdentityModel.Tokens;
using Microsoft.OpenApi.Models;
using Serilog;
using Swashbuckle.AspNetCore.SwaggerUI;
using System;
using System.Collections.Generic;
using System.IdentityModel.Tokens.Jwt;
using System.IO;
using System.Text;
using System.Threading.Tasks;
using GirafRest.IRepositories;
using GirafRest.Repositories;
using Microsoft.EntityFrameworkCore;

namespace GirafRest.Setup
{
    /// <summary>
    /// The Startup class, that defines how the server should behave. In this class you may add services to
    /// the server, that serves different purposes on the server. All parameters to the methods in this class
    /// is delivered by the ASP.NET runtime via dependency injection.
    /// </summary>
    public class Startup
    {
        /// <summary>
        /// Startup Application, and set appsettings
        /// </summary>
        /// <param name="env">Hosting environment to start up into</param>
        public Startup(IWebHostEnvironment env)
        {
            HostingEnvironment = env;
            var coreEnvironement = Environment.GetEnvironmentVariable("ASPNETCORE_ENVIRONMENT");
            if (coreEnvironement != null) env.EnvironmentName = coreEnvironement;
            else env.EnvironmentName = "Development";

            //var builder = new ConfigurationBuilder().SetBasePath(env.ContentRootPath);
            var builder = new ConfigurationBuilder().SetBasePath(env.ContentRootPath);
            // delete all default configuration providers
            if (env.IsDevelopment())
                builder.AddJsonFile("appsettings.Development.json", optional: false, reloadOnChange: true);
            else if (env.IsProduction())
                builder.AddJsonFile("appsettings.json", optional: false, reloadOnChange: false);
            else
                throw new NotSupportedException("No database option is supported by this Environment mode");
            builder.AddEnvironmentVariables();
            try
            {
                Configuration = builder.Build();
            }
            catch (FileNotFoundException)
            {
                Console.WriteLine("ERROR: Missing appsettings file");
                Console.WriteLine("Exiting...");
                System.Environment.Exit(1);
            }
        }


        /// <summary>
        /// Hosting Environment to be initialized with
        /// </summary>
        public IWebHostEnvironment HostingEnvironment { get; }

        /// <summary>
        /// The configuration, contains information regarding connecting to the database
        /// </summary>
        private IConfigurationRoot Configuration { get; }

        /// <summary>
        /// This method gets called by the runtime. Use this method to add services to the application.
        /// A service is some class instance that may be used by all classes of the application.
        /// </summary>
        public void ConfigureServices(IServiceCollection services)
        {
            services.AddApplicationInsightsTelemetry();

            #region RateLimit
            // needed to load configuration from appsettings.json
            services.AddOptions();

            // needed to store rate limit counters and ip rules
            services.AddMemoryCache();

            //load general configuration from appsettings.json
            services.Configure<IpRateLimitOptions>(Configuration.GetSection("IpRateLimiting"));

            services.Configure<IdentityOptions>(options => {
               // User settings.
               options.User.AllowedUserNameCharacters =
               "abcdefghijklmnopqrstuvwxyzABCDEFGHIJKLMNOPQRSTUVWXYZ0123456789-._@+æøåÆØÅ";
            }); 

            // inject counter and rules stores
            services.AddSingleton<IIpPolicyStore, MemoryCacheIpPolicyStore>();
            services.AddSingleton<IRateLimitCounterStore, MemoryCacheRateLimitCounterStore>();

            services.AddSingleton<IHttpContextAccessor, HttpContextAccessor>();

            // configuration (resolvers, counter key builders)
            services.AddSingleton<IRateLimitConfiguration, RateLimitConfiguration>();
            #endregion

            services.Configure<JwtConfig>(Configuration.GetSection("Jwt"));

            //Add the database context to the server using extension-methods
            services.AddMySql(Configuration);
            configureIdentity<GirafDbContext>(services);

            services.AddTransient<IAuthenticationService, GirafAuthenticationService>();

            // Add the implementation of IGirafService to the context, i.e. all common functionality for
            // the controllers.
            services.AddTransient<IGirafService, GirafService>();
            services.AddMvc(options =>
            {
                options.EnableEndpointRouting = false;
                options.Filters.Add<LogFilter>();
            });
            services.AddControllers().AddNewtonsoftJson();
            //add dbcontext
            services.AddEntityFrameworkMySql().AddDbContext<GirafDbContext>(options => options.UseMySql("name=ConnectionStrings:DefaultConnection"));
            //add scoped repositories. Every single request gets it's own scoped repositories.
=======
using GirafRest.Interfaces;
using Microsoft.AspNetCore.Authentication.JwtBearer;
using Microsoft.AspNetCore.Builder;
using Microsoft.AspNetCore.Hosting;
using Microsoft.AspNetCore.Http;
using Microsoft.AspNetCore.Identity;
using Microsoft.Extensions.Configuration;
using Microsoft.Extensions.DependencyInjection;
using Microsoft.Extensions.Hosting;
using Microsoft.Extensions.Logging;
using Microsoft.IdentityModel.Tokens;
using Microsoft.OpenApi.Models;
using Serilog;
using Swashbuckle.AspNetCore.SwaggerUI;
using System;
using System.Collections.Generic;
using System.IdentityModel.Tokens.Jwt;
using System.IO;
using System.Text;
using System.Threading.Tasks;
using Microsoft.EntityFrameworkCore;
using GirafRest.IRepositories;
using GirafRest.Repositories;

namespace GirafRest.Setup
{
    /// <summary>
    /// The Startup class, that defines how the server should behave. In this class you may add services to
    /// the server, that serves different purposes on the server. All parameters to the methods in this class
    /// is delivered by the ASP.NET runtime via dependency injection.
    /// </summary>
    public class Startup
    {
        /// <summary>
        /// Startup Application, and set appsettings
        /// </summary>
        /// <param name="env">Hosting environment to start up into</param>
        public Startup(IWebHostEnvironment env)
        {
            HostingEnvironment = env;
            var coreEnvironement = Environment.GetEnvironmentVariable("ASPNETCORE_ENVIRONMENT");
            if (coreEnvironement != null) env.EnvironmentName = coreEnvironement;
            else env.EnvironmentName = "Development";

            //var builder = new ConfigurationBuilder().SetBasePath(env.ContentRootPath);
            var builder = new ConfigurationBuilder().SetBasePath(env.ContentRootPath);
            // delete all default configuration providers
            if (env.IsDevelopment())
                builder.AddJsonFile("appsettings.Development.json", optional: false, reloadOnChange: true);
            else if (env.IsStaging())
                builder.AddJsonFile("appsettings.Staging.json", optional: false, reloadOnChange: false);
            else if (env.IsProduction())
                builder.AddJsonFile("appsettings.Production.json", optional: false, reloadOnChange: true);
            else
                throw new NotSupportedException("No database option is supported by this Environment mode");
            builder.AddEnvironmentVariables();
            try
            {
                Configuration = builder.Build();
            }
            catch (FileNotFoundException)
            {
                Console.WriteLine("ERROR: Missing appsettings file");
                Console.WriteLine("Exiting...");
                System.Environment.Exit(1);
            }
        }


        /// <summary>
        /// Hosting Environment to be initialized with
        /// </summary>
        public IWebHostEnvironment HostingEnvironment { get; }

        /// <summary>
        /// The configuration, contains information regarding connecting to the database
        /// </summary>
        private IConfigurationRoot Configuration { get; }

        /// <summary>
        /// This method gets called by the runtime. Use this method to add services to the application.
        /// A service is some class instance that may be used by all classes of the application.
        /// </summary>
        public void ConfigureServices(IServiceCollection services)
        {
            services.AddApplicationInsightsTelemetry();

            #region RateLimit
            // needed to load configuration from appsettings.json
            services.AddOptions();

            // needed to store rate limit counters and ip rules
            services.AddMemoryCache();

            //load general configuration from appsettings.json
            services.Configure<IpRateLimitOptions>(Configuration.GetSection("IpRateLimiting"));

            services.Configure<IdentityOptions>(options => {
               // User settings.
               options.User.AllowedUserNameCharacters =
               "abcdefghijklmnopqrstuvwxyzABCDEFGHIJKLMNOPQRSTUVWXYZ0123456789-._@+æøåÆØÅ";
            }); 

            // inject counter and rules stores
            services.AddSingleton<IIpPolicyStore, MemoryCacheIpPolicyStore>();
            services.AddSingleton<IRateLimitCounterStore, MemoryCacheRateLimitCounterStore>();

            services.AddSingleton<IHttpContextAccessor, HttpContextAccessor>();

            // configuration (resolvers, counter key builders)
            services.AddSingleton<IRateLimitConfiguration, RateLimitConfiguration>();
            #endregion

            services.Configure<JwtConfig>(Configuration.GetSection("Jwt"));

            //Add the database context to the server using extension-methods
            services.AddMySql(Configuration);
            configureIdentity<GirafDbContext>(services);

            services.AddTransient<IAuthenticationService, GirafAuthenticationService>();

            // Add the implementation of IGirafService to the context, i.e. all common functionality for
            // the controllers.
            services.AddTransient<IGirafService, GirafService>();
            services.AddMvc(options =>
            {
                options.EnableEndpointRouting = false;
                options.Filters.Add<LogFilter>();
            });
            services.AddControllers().AddNewtonsoftJson();
            services.AddEntityFrameworkMySql().AddDbContext<GirafDbContext>(options => options.UseMySql("name=ConnectionStrings:DefaultConnection"));
            
            // Add scoped repositories. Every single request gets it's own scoped repositories.
>>>>>>> c241e965
            services.AddScoped<IAlternateNameRepository,AlternateNameRepository>();
            services.AddScoped<IDepartmentRepository,DepartmentRepository>();
            services.AddScoped<IGirafRoleRepository, GirafRoleRepository>();
            services.AddScoped<IGirafUserRepository, GirafUserRepository>();
            services.AddScoped<IPictogramRepository,PictogramRepository>();
            services.AddScoped<ISettingRepository,SettingRepository>();
            services.AddScoped<ITimerRepository,TimerRepository>();
            services.AddScoped<IWeekBaseRepository,WeekBaseRepository>();
            services.AddScoped<IWeekDayColorRepository, WeekDayColorRepository>();
            services.AddScoped<IWeekRepository, WeekRepository>();
<<<<<<< HEAD
=======
            services.AddScoped<IWeekdayRepository, WeekdayRepository>();
>>>>>>> c241e965
            services.AddScoped<IWeekTemplateRepository, WeekTemplateRepository>();
            services.AddScoped<IActivityRepository,ActivityRepository>();
            services.AddScoped<IDepartmentResourseRepository,DepartmentResourseRepository>();
            services.AddScoped<IGuardianRelationRepository,GuardianRelationRepository>();
            services.AddScoped<IPictogramRelationRepository,PictogramRelationRepository>();
            services.AddScoped<IUserResourseRepository, UserResourseRepository>();
            services.AddScoped<IImageRepository, ImageRepository>();
<<<<<<< HEAD
            services.AddScoped<IWeekdayRepository, WeekdayRepository>();
           
            // Set up Cross-Origin Requests
            services.AddCors(o => o.AddPolicy("AllowAll", builder =>
            {
                builder.AllowAnyOrigin();
                builder.AllowAnyMethod();
                builder.AllowAnyHeader();
            }));

            // Register the Swagger generator, defining one or more Swagger documents
            services.AddSwaggerGen(c =>
            {
                c.SwaggerDoc("v1", new OpenApiInfo { Title = "The Giraf REST API", Version = "v1" });
                var basePath = AppContext.BaseDirectory;
                var xmlPath = Path.Combine(basePath, "GirafRest.xml");
                c.IncludeXmlComments(xmlPath);
                c.AddSecurityDefinition("Bearer", new OpenApiSecurityScheme
                {
                    Description = "JWT Authorization header using the Bearer scheme. Example: \"Authorization: Bearer {token}\"",
                    Name = "Authorization",
                    In = ParameterLocation.Header,
                    Type = SecuritySchemeType.ApiKey
                });
                c.AddSecurityRequirement(new OpenApiSecurityRequirement()
                {
                    {
                        new OpenApiSecurityScheme
                        {
                            Reference = new OpenApiReference
                            {
                                Type = ReferenceType.SecurityScheme,
                                Id = "Bearer"
                            },
                            Scheme = "oauth2",
                            Name = "Bearer",
                            In = ParameterLocation.Header,

                        },
                        new List<string>()
                    }
                });
            });
        }
        /// <summary>
        /// Configures the GirafUser Identity, changing what is needed by it, and how it should act
        /// </summary>
        /// <param name="services">A collection of all services in the application</param>
        private void configureIdentity<T>(IServiceCollection services)
            where T : GirafDbContext
        {
            //Add Identity for user management.
            services.AddIdentity<GirafUser, GirafRole>(options =>
            {
                options.RemovePasswordRequirements();
            })
                .AddEntityFrameworkStores<T>()
                .AddDefaultTokenProviders();

            // Add Jwt Authentication
            JwtSecurityTokenHandler.DefaultInboundClaimTypeMap.Clear(); // => remove default claims
            services
                .AddAuthentication(options =>
                {
                    options.DefaultAuthenticateScheme = JwtBearerDefaults.AuthenticationScheme;
                    options.DefaultScheme = JwtBearerDefaults.AuthenticationScheme;
                    options.DefaultChallengeScheme = JwtBearerDefaults.AuthenticationScheme;
                })
                .AddJwtBearer(cfg =>
                {
                    cfg.RequireHttpsMetadata = false;
                    cfg.SaveToken = true;
                    cfg.TokenValidationParameters = new TokenValidationParameters
                    {
                        ValidIssuer = Configuration["Jwt:JwtIssuer"],
                        ValidAudience = Configuration["Jwt:JwtIssuer"],
                        IssuerSigningKey = new SymmetricSecurityKey(Encoding.UTF8.GetBytes(Configuration["Jwt:JwtKey"])),
                        ClockSkew = TimeSpan.Zero // remove delay of token when expire
                    };
                });
        }

        /// <summary>
        /// This method gets called by the runtime. Use this method to configure the HTTP request pipeline.
        /// </summary>
        public void Configure(
            IApplicationBuilder app,
            IWebHostEnvironment env,
            ILoggerFactory loggerFactory,
            UserManager<GirafUser> userManager,
            RoleManager<GirafRole> roleManager,
            IHostApplicationLifetime appLifetime)
        {
            app.UseIpRateLimiting();

            //Configure logging for the application
            appLifetime.ApplicationStopped.Register(Log.CloseAndFlush);

            app.UseStatusCodePagesWithReExecute("/v1/Error", "?statusCode={0}");
            app.UseStaticFiles();
            // Enable Cors, see configuration in ConfigureServices
            app.UseCors("AllowAll");

            //Tells ASP.NET to generate an HTML exception page, if an exception occurs
            if (env.IsDevelopment())
            {
                app.UseDeveloperExceptionPage();
            }

            // Enable middleware to serve generated Swagger as a JSON endpoint.
            app.UseSwagger();

            // Enable middleware to serve swagger-ui (HTML, JS, CSS, etc.), specifying the Swagger JSON endpoint.
            app.UseSwaggerUI(c =>
            {
                c.SwaggerEndpoint("v1/swagger.json", "Giraf REST API V1");
                c.DocExpansion(DocExpansion.None);
            });

            //Configures Identity, i.e. user management
            app.UseAuthentication();

            //Overrides the default behaviour on unauthorized to simply return Unauthorized when accessing an
            //[Authorize] endpoint without logging in.
            app.UseMvc(routes =>
            {
                routes.MapRoute(
                    name: "default",
                    template: "{controller=Account}/{action=AccessDenied}");
=======
           
            // Set up Cross-Origin Requests
            services.AddCors(o => o.AddPolicy("AllowAll", builder =>
            {
                builder.AllowAnyOrigin();
                builder.AllowAnyMethod();
                builder.AllowAnyHeader();
            }));

            // Register the Swagger generator, defining one or more Swagger documents
            services.AddSwaggerGen(c =>
            {
                c.SwaggerDoc("v1", new OpenApiInfo { Title = "The Giraf REST API", Version = "v1" });
                var basePath = AppContext.BaseDirectory;
                var xmlPath = Path.Combine(basePath, "GirafRest.xml");
                c.IncludeXmlComments(xmlPath);
                c.AddSecurityDefinition("Bearer", new OpenApiSecurityScheme
                {
                    Description = "JWT Authorization header using the Bearer scheme. Example: \"Authorization: Bearer {token}\"",
                    Name = "Authorization",
                    In = ParameterLocation.Header,
                    Type = SecuritySchemeType.ApiKey
                });
                c.AddSecurityRequirement(new OpenApiSecurityRequirement()
                {
                    {
                        new OpenApiSecurityScheme
                        {
                            Reference = new OpenApiReference
                            {
                                Type = ReferenceType.SecurityScheme,
                                Id = "Bearer"
                            },
                            Scheme = "oauth2",
                            Name = "Bearer",
                            In = ParameterLocation.Header,

                        },
                        new List<string>()
                    }
                });
            });
        }
        /// <summary>
        /// Configures the GirafUser Identity, changing what is needed by it, and how it should act
        /// </summary>
        /// <param name="services">A collection of all services in the application</param>
        private void configureIdentity<T>(IServiceCollection services)
            where T : GirafDbContext
        {
            //Add Identity for user management.
            services.AddIdentity<GirafUser, GirafRole>(options =>
            {
                options.RemovePasswordRequirements();
            })
                .AddEntityFrameworkStores<T>()
                .AddDefaultTokenProviders();

            // Add Jwt Authentication
            JwtSecurityTokenHandler.DefaultInboundClaimTypeMap.Clear(); // => remove default claims
            services
                .AddAuthentication(options =>
                {
                    options.DefaultAuthenticateScheme = JwtBearerDefaults.AuthenticationScheme;
                    options.DefaultScheme = JwtBearerDefaults.AuthenticationScheme;
                    options.DefaultChallengeScheme = JwtBearerDefaults.AuthenticationScheme;
                })
                .AddJwtBearer(cfg =>
                {
                    cfg.RequireHttpsMetadata = false;
                    cfg.SaveToken = true;
                    cfg.TokenValidationParameters = new TokenValidationParameters
                    {
                        ValidIssuer = Configuration["Jwt:JwtIssuer"],
                        ValidAudience = Configuration["Jwt:JwtIssuer"],
                        IssuerSigningKey = new SymmetricSecurityKey(Encoding.UTF8.GetBytes(Configuration["Jwt:JwtKey"])),
                        ClockSkew = TimeSpan.Zero // remove delay of token when expire
                    };
                });
        }

        /// <summary>
        /// This method gets called by the runtime. Use this method to configure the HTTP request pipeline.
        /// </summary>
        public void Configure(
            IApplicationBuilder app,
            IWebHostEnvironment env,
            ILoggerFactory loggerFactory,
            UserManager<GirafUser> userManager,
            RoleManager<GirafRole> roleManager,
            IHostApplicationLifetime appLifetime)
        {
            app.UseIpRateLimiting();

            //Configure logging for the application
            appLifetime.ApplicationStopped.Register(Log.CloseAndFlush);

            app.UseStatusCodePagesWithReExecute("/v1/Error", "?statusCode={0}");
            app.UseStaticFiles();
            // Enable Cors, see configuration in ConfigureServices
            app.UseCors("AllowAll");

            //Tells ASP.NET to generate an HTML exception page, if an exception occurs
            if (env.IsDevelopment())
            {
                app.UseDeveloperExceptionPage();
            }

            // Enable middleware to serve generated Swagger as a JSON endpoint.
            app.UseSwagger();

            // Enable middleware to serve swagger-ui (HTML, JS, CSS, etc.), specifying the Swagger JSON endpoint.
            app.UseSwaggerUI(c =>
            {
                c.SwaggerEndpoint("v1/swagger.json", "Giraf REST API V1");
                c.DocExpansion(DocExpansion.None);
            });

            //Configures Identity, i.e. user management
            app.UseAuthentication();

            //Overrides the default behaviour on unauthorized to simply return Unauthorized when accessing an
            //[Authorize] endpoint without logging in.
            app.UseMvc(routes =>
            {
                routes.MapRoute(
                    name: "default",
                    template: "{controller=Account}/{action=AccessDenied}");
>>>>>>> c241e965
            });

            GirafDbContext context = app.ApplicationServices.GetService<GirafDbContext>();

            // Create roles if they do not exist
            roleManager.EnsureRoleSetup().Wait();

            // Fill some sample data into the database
            if (ProgramOptions.GenerateSampleData)
<<<<<<< HEAD
                DBInitializer.Initialize(context, userManager, ProgramOptions.Pictograms).Wait();

            app.Run((context2) =>
            {
                context2.Response.StatusCode = 404;
                return Task.FromResult(0);
            });
        }
    }
}
=======
                DBInitializer.Initialize(context, userManager, ProgramOptions.Pictograms, env.EnvironmentName).Wait();

            app.Run((context2) =>
            {
                context2.Response.StatusCode = 404;
                return Task.FromResult(0);
            });
        }
    }
}
>>>>>>> c241e965
<|MERGE_RESOLUTION|>--- conflicted
+++ resolved
@@ -1,586 +1,305 @@
-﻿using AspNetCoreRateLimit;
-using GirafRest.Data;
-using GirafRest.Extensions;
-using GirafRest.Filters;
-using GirafRest.Models;
-using GirafRest.Services;
-<<<<<<< HEAD
-using GirafRest.Interfaces;
-using Microsoft.AspNetCore.Authentication.JwtBearer;
-using Microsoft.AspNetCore.Builder;
-using Microsoft.AspNetCore.Hosting;
-using Microsoft.AspNetCore.Http;
-using Microsoft.AspNetCore.Identity;
-using Microsoft.Extensions.Configuration;
-using Microsoft.Extensions.DependencyInjection;
-using Microsoft.Extensions.Hosting;
-using Microsoft.Extensions.Logging;
-using Microsoft.IdentityModel.Tokens;
-using Microsoft.OpenApi.Models;
-using Serilog;
-using Swashbuckle.AspNetCore.SwaggerUI;
-using System;
-using System.Collections.Generic;
-using System.IdentityModel.Tokens.Jwt;
-using System.IO;
-using System.Text;
-using System.Threading.Tasks;
-using GirafRest.IRepositories;
-using GirafRest.Repositories;
-using Microsoft.EntityFrameworkCore;
-
-namespace GirafRest.Setup
-{
-    /// <summary>
-    /// The Startup class, that defines how the server should behave. In this class you may add services to
-    /// the server, that serves different purposes on the server. All parameters to the methods in this class
-    /// is delivered by the ASP.NET runtime via dependency injection.
-    /// </summary>
-    public class Startup
-    {
-        /// <summary>
-        /// Startup Application, and set appsettings
-        /// </summary>
-        /// <param name="env">Hosting environment to start up into</param>
-        public Startup(IWebHostEnvironment env)
-        {
-            HostingEnvironment = env;
-            var coreEnvironement = Environment.GetEnvironmentVariable("ASPNETCORE_ENVIRONMENT");
-            if (coreEnvironement != null) env.EnvironmentName = coreEnvironement;
-            else env.EnvironmentName = "Development";
-
-            //var builder = new ConfigurationBuilder().SetBasePath(env.ContentRootPath);
-            var builder = new ConfigurationBuilder().SetBasePath(env.ContentRootPath);
-            // delete all default configuration providers
-            if (env.IsDevelopment())
-                builder.AddJsonFile("appsettings.Development.json", optional: false, reloadOnChange: true);
-            else if (env.IsProduction())
-                builder.AddJsonFile("appsettings.json", optional: false, reloadOnChange: false);
-            else
-                throw new NotSupportedException("No database option is supported by this Environment mode");
-            builder.AddEnvironmentVariables();
-            try
-            {
-                Configuration = builder.Build();
-            }
-            catch (FileNotFoundException)
-            {
-                Console.WriteLine("ERROR: Missing appsettings file");
-                Console.WriteLine("Exiting...");
-                System.Environment.Exit(1);
-            }
-        }
-
-
-        /// <summary>
-        /// Hosting Environment to be initialized with
-        /// </summary>
-        public IWebHostEnvironment HostingEnvironment { get; }
-
-        /// <summary>
-        /// The configuration, contains information regarding connecting to the database
-        /// </summary>
-        private IConfigurationRoot Configuration { get; }
-
-        /// <summary>
-        /// This method gets called by the runtime. Use this method to add services to the application.
-        /// A service is some class instance that may be used by all classes of the application.
-        /// </summary>
-        public void ConfigureServices(IServiceCollection services)
-        {
-            services.AddApplicationInsightsTelemetry();
-
-            #region RateLimit
-            // needed to load configuration from appsettings.json
-            services.AddOptions();
-
-            // needed to store rate limit counters and ip rules
-            services.AddMemoryCache();
-
-            //load general configuration from appsettings.json
-            services.Configure<IpRateLimitOptions>(Configuration.GetSection("IpRateLimiting"));
-
-            services.Configure<IdentityOptions>(options => {
-               // User settings.
-               options.User.AllowedUserNameCharacters =
-               "abcdefghijklmnopqrstuvwxyzABCDEFGHIJKLMNOPQRSTUVWXYZ0123456789-._@+æøåÆØÅ";
-            }); 
-
-            // inject counter and rules stores
-            services.AddSingleton<IIpPolicyStore, MemoryCacheIpPolicyStore>();
-            services.AddSingleton<IRateLimitCounterStore, MemoryCacheRateLimitCounterStore>();
-
-            services.AddSingleton<IHttpContextAccessor, HttpContextAccessor>();
-
-            // configuration (resolvers, counter key builders)
-            services.AddSingleton<IRateLimitConfiguration, RateLimitConfiguration>();
-            #endregion
-
-            services.Configure<JwtConfig>(Configuration.GetSection("Jwt"));
-
-            //Add the database context to the server using extension-methods
-            services.AddMySql(Configuration);
-            configureIdentity<GirafDbContext>(services);
-
-            services.AddTransient<IAuthenticationService, GirafAuthenticationService>();
-
-            // Add the implementation of IGirafService to the context, i.e. all common functionality for
-            // the controllers.
-            services.AddTransient<IGirafService, GirafService>();
-            services.AddMvc(options =>
-            {
-                options.EnableEndpointRouting = false;
-                options.Filters.Add<LogFilter>();
-            });
-            services.AddControllers().AddNewtonsoftJson();
-            //add dbcontext
-            services.AddEntityFrameworkMySql().AddDbContext<GirafDbContext>(options => options.UseMySql("name=ConnectionStrings:DefaultConnection"));
-            //add scoped repositories. Every single request gets it's own scoped repositories.
-=======
-using GirafRest.Interfaces;
-using Microsoft.AspNetCore.Authentication.JwtBearer;
-using Microsoft.AspNetCore.Builder;
-using Microsoft.AspNetCore.Hosting;
-using Microsoft.AspNetCore.Http;
-using Microsoft.AspNetCore.Identity;
-using Microsoft.Extensions.Configuration;
-using Microsoft.Extensions.DependencyInjection;
-using Microsoft.Extensions.Hosting;
-using Microsoft.Extensions.Logging;
-using Microsoft.IdentityModel.Tokens;
-using Microsoft.OpenApi.Models;
-using Serilog;
-using Swashbuckle.AspNetCore.SwaggerUI;
-using System;
-using System.Collections.Generic;
-using System.IdentityModel.Tokens.Jwt;
-using System.IO;
-using System.Text;
-using System.Threading.Tasks;
-using Microsoft.EntityFrameworkCore;
-using GirafRest.IRepositories;
-using GirafRest.Repositories;
-
-namespace GirafRest.Setup
-{
-    /// <summary>
-    /// The Startup class, that defines how the server should behave. In this class you may add services to
-    /// the server, that serves different purposes on the server. All parameters to the methods in this class
-    /// is delivered by the ASP.NET runtime via dependency injection.
-    /// </summary>
-    public class Startup
-    {
-        /// <summary>
-        /// Startup Application, and set appsettings
-        /// </summary>
-        /// <param name="env">Hosting environment to start up into</param>
-        public Startup(IWebHostEnvironment env)
-        {
-            HostingEnvironment = env;
-            var coreEnvironement = Environment.GetEnvironmentVariable("ASPNETCORE_ENVIRONMENT");
-            if (coreEnvironement != null) env.EnvironmentName = coreEnvironement;
-            else env.EnvironmentName = "Development";
-
-            //var builder = new ConfigurationBuilder().SetBasePath(env.ContentRootPath);
-            var builder = new ConfigurationBuilder().SetBasePath(env.ContentRootPath);
-            // delete all default configuration providers
-            if (env.IsDevelopment())
-                builder.AddJsonFile("appsettings.Development.json", optional: false, reloadOnChange: true);
-            else if (env.IsStaging())
-                builder.AddJsonFile("appsettings.Staging.json", optional: false, reloadOnChange: false);
-            else if (env.IsProduction())
-                builder.AddJsonFile("appsettings.Production.json", optional: false, reloadOnChange: true);
-            else
-                throw new NotSupportedException("No database option is supported by this Environment mode");
-            builder.AddEnvironmentVariables();
-            try
-            {
-                Configuration = builder.Build();
-            }
-            catch (FileNotFoundException)
-            {
-                Console.WriteLine("ERROR: Missing appsettings file");
-                Console.WriteLine("Exiting...");
-                System.Environment.Exit(1);
-            }
-        }
-
-
-        /// <summary>
-        /// Hosting Environment to be initialized with
-        /// </summary>
-        public IWebHostEnvironment HostingEnvironment { get; }
-
-        /// <summary>
-        /// The configuration, contains information regarding connecting to the database
-        /// </summary>
-        private IConfigurationRoot Configuration { get; }
-
-        /// <summary>
-        /// This method gets called by the runtime. Use this method to add services to the application.
-        /// A service is some class instance that may be used by all classes of the application.
-        /// </summary>
-        public void ConfigureServices(IServiceCollection services)
-        {
-            services.AddApplicationInsightsTelemetry();
-
-            #region RateLimit
-            // needed to load configuration from appsettings.json
-            services.AddOptions();
-
-            // needed to store rate limit counters and ip rules
-            services.AddMemoryCache();
-
-            //load general configuration from appsettings.json
-            services.Configure<IpRateLimitOptions>(Configuration.GetSection("IpRateLimiting"));
-
-            services.Configure<IdentityOptions>(options => {
-               // User settings.
-               options.User.AllowedUserNameCharacters =
-               "abcdefghijklmnopqrstuvwxyzABCDEFGHIJKLMNOPQRSTUVWXYZ0123456789-._@+æøåÆØÅ";
-            }); 
-
-            // inject counter and rules stores
-            services.AddSingleton<IIpPolicyStore, MemoryCacheIpPolicyStore>();
-            services.AddSingleton<IRateLimitCounterStore, MemoryCacheRateLimitCounterStore>();
-
-            services.AddSingleton<IHttpContextAccessor, HttpContextAccessor>();
-
-            // configuration (resolvers, counter key builders)
-            services.AddSingleton<IRateLimitConfiguration, RateLimitConfiguration>();
-            #endregion
-
-            services.Configure<JwtConfig>(Configuration.GetSection("Jwt"));
-
-            //Add the database context to the server using extension-methods
-            services.AddMySql(Configuration);
-            configureIdentity<GirafDbContext>(services);
-
-            services.AddTransient<IAuthenticationService, GirafAuthenticationService>();
-
-            // Add the implementation of IGirafService to the context, i.e. all common functionality for
-            // the controllers.
-            services.AddTransient<IGirafService, GirafService>();
-            services.AddMvc(options =>
-            {
-                options.EnableEndpointRouting = false;
-                options.Filters.Add<LogFilter>();
-            });
-            services.AddControllers().AddNewtonsoftJson();
-            services.AddEntityFrameworkMySql().AddDbContext<GirafDbContext>(options => options.UseMySql("name=ConnectionStrings:DefaultConnection"));
-            
-            // Add scoped repositories. Every single request gets it's own scoped repositories.
->>>>>>> c241e965
-            services.AddScoped<IAlternateNameRepository,AlternateNameRepository>();
-            services.AddScoped<IDepartmentRepository,DepartmentRepository>();
-            services.AddScoped<IGirafRoleRepository, GirafRoleRepository>();
-            services.AddScoped<IGirafUserRepository, GirafUserRepository>();
-            services.AddScoped<IPictogramRepository,PictogramRepository>();
-            services.AddScoped<ISettingRepository,SettingRepository>();
-            services.AddScoped<ITimerRepository,TimerRepository>();
-            services.AddScoped<IWeekBaseRepository,WeekBaseRepository>();
-            services.AddScoped<IWeekDayColorRepository, WeekDayColorRepository>();
-            services.AddScoped<IWeekRepository, WeekRepository>();
-<<<<<<< HEAD
-=======
-            services.AddScoped<IWeekdayRepository, WeekdayRepository>();
->>>>>>> c241e965
-            services.AddScoped<IWeekTemplateRepository, WeekTemplateRepository>();
-            services.AddScoped<IActivityRepository,ActivityRepository>();
-            services.AddScoped<IDepartmentResourseRepository,DepartmentResourseRepository>();
-            services.AddScoped<IGuardianRelationRepository,GuardianRelationRepository>();
-            services.AddScoped<IPictogramRelationRepository,PictogramRelationRepository>();
-            services.AddScoped<IUserResourseRepository, UserResourseRepository>();
-            services.AddScoped<IImageRepository, ImageRepository>();
-<<<<<<< HEAD
-            services.AddScoped<IWeekdayRepository, WeekdayRepository>();
-           
-            // Set up Cross-Origin Requests
-            services.AddCors(o => o.AddPolicy("AllowAll", builder =>
-            {
-                builder.AllowAnyOrigin();
-                builder.AllowAnyMethod();
-                builder.AllowAnyHeader();
-            }));
-
-            // Register the Swagger generator, defining one or more Swagger documents
-            services.AddSwaggerGen(c =>
-            {
-                c.SwaggerDoc("v1", new OpenApiInfo { Title = "The Giraf REST API", Version = "v1" });
-                var basePath = AppContext.BaseDirectory;
-                var xmlPath = Path.Combine(basePath, "GirafRest.xml");
-                c.IncludeXmlComments(xmlPath);
-                c.AddSecurityDefinition("Bearer", new OpenApiSecurityScheme
-                {
-                    Description = "JWT Authorization header using the Bearer scheme. Example: \"Authorization: Bearer {token}\"",
-                    Name = "Authorization",
-                    In = ParameterLocation.Header,
-                    Type = SecuritySchemeType.ApiKey
-                });
-                c.AddSecurityRequirement(new OpenApiSecurityRequirement()
-                {
-                    {
-                        new OpenApiSecurityScheme
-                        {
-                            Reference = new OpenApiReference
-                            {
-                                Type = ReferenceType.SecurityScheme,
-                                Id = "Bearer"
-                            },
-                            Scheme = "oauth2",
-                            Name = "Bearer",
-                            In = ParameterLocation.Header,
-
-                        },
-                        new List<string>()
-                    }
-                });
-            });
-        }
-        /// <summary>
-        /// Configures the GirafUser Identity, changing what is needed by it, and how it should act
-        /// </summary>
-        /// <param name="services">A collection of all services in the application</param>
-        private void configureIdentity<T>(IServiceCollection services)
-            where T : GirafDbContext
-        {
-            //Add Identity for user management.
-            services.AddIdentity<GirafUser, GirafRole>(options =>
-            {
-                options.RemovePasswordRequirements();
-            })
-                .AddEntityFrameworkStores<T>()
-                .AddDefaultTokenProviders();
-
-            // Add Jwt Authentication
-            JwtSecurityTokenHandler.DefaultInboundClaimTypeMap.Clear(); // => remove default claims
-            services
-                .AddAuthentication(options =>
-                {
-                    options.DefaultAuthenticateScheme = JwtBearerDefaults.AuthenticationScheme;
-                    options.DefaultScheme = JwtBearerDefaults.AuthenticationScheme;
-                    options.DefaultChallengeScheme = JwtBearerDefaults.AuthenticationScheme;
-                })
-                .AddJwtBearer(cfg =>
-                {
-                    cfg.RequireHttpsMetadata = false;
-                    cfg.SaveToken = true;
-                    cfg.TokenValidationParameters = new TokenValidationParameters
-                    {
-                        ValidIssuer = Configuration["Jwt:JwtIssuer"],
-                        ValidAudience = Configuration["Jwt:JwtIssuer"],
-                        IssuerSigningKey = new SymmetricSecurityKey(Encoding.UTF8.GetBytes(Configuration["Jwt:JwtKey"])),
-                        ClockSkew = TimeSpan.Zero // remove delay of token when expire
-                    };
-                });
-        }
-
-        /// <summary>
-        /// This method gets called by the runtime. Use this method to configure the HTTP request pipeline.
-        /// </summary>
-        public void Configure(
-            IApplicationBuilder app,
-            IWebHostEnvironment env,
-            ILoggerFactory loggerFactory,
-            UserManager<GirafUser> userManager,
-            RoleManager<GirafRole> roleManager,
-            IHostApplicationLifetime appLifetime)
-        {
-            app.UseIpRateLimiting();
-
-            //Configure logging for the application
-            appLifetime.ApplicationStopped.Register(Log.CloseAndFlush);
-
-            app.UseStatusCodePagesWithReExecute("/v1/Error", "?statusCode={0}");
-            app.UseStaticFiles();
-            // Enable Cors, see configuration in ConfigureServices
-            app.UseCors("AllowAll");
-
-            //Tells ASP.NET to generate an HTML exception page, if an exception occurs
-            if (env.IsDevelopment())
-            {
-                app.UseDeveloperExceptionPage();
-            }
-
-            // Enable middleware to serve generated Swagger as a JSON endpoint.
-            app.UseSwagger();
-
-            // Enable middleware to serve swagger-ui (HTML, JS, CSS, etc.), specifying the Swagger JSON endpoint.
-            app.UseSwaggerUI(c =>
-            {
-                c.SwaggerEndpoint("v1/swagger.json", "Giraf REST API V1");
-                c.DocExpansion(DocExpansion.None);
-            });
-
-            //Configures Identity, i.e. user management
-            app.UseAuthentication();
-
-            //Overrides the default behaviour on unauthorized to simply return Unauthorized when accessing an
-            //[Authorize] endpoint without logging in.
-            app.UseMvc(routes =>
-            {
-                routes.MapRoute(
-                    name: "default",
-                    template: "{controller=Account}/{action=AccessDenied}");
-=======
-           
-            // Set up Cross-Origin Requests
-            services.AddCors(o => o.AddPolicy("AllowAll", builder =>
-            {
-                builder.AllowAnyOrigin();
-                builder.AllowAnyMethod();
-                builder.AllowAnyHeader();
-            }));
-
-            // Register the Swagger generator, defining one or more Swagger documents
-            services.AddSwaggerGen(c =>
-            {
-                c.SwaggerDoc("v1", new OpenApiInfo { Title = "The Giraf REST API", Version = "v1" });
-                var basePath = AppContext.BaseDirectory;
-                var xmlPath = Path.Combine(basePath, "GirafRest.xml");
-                c.IncludeXmlComments(xmlPath);
-                c.AddSecurityDefinition("Bearer", new OpenApiSecurityScheme
-                {
-                    Description = "JWT Authorization header using the Bearer scheme. Example: \"Authorization: Bearer {token}\"",
-                    Name = "Authorization",
-                    In = ParameterLocation.Header,
-                    Type = SecuritySchemeType.ApiKey
-                });
-                c.AddSecurityRequirement(new OpenApiSecurityRequirement()
-                {
-                    {
-                        new OpenApiSecurityScheme
-                        {
-                            Reference = new OpenApiReference
-                            {
-                                Type = ReferenceType.SecurityScheme,
-                                Id = "Bearer"
-                            },
-                            Scheme = "oauth2",
-                            Name = "Bearer",
-                            In = ParameterLocation.Header,
-
-                        },
-                        new List<string>()
-                    }
-                });
-            });
-        }
-        /// <summary>
-        /// Configures the GirafUser Identity, changing what is needed by it, and how it should act
-        /// </summary>
-        /// <param name="services">A collection of all services in the application</param>
-        private void configureIdentity<T>(IServiceCollection services)
-            where T : GirafDbContext
-        {
-            //Add Identity for user management.
-            services.AddIdentity<GirafUser, GirafRole>(options =>
-            {
-                options.RemovePasswordRequirements();
-            })
-                .AddEntityFrameworkStores<T>()
-                .AddDefaultTokenProviders();
-
-            // Add Jwt Authentication
-            JwtSecurityTokenHandler.DefaultInboundClaimTypeMap.Clear(); // => remove default claims
-            services
-                .AddAuthentication(options =>
-                {
-                    options.DefaultAuthenticateScheme = JwtBearerDefaults.AuthenticationScheme;
-                    options.DefaultScheme = JwtBearerDefaults.AuthenticationScheme;
-                    options.DefaultChallengeScheme = JwtBearerDefaults.AuthenticationScheme;
-                })
-                .AddJwtBearer(cfg =>
-                {
-                    cfg.RequireHttpsMetadata = false;
-                    cfg.SaveToken = true;
-                    cfg.TokenValidationParameters = new TokenValidationParameters
-                    {
-                        ValidIssuer = Configuration["Jwt:JwtIssuer"],
-                        ValidAudience = Configuration["Jwt:JwtIssuer"],
-                        IssuerSigningKey = new SymmetricSecurityKey(Encoding.UTF8.GetBytes(Configuration["Jwt:JwtKey"])),
-                        ClockSkew = TimeSpan.Zero // remove delay of token when expire
-                    };
-                });
-        }
-
-        /// <summary>
-        /// This method gets called by the runtime. Use this method to configure the HTTP request pipeline.
-        /// </summary>
-        public void Configure(
-            IApplicationBuilder app,
-            IWebHostEnvironment env,
-            ILoggerFactory loggerFactory,
-            UserManager<GirafUser> userManager,
-            RoleManager<GirafRole> roleManager,
-            IHostApplicationLifetime appLifetime)
-        {
-            app.UseIpRateLimiting();
-
-            //Configure logging for the application
-            appLifetime.ApplicationStopped.Register(Log.CloseAndFlush);
-
-            app.UseStatusCodePagesWithReExecute("/v1/Error", "?statusCode={0}");
-            app.UseStaticFiles();
-            // Enable Cors, see configuration in ConfigureServices
-            app.UseCors("AllowAll");
-
-            //Tells ASP.NET to generate an HTML exception page, if an exception occurs
-            if (env.IsDevelopment())
-            {
-                app.UseDeveloperExceptionPage();
-            }
-
-            // Enable middleware to serve generated Swagger as a JSON endpoint.
-            app.UseSwagger();
-
-            // Enable middleware to serve swagger-ui (HTML, JS, CSS, etc.), specifying the Swagger JSON endpoint.
-            app.UseSwaggerUI(c =>
-            {
-                c.SwaggerEndpoint("v1/swagger.json", "Giraf REST API V1");
-                c.DocExpansion(DocExpansion.None);
-            });
-
-            //Configures Identity, i.e. user management
-            app.UseAuthentication();
-
-            //Overrides the default behaviour on unauthorized to simply return Unauthorized when accessing an
-            //[Authorize] endpoint without logging in.
-            app.UseMvc(routes =>
-            {
-                routes.MapRoute(
-                    name: "default",
-                    template: "{controller=Account}/{action=AccessDenied}");
->>>>>>> c241e965
-            });
-
-            GirafDbContext context = app.ApplicationServices.GetService<GirafDbContext>();
-
-            // Create roles if they do not exist
-            roleManager.EnsureRoleSetup().Wait();
-
-            // Fill some sample data into the database
-            if (ProgramOptions.GenerateSampleData)
-<<<<<<< HEAD
-                DBInitializer.Initialize(context, userManager, ProgramOptions.Pictograms).Wait();
-
-            app.Run((context2) =>
-            {
-                context2.Response.StatusCode = 404;
-                return Task.FromResult(0);
-            });
-        }
-    }
-}
-=======
-                DBInitializer.Initialize(context, userManager, ProgramOptions.Pictograms, env.EnvironmentName).Wait();
-
-            app.Run((context2) =>
-            {
-                context2.Response.StatusCode = 404;
-                return Task.FromResult(0);
-            });
-        }
-    }
-}
->>>>>>> c241e965
+﻿using AspNetCoreRateLimit;
+using GirafRest.Data;
+using GirafRest.Extensions;
+using GirafRest.Filters;
+using GirafRest.Models;
+using GirafRest.Services;
+using GirafRest.Interfaces;
+using Microsoft.AspNetCore.Authentication.JwtBearer;
+using Microsoft.AspNetCore.Builder;
+using Microsoft.AspNetCore.Hosting;
+using Microsoft.AspNetCore.Http;
+using Microsoft.AspNetCore.Identity;
+using Microsoft.Extensions.Configuration;
+using Microsoft.Extensions.DependencyInjection;
+using Microsoft.Extensions.Hosting;
+using Microsoft.Extensions.Logging;
+using Microsoft.IdentityModel.Tokens;
+using Microsoft.OpenApi.Models;
+using Serilog;
+using Swashbuckle.AspNetCore.SwaggerUI;
+using System;
+using System.Collections.Generic;
+using System.IdentityModel.Tokens.Jwt;
+using System.IO;
+using System.Text;
+using System.Threading.Tasks;
+using Microsoft.EntityFrameworkCore;
+using GirafRest.IRepositories;
+using GirafRest.Repositories;
+
+namespace GirafRest.Setup
+{
+    /// <summary>
+    /// The Startup class, that defines how the server should behave. In this class you may add services to
+    /// the server, that serves different purposes on the server. All parameters to the methods in this class
+    /// is delivered by the ASP.NET runtime via dependency injection.
+    /// </summary>
+    public class Startup
+    {
+        /// <summary>
+        /// Startup Application, and set appsettings
+        /// </summary>
+        /// <param name="env">Hosting environment to start up into</param>
+        public Startup(IWebHostEnvironment env)
+        {
+            HostingEnvironment = env;
+            var coreEnvironement = Environment.GetEnvironmentVariable("ASPNETCORE_ENVIRONMENT");
+            if (coreEnvironement != null) env.EnvironmentName = coreEnvironement;
+            else env.EnvironmentName = "Development";
+
+            //var builder = new ConfigurationBuilder().SetBasePath(env.ContentRootPath);
+            var builder = new ConfigurationBuilder().SetBasePath(env.ContentRootPath);
+            // delete all default configuration providers
+            if (env.IsDevelopment())
+                builder.AddJsonFile("appsettings.Development.json", optional: false, reloadOnChange: true);
+            else if (env.IsStaging())
+                builder.AddJsonFile("appsettings.Staging.json", optional: false, reloadOnChange: false);
+            else if (env.IsProduction())
+                builder.AddJsonFile("appsettings.Production.json", optional: false, reloadOnChange: true);
+            else
+                throw new NotSupportedException("No database option is supported by this Environment mode");
+            builder.AddEnvironmentVariables();
+            try
+            {
+                Configuration = builder.Build();
+            }
+            catch (FileNotFoundException)
+            {
+                Console.WriteLine("ERROR: Missing appsettings file");
+                Console.WriteLine("Exiting...");
+                System.Environment.Exit(1);
+            }
+        }
+
+
+        /// <summary>
+        /// Hosting Environment to be initialized with
+        /// </summary>
+        public IWebHostEnvironment HostingEnvironment { get; }
+
+        /// <summary>
+        /// The configuration, contains information regarding connecting to the database
+        /// </summary>
+        private IConfigurationRoot Configuration { get; }
+
+        /// <summary>
+        /// This method gets called by the runtime. Use this method to add services to the application.
+        /// A service is some class instance that may be used by all classes of the application.
+        /// </summary>
+        public void ConfigureServices(IServiceCollection services)
+        {
+            services.AddApplicationInsightsTelemetry();
+
+            #region RateLimit
+            // needed to load configuration from appsettings.json
+            services.AddOptions();
+
+            // needed to store rate limit counters and ip rules
+            services.AddMemoryCache();
+
+            //load general configuration from appsettings.json
+            services.Configure<IpRateLimitOptions>(Configuration.GetSection("IpRateLimiting"));
+
+            services.Configure<IdentityOptions>(options => {
+               // User settings.
+               options.User.AllowedUserNameCharacters =
+               "abcdefghijklmnopqrstuvwxyzABCDEFGHIJKLMNOPQRSTUVWXYZ0123456789-._@+æøåÆØÅ";
+            }); 
+
+            // inject counter and rules stores
+            services.AddSingleton<IIpPolicyStore, MemoryCacheIpPolicyStore>();
+            services.AddSingleton<IRateLimitCounterStore, MemoryCacheRateLimitCounterStore>();
+
+            services.AddSingleton<IHttpContextAccessor, HttpContextAccessor>();
+
+            // configuration (resolvers, counter key builders)
+            services.AddSingleton<IRateLimitConfiguration, RateLimitConfiguration>();
+            #endregion
+
+            services.Configure<JwtConfig>(Configuration.GetSection("Jwt"));
+
+            //Add the database context to the server using extension-methods
+            services.AddMySql(Configuration);
+            configureIdentity<GirafDbContext>(services);
+
+            services.AddTransient<IAuthenticationService, GirafAuthenticationService>();
+
+            // Add the implementation of IGirafService to the context, i.e. all common functionality for
+            // the controllers.
+            services.AddTransient<IGirafService, GirafService>();
+            services.AddMvc(options =>
+            {
+                options.EnableEndpointRouting = false;
+                options.Filters.Add<LogFilter>();
+            });
+            services.AddControllers().AddNewtonsoftJson();
+            services.AddEntityFrameworkMySql().AddDbContext<GirafDbContext>(options => options.UseMySql("name=ConnectionStrings:DefaultConnection"));
+            
+            // Add scoped repositories. Every single request gets it's own scoped repositories.
+            services.AddScoped<IAlternateNameRepository,AlternateNameRepository>();
+            services.AddScoped<IDepartmentRepository,DepartmentRepository>();
+            services.AddScoped<IGirafRoleRepository, GirafRoleRepository>();
+            services.AddScoped<IGirafUserRepository, GirafUserRepository>();
+            services.AddScoped<IPictogramRepository,PictogramRepository>();
+            services.AddScoped<ISettingRepository,SettingRepository>();
+            services.AddScoped<ITimerRepository,TimerRepository>();
+            services.AddScoped<IWeekBaseRepository,WeekBaseRepository>();
+            services.AddScoped<IWeekDayColorRepository, WeekDayColorRepository>();
+            services.AddScoped<IWeekRepository, WeekRepository>();
+            services.AddScoped<IWeekdayRepository, WeekdayRepository>();
+            services.AddScoped<IWeekTemplateRepository, WeekTemplateRepository>();
+            services.AddScoped<IActivityRepository,ActivityRepository>();
+            services.AddScoped<IDepartmentResourseRepository,DepartmentResourseRepository>();
+            services.AddScoped<IGuardianRelationRepository,GuardianRelationRepository>();
+            services.AddScoped<IPictogramRelationRepository,PictogramRelationRepository>();
+            services.AddScoped<IUserResourseRepository, UserResourseRepository>();
+            services.AddScoped<IImageRepository, ImageRepository>();
+           
+            // Set up Cross-Origin Requests
+            services.AddCors(o => o.AddPolicy("AllowAll", builder =>
+            {
+                builder.AllowAnyOrigin();
+                builder.AllowAnyMethod();
+                builder.AllowAnyHeader();
+            }));
+
+            // Register the Swagger generator, defining one or more Swagger documents
+            services.AddSwaggerGen(c =>
+            {
+                c.SwaggerDoc("v1", new OpenApiInfo { Title = "The Giraf REST API", Version = "v1" });
+                var basePath = AppContext.BaseDirectory;
+                var xmlPath = Path.Combine(basePath, "GirafRest.xml");
+                c.IncludeXmlComments(xmlPath);
+                c.AddSecurityDefinition("Bearer", new OpenApiSecurityScheme
+                {
+                    Description = "JWT Authorization header using the Bearer scheme. Example: \"Authorization: Bearer {token}\"",
+                    Name = "Authorization",
+                    In = ParameterLocation.Header,
+                    Type = SecuritySchemeType.ApiKey
+                });
+                c.AddSecurityRequirement(new OpenApiSecurityRequirement()
+                {
+                    {
+                        new OpenApiSecurityScheme
+                        {
+                            Reference = new OpenApiReference
+                            {
+                                Type = ReferenceType.SecurityScheme,
+                                Id = "Bearer"
+                            },
+                            Scheme = "oauth2",
+                            Name = "Bearer",
+                            In = ParameterLocation.Header,
+
+                        },
+                        new List<string>()
+                    }
+                });
+            });
+        }
+        /// <summary>
+        /// Configures the GirafUser Identity, changing what is needed by it, and how it should act
+        /// </summary>
+        /// <param name="services">A collection of all services in the application</param>
+        private void configureIdentity<T>(IServiceCollection services)
+            where T : GirafDbContext
+        {
+            //Add Identity for user management.
+            services.AddIdentity<GirafUser, GirafRole>(options =>
+            {
+                options.RemovePasswordRequirements();
+            })
+                .AddEntityFrameworkStores<T>()
+                .AddDefaultTokenProviders();
+
+            // Add Jwt Authentication
+            JwtSecurityTokenHandler.DefaultInboundClaimTypeMap.Clear(); // => remove default claims
+            services
+                .AddAuthentication(options =>
+                {
+                    options.DefaultAuthenticateScheme = JwtBearerDefaults.AuthenticationScheme;
+                    options.DefaultScheme = JwtBearerDefaults.AuthenticationScheme;
+                    options.DefaultChallengeScheme = JwtBearerDefaults.AuthenticationScheme;
+                })
+                .AddJwtBearer(cfg =>
+                {
+                    cfg.RequireHttpsMetadata = false;
+                    cfg.SaveToken = true;
+                    cfg.TokenValidationParameters = new TokenValidationParameters
+                    {
+                        ValidIssuer = Configuration["Jwt:JwtIssuer"],
+                        ValidAudience = Configuration["Jwt:JwtIssuer"],
+                        IssuerSigningKey = new SymmetricSecurityKey(Encoding.UTF8.GetBytes(Configuration["Jwt:JwtKey"])),
+                        ClockSkew = TimeSpan.Zero // remove delay of token when expire
+                    };
+                });
+        }
+
+        /// <summary>
+        /// This method gets called by the runtime. Use this method to configure the HTTP request pipeline.
+        /// </summary>
+        public void Configure(
+            IApplicationBuilder app,
+            IWebHostEnvironment env,
+            ILoggerFactory loggerFactory,
+            UserManager<GirafUser> userManager,
+            RoleManager<GirafRole> roleManager,
+            IHostApplicationLifetime appLifetime)
+        {
+            app.UseIpRateLimiting();
+
+            //Configure logging for the application
+            appLifetime.ApplicationStopped.Register(Log.CloseAndFlush);
+
+            app.UseStatusCodePagesWithReExecute("/v1/Error", "?statusCode={0}");
+            app.UseStaticFiles();
+            // Enable Cors, see configuration in ConfigureServices
+            app.UseCors("AllowAll");
+
+            //Tells ASP.NET to generate an HTML exception page, if an exception occurs
+            if (env.IsDevelopment())
+            {
+                app.UseDeveloperExceptionPage();
+            }
+
+            // Enable middleware to serve generated Swagger as a JSON endpoint.
+            app.UseSwagger();
+
+            // Enable middleware to serve swagger-ui (HTML, JS, CSS, etc.), specifying the Swagger JSON endpoint.
+            app.UseSwaggerUI(c =>
+            {
+                c.SwaggerEndpoint("v1/swagger.json", "Giraf REST API V1");
+                c.DocExpansion(DocExpansion.None);
+            });
+
+            //Configures Identity, i.e. user management
+            app.UseAuthentication();
+
+            //Overrides the default behaviour on unauthorized to simply return Unauthorized when accessing an
+            //[Authorize] endpoint without logging in.
+            app.UseMvc(routes =>
+            {
+                routes.MapRoute(
+                    name: "default",
+                    template: "{controller=Account}/{action=AccessDenied}");
+            });
+
+            GirafDbContext context = app.ApplicationServices.GetService<GirafDbContext>();
+
+            // Create roles if they do not exist
+            roleManager.EnsureRoleSetup().Wait();
+
+            // Fill some sample data into the database
+            if (ProgramOptions.GenerateSampleData)
+                DBInitializer.Initialize(context, userManager, ProgramOptions.Pictograms, env.EnvironmentName).Wait();
+
+            app.Run((context2) =>
+            {
+                context2.Response.StatusCode = 404;
+                return Task.FromResult(0);
+            });
+        }
+    }
+}
+