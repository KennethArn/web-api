using System;
using System.IO;
using System.Threading.Tasks;
using GirafRest.Data;
using Microsoft.Extensions.Configuration;
using Microsoft.AspNetCore.Authentication.Cookies;
using Microsoft.AspNetCore.Builder;
using Microsoft.AspNetCore.Http;
using Microsoft.Data.Sqlite;
using Microsoft.EntityFrameworkCore;
using Microsoft.Extensions.DependencyInjection;
using Microsoft.Extensions.Logging;
using Microsoft.Extensions.FileProviders;
using GirafRest.Models;
using Microsoft.AspNetCore.Identity;
using static GirafRest.Models.DTOs.GirafUserDTO;

namespace GirafRest.Extensions
{
    /// <summary>
    /// The class for extension-methods for Giraf REST-api.
    /// </summary>
    public static class GirafExtensions {
        /// <summary>
        /// Extension-method for configuring the application to use a local SQLite database.
        /// </summary>
        /// <param name="services">A reference to the services of the application.</param>
        public static void AddSqlite(this IServiceCollection services) {
            var connectionStringBuilder = new SqliteConnectionStringBuilder { DataSource = "giraf.db" };
            var path = Directory.GetCurrentDirectory();
            Console.WriteLine(path);
            var connectionString = connectionStringBuilder.ToString();
            var connection = new SqliteConnection(connectionString);

            services.AddDbContext<GirafSqliteDbContext>(options => options.UseSqlite(connection));
        }

        /// <summary>
        /// An extension-method for configuring the application to use a MySQL database.
        /// </summary>
        /// <param name="services">A reference to the services of the application.</param>
        /// <param name="Configuration">Contains the ConnectionString</param>
        public static void AddMySql(this IServiceCollection services, IConfigurationRoot Configuration) {
            //Setup the connection to the sql server
            services.AddDbContext<GirafMySqlDbContext>(options => options.UseMySql(Configuration.GetConnectionString("DefaultConnection")));
        }

        /// <summary>
        /// An extension-method for setting up roles for use when authorizing users to methods.
        /// </summary>
        /// <param name="roleManager">A reference to the role manager for the application.</param>
        public static void EnsureRoleSetup(this RoleManager<GirafRole> roleManager)
        {
            if (roleManager.Roles.AnyAsync().Result)
                return;

            var Roles = new GirafRole[]
            {
                new GirafRole(GirafRole.SuperUser),
                new GirafRole(GirafRole.Guardian),
                new GirafRole(GirafRole.Citizen),
                new GirafRole(GirafRole.Department)
            };
            foreach (var role in Roles)
            {
                //A hacky way to run tasks synchronously, do not use this if at all avoidable
                var r = roleManager.CreateAsync(role).Result;
            }
        }

        /// <summary>
        /// Creates a list of roles a given user is part of
        /// </summary>
        /// <param name="roleManager">Reference to the roleManager</param>
        /// <param name="userManager">Reference to the userManager</param>
        /// <param name="user">The user in question</param>
        /// <returns></returns>
        public static async Task<GirafRoles> findUserRole(this RoleManager<GirafRole> roleManager, UserManager<GirafUser> userManager, GirafUser user)
        {
            GirafRoles userRole = new GirafRoles();
            foreach (var role in roleManager.Roles)
                if (await userManager.IsInRoleAsync(user, role.Name))
                    userRole = (GirafRoles)Enum.Parse(typeof(GirafRoles), role.Name);
            return userRole;
        }

        /// <summary>
<<<<<<< HEAD
        /// An extension-method for setting up policies for use when authorizing users to methods.
        /// </summary>
        /// <param name="services">A reference to the services of the application.</param>
        public static void ConfigurePolicies(this IServiceCollection services)
        {
            // Create policies for method access using attribute [Authorize(Policy = "PolicyName")]
            services.AddAuthorization(options =>
            {
                options.AddPolicy(GirafRole.RequireCitizen, policy => policy.RequireRole(GirafRole.Citizen));
            });

            services.AddAuthorization(options =>
            {
                options.AddPolicy(GirafRole.RequireGuardian, policy => policy.RequireRole(GirafRole.Guardian));
            });

            services.AddAuthorization(options =>
            {
                options.AddPolicy(GirafRole.RequireSuperUser, policy => policy.RequireRole(GirafRole.SuperUser));
            });

            services.AddAuthorization(options =>
            {
                options.AddPolicy(GirafRole.RequireGuardianOrSuperUser, policy => policy.RequireRole(GirafRole.Guardian, GirafRole.SuperUser));
            });

            services.AddAuthorization(options =>
            {
                options.AddPolicy(GirafRole.RequireDepartment, policy => policy.RequireRole(GirafRole.Department));
            });

            services.AddAuthorization(options =>
            {
                options.AddPolicy(GirafRole.RequireDepartmentOrSuperUser, policy => policy.RequireRole(GirafRole.Department, GirafRole.SuperUser));
            });

            services.AddAuthorization(options =>
            {
                options.AddPolicy(GirafRole.RequireSuperUserOrGuardianOrDepartment, policy => policy.RequireRole(GirafRole.SuperUser, GirafRole.Guardian, GirafRole.Department));
            });
        }

        /// <summary>
=======
>>>>>>> 087f375d
        /// Removes the default password requirements from ASP.NET and set them to a bare minimum.
        /// </summary>
        /// <param name="options">A reference to IdentityOptions, which is used to configure Identity.</param>
        public static void RemovePasswordRequirements(this IdentityOptions options) {
            //Set password requirements to an absolute bare minimum.
            options.Password.RequireDigit = false;
            options.Password.RequireLowercase = false;
            options.Password.RequiredLength = 1;
            options.Password.RequireNonAlphanumeric = false;
            options.Password.RequireUppercase = false;
        }

        /// <summary>
        /// Configures logging for the server. Depending on the program arguments the server will either log
        /// solely to the console or both the console and a log-file (that may be found on host/logs/log-yyyyMMdd.txt).
        /// </summary>
        /// <param name="app">A reference to the application builder, that is used to define the behaviour of the server.</param>
        /// <param name="loggerFactory">A reference to the loggerFactory that is used to define the behaviour of the loggers.</param>
        public static void ConfigureLogging(this IApplicationBuilder app, ILoggerFactory loggerFactory)
        {
            loggerFactory
                .AddConsole()
                .AddDebug();
            if (ProgramOptions.LogToFile)
            {
                //Save log files corresponding to the strings defined in Program.cs, in this case logs/log.txt
                loggerFactory.AddFile(Path.Combine(ProgramOptions.LogDirectory, ProgramOptions.LogFilepath), LogLevel.Warning);
                app.UseStaticFiles();

                //Ensure that the folder for the log-files exists - create it if not.
                string directoryPath = Path.Combine(Directory.GetCurrentDirectory(), ProgramOptions.LogDirectory);
                if (!Directory.Exists(directoryPath))
                    Directory.CreateDirectory(directoryPath);

                //Tells ASP.NET that the log-directory is accessible remotely on the /logs-url
                app.UseStaticFiles(new StaticFileOptions()
                {
                    FileProvider = new PhysicalFileProvider(
                        directoryPath),
                    RequestPath = new PathString("/logs")
                });
            }
        }
    }
}<|MERGE_RESOLUTION|>--- conflicted
+++ resolved
@@ -1,178 +1,131 @@
-using System;
-using System.IO;
-using System.Threading.Tasks;
-using GirafRest.Data;
-using Microsoft.Extensions.Configuration;
-using Microsoft.AspNetCore.Authentication.Cookies;
-using Microsoft.AspNetCore.Builder;
-using Microsoft.AspNetCore.Http;
-using Microsoft.Data.Sqlite;
-using Microsoft.EntityFrameworkCore;
-using Microsoft.Extensions.DependencyInjection;
-using Microsoft.Extensions.Logging;
-using Microsoft.Extensions.FileProviders;
-using GirafRest.Models;
-using Microsoft.AspNetCore.Identity;
-using static GirafRest.Models.DTOs.GirafUserDTO;
-
-namespace GirafRest.Extensions
-{
-    /// <summary>
-    /// The class for extension-methods for Giraf REST-api.
-    /// </summary>
-    public static class GirafExtensions {
-        /// <summary>
-        /// Extension-method for configuring the application to use a local SQLite database.
-        /// </summary>
-        /// <param name="services">A reference to the services of the application.</param>
-        public static void AddSqlite(this IServiceCollection services) {
-            var connectionStringBuilder = new SqliteConnectionStringBuilder { DataSource = "giraf.db" };
-            var path = Directory.GetCurrentDirectory();
-            Console.WriteLine(path);
-            var connectionString = connectionStringBuilder.ToString();
-            var connection = new SqliteConnection(connectionString);
-
-            services.AddDbContext<GirafSqliteDbContext>(options => options.UseSqlite(connection));
-        }
-
-        /// <summary>
-        /// An extension-method for configuring the application to use a MySQL database.
-        /// </summary>
-        /// <param name="services">A reference to the services of the application.</param>
-        /// <param name="Configuration">Contains the ConnectionString</param>
-        public static void AddMySql(this IServiceCollection services, IConfigurationRoot Configuration) {
-            //Setup the connection to the sql server
-            services.AddDbContext<GirafMySqlDbContext>(options => options.UseMySql(Configuration.GetConnectionString("DefaultConnection")));
-        }
-
-        /// <summary>
-        /// An extension-method for setting up roles for use when authorizing users to methods.
-        /// </summary>
-        /// <param name="roleManager">A reference to the role manager for the application.</param>
-        public static void EnsureRoleSetup(this RoleManager<GirafRole> roleManager)
-        {
-            if (roleManager.Roles.AnyAsync().Result)
-                return;
-
-            var Roles = new GirafRole[]
-            {
-                new GirafRole(GirafRole.SuperUser),
-                new GirafRole(GirafRole.Guardian),
-                new GirafRole(GirafRole.Citizen),
-                new GirafRole(GirafRole.Department)
-            };
-            foreach (var role in Roles)
-            {
-                //A hacky way to run tasks synchronously, do not use this if at all avoidable
-                var r = roleManager.CreateAsync(role).Result;
-            }
-        }
-
-        /// <summary>
-        /// Creates a list of roles a given user is part of
-        /// </summary>
-        /// <param name="roleManager">Reference to the roleManager</param>
-        /// <param name="userManager">Reference to the userManager</param>
-        /// <param name="user">The user in question</param>
-        /// <returns></returns>
-        public static async Task<GirafRoles> findUserRole(this RoleManager<GirafRole> roleManager, UserManager<GirafUser> userManager, GirafUser user)
-        {
-            GirafRoles userRole = new GirafRoles();
-            foreach (var role in roleManager.Roles)
-                if (await userManager.IsInRoleAsync(user, role.Name))
-                    userRole = (GirafRoles)Enum.Parse(typeof(GirafRoles), role.Name);
-            return userRole;
-        }
-
-        /// <summary>
-<<<<<<< HEAD
-        /// An extension-method for setting up policies for use when authorizing users to methods.
-        /// </summary>
-        /// <param name="services">A reference to the services of the application.</param>
-        public static void ConfigurePolicies(this IServiceCollection services)
-        {
-            // Create policies for method access using attribute [Authorize(Policy = "PolicyName")]
-            services.AddAuthorization(options =>
-            {
-                options.AddPolicy(GirafRole.RequireCitizen, policy => policy.RequireRole(GirafRole.Citizen));
-            });
-
-            services.AddAuthorization(options =>
-            {
-                options.AddPolicy(GirafRole.RequireGuardian, policy => policy.RequireRole(GirafRole.Guardian));
-            });
-
-            services.AddAuthorization(options =>
-            {
-                options.AddPolicy(GirafRole.RequireSuperUser, policy => policy.RequireRole(GirafRole.SuperUser));
-            });
-
-            services.AddAuthorization(options =>
-            {
-                options.AddPolicy(GirafRole.RequireGuardianOrSuperUser, policy => policy.RequireRole(GirafRole.Guardian, GirafRole.SuperUser));
-            });
-
-            services.AddAuthorization(options =>
-            {
-                options.AddPolicy(GirafRole.RequireDepartment, policy => policy.RequireRole(GirafRole.Department));
-            });
-
-            services.AddAuthorization(options =>
-            {
-                options.AddPolicy(GirafRole.RequireDepartmentOrSuperUser, policy => policy.RequireRole(GirafRole.Department, GirafRole.SuperUser));
-            });
-
-            services.AddAuthorization(options =>
-            {
-                options.AddPolicy(GirafRole.RequireSuperUserOrGuardianOrDepartment, policy => policy.RequireRole(GirafRole.SuperUser, GirafRole.Guardian, GirafRole.Department));
-            });
-        }
-
-        /// <summary>
-=======
->>>>>>> 087f375d
-        /// Removes the default password requirements from ASP.NET and set them to a bare minimum.
-        /// </summary>
-        /// <param name="options">A reference to IdentityOptions, which is used to configure Identity.</param>
-        public static void RemovePasswordRequirements(this IdentityOptions options) {
-            //Set password requirements to an absolute bare minimum.
-            options.Password.RequireDigit = false;
-            options.Password.RequireLowercase = false;
-            options.Password.RequiredLength = 1;
-            options.Password.RequireNonAlphanumeric = false;
-            options.Password.RequireUppercase = false;
-        }
-
-        /// <summary>
-        /// Configures logging for the server. Depending on the program arguments the server will either log
-        /// solely to the console or both the console and a log-file (that may be found on host/logs/log-yyyyMMdd.txt).
-        /// </summary>
-        /// <param name="app">A reference to the application builder, that is used to define the behaviour of the server.</param>
-        /// <param name="loggerFactory">A reference to the loggerFactory that is used to define the behaviour of the loggers.</param>
-        public static void ConfigureLogging(this IApplicationBuilder app, ILoggerFactory loggerFactory)
-        {
-            loggerFactory
-                .AddConsole()
-                .AddDebug();
-            if (ProgramOptions.LogToFile)
-            {
-                //Save log files corresponding to the strings defined in Program.cs, in this case logs/log.txt
-                loggerFactory.AddFile(Path.Combine(ProgramOptions.LogDirectory, ProgramOptions.LogFilepath), LogLevel.Warning);
-                app.UseStaticFiles();
-
-                //Ensure that the folder for the log-files exists - create it if not.
-                string directoryPath = Path.Combine(Directory.GetCurrentDirectory(), ProgramOptions.LogDirectory);
-                if (!Directory.Exists(directoryPath))
-                    Directory.CreateDirectory(directoryPath);
-
-                //Tells ASP.NET that the log-directory is accessible remotely on the /logs-url
-                app.UseStaticFiles(new StaticFileOptions()
-                {
-                    FileProvider = new PhysicalFileProvider(
-                        directoryPath),
-                    RequestPath = new PathString("/logs")
-                });
-            }
-        }
-    }
+using System;
+using System.IO;
+using System.Threading.Tasks;
+using GirafRest.Data;
+using Microsoft.Extensions.Configuration;
+using Microsoft.AspNetCore.Authentication.Cookies;
+using Microsoft.AspNetCore.Builder;
+using Microsoft.AspNetCore.Http;
+using Microsoft.Data.Sqlite;
+using Microsoft.EntityFrameworkCore;
+using Microsoft.Extensions.DependencyInjection;
+using Microsoft.Extensions.Logging;
+using Microsoft.Extensions.FileProviders;
+using GirafRest.Models;
+using Microsoft.AspNetCore.Identity;
+using static GirafRest.Models.DTOs.GirafUserDTO;
+
+namespace GirafRest.Extensions
+{
+    /// <summary>
+    /// The class for extension-methods for Giraf REST-api.
+    /// </summary>
+    public static class GirafExtensions {
+        /// <summary>
+        /// Extension-method for configuring the application to use a local SQLite database.
+        /// </summary>
+        /// <param name="services">A reference to the services of the application.</param>
+        public static void AddSqlite(this IServiceCollection services) {
+            var connectionStringBuilder = new SqliteConnectionStringBuilder { DataSource = "giraf.db" };
+            var path = Directory.GetCurrentDirectory();
+            Console.WriteLine(path);
+            var connectionString = connectionStringBuilder.ToString();
+            var connection = new SqliteConnection(connectionString);
+
+            services.AddDbContext<GirafSqliteDbContext>(options => options.UseSqlite(connection));
+        }
+
+        /// <summary>
+        /// An extension-method for configuring the application to use a MySQL database.
+        /// </summary>
+        /// <param name="services">A reference to the services of the application.</param>
+        /// <param name="Configuration">Contains the ConnectionString</param>
+        public static void AddMySql(this IServiceCollection services, IConfigurationRoot Configuration) {
+            //Setup the connection to the sql server
+            services.AddDbContext<GirafMySqlDbContext>(options => options.UseMySql(Configuration.GetConnectionString("DefaultConnection")));
+        }
+
+        /// <summary>
+        /// An extension-method for setting up roles for use when authorizing users to methods.
+        /// </summary>
+        /// <param name="roleManager">A reference to the role manager for the application.</param>
+        public static void EnsureRoleSetup(this RoleManager<GirafRole> roleManager)
+        {
+            if (roleManager.Roles.AnyAsync().Result)
+                return;
+
+            var Roles = new GirafRole[]
+            {
+                new GirafRole(GirafRole.SuperUser),
+                new GirafRole(GirafRole.Guardian),
+                new GirafRole(GirafRole.Citizen),
+                new GirafRole(GirafRole.Department)
+            };
+            foreach (var role in Roles)
+            {
+                //A hacky way to run tasks synchronously, do not use this if at all avoidable
+                var r = roleManager.CreateAsync(role).Result;
+            }
+        }
+
+        /// <summary>
+        /// Creates a list of roles a given user is part of
+        /// </summary>
+        /// <param name="roleManager">Reference to the roleManager</param>
+        /// <param name="userManager">Reference to the userManager</param>
+        /// <param name="user">The user in question</param>
+        /// <returns></returns>
+        public static async Task<GirafRoles> findUserRole(this RoleManager<GirafRole> roleManager, UserManager<GirafUser> userManager, GirafUser user)
+        {
+            GirafRoles userRole = new GirafRoles();
+            foreach (var role in roleManager.Roles)
+                if (await userManager.IsInRoleAsync(user, role.Name))
+                    userRole = (GirafRoles)Enum.Parse(typeof(GirafRoles), role.Name);
+            return userRole;
+        }
+
+        /// Removes the default password requirements from ASP.NET and set them to a bare minimum.
+        /// </summary>
+        /// <param name="options">A reference to IdentityOptions, which is used to configure Identity.</param>
+        public static void RemovePasswordRequirements(this IdentityOptions options) {
+            //Set password requirements to an absolute bare minimum.
+            options.Password.RequireDigit = false;
+            options.Password.RequireLowercase = false;
+            options.Password.RequiredLength = 1;
+            options.Password.RequireNonAlphanumeric = false;
+            options.Password.RequireUppercase = false;
+        }
+
+        /// <summary>
+        /// Configures logging for the server. Depending on the program arguments the server will either log
+        /// solely to the console or both the console and a log-file (that may be found on host/logs/log-yyyyMMdd.txt).
+        /// </summary>
+        /// <param name="app">A reference to the application builder, that is used to define the behaviour of the server.</param>
+        /// <param name="loggerFactory">A reference to the loggerFactory that is used to define the behaviour of the loggers.</param>
+        public static void ConfigureLogging(this IApplicationBuilder app, ILoggerFactory loggerFactory)
+        {
+            loggerFactory
+                .AddConsole()
+                .AddDebug();
+            if (ProgramOptions.LogToFile)
+            {
+                //Save log files corresponding to the strings defined in Program.cs, in this case logs/log.txt
+                loggerFactory.AddFile(Path.Combine(ProgramOptions.LogDirectory, ProgramOptions.LogFilepath), LogLevel.Warning);
+                app.UseStaticFiles();
+
+                //Ensure that the folder for the log-files exists - create it if not.
+                string directoryPath = Path.Combine(Directory.GetCurrentDirectory(), ProgramOptions.LogDirectory);
+                if (!Directory.Exists(directoryPath))
+                    Directory.CreateDirectory(directoryPath);
+
+                //Tells ASP.NET that the log-directory is accessible remotely on the /logs-url
+                app.UseStaticFiles(new StaticFileOptions()
+                {
+                    FileProvider = new PhysicalFileProvider(
+                        directoryPath),
+                    RequestPath = new PathString("/logs")
+                });
+            }
+        }
+    }
 }