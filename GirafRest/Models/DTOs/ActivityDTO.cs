--- conflicted
+++ resolved
@@ -27,7 +27,6 @@
             this.Id = weekdayResource.Key;
             this.Order = weekdayResource.Order;
             this.State = weekdayResource.State;
-<<<<<<< HEAD
             this.Pictograms = new List<WeekPictogramDTO>();
             
             foreach (var relation in weekdayResource.Pictograms)
@@ -35,8 +34,6 @@
                 this.Pictograms.Add(new WeekPictogramDTO(relation.Pictogram));
             }
 
-=======
->>>>>>> 6af7768d
             if (weekdayResource.Timer != null)
             {
                 this.Timer = new TimerDTO(weekdayResource.Timer);
@@ -51,15 +48,11 @@
             this.Id = weekdayResource.Key;
             this.Order = weekdayResource.Order;
             this.State = weekdayResource.State;
-<<<<<<< HEAD
             this.Pictograms = pictograms;
-=======
-            this.Pictogram = pictogram;
             if (weekdayResource.Timer != null)
             {
                 this.Timer = new TimerDTO(weekdayResource.Timer);
             }
->>>>>>> 6af7768d
         }
 
         /// <summary>
@@ -95,6 +88,6 @@
         /// <summary>
         /// Timer object for Activity
         /// </summary>
-        public TimerDTO Timer { get; set; }
+        public TimerDTO Timer { get; set; } 
     }
 }