﻿using Microsoft.AspNetCore.Identity;
using System;
using System.Collections.Generic;
using System.ComponentModel.DataAnnotations;
using System.Linq;
using System.Threading.Tasks;

namespace GirafRest.Models.DTOs
{
    /// <summary>
    /// Defines the structure of GiradUsers when serializing and deserializing data. Data transfer objects (DTOs) 
    /// were introduced in the project due to problems with circular references in the model classes.
    /// </summary>
    public class GirafUserDTO
    {
        /// <summary>
        /// Enum over roles.
        /// </summary>
        public enum GirafRoles { Citizen, Department, Guardian, SuperUser }
        /// <summary>
        /// List of the roles the current user is defined as in the system.
        /// </summary>
        public GirafRoles Role { get; set; }
        /// <summary>
        /// List of users the user is guardian of. Is simply null if the user isn't a guardian
        /// </summary>
        public List<GirafUserDTO> GuardianOf { get; set; }
        [Required]
        /// <summary>
        /// The Id of the user.
        /// </summary>
        public string Id { get; set; }
        [Required]
        /// <summary>
        /// The username of the user.
        /// </summary>
        public string Username { get; set; }
        /// <summary>
        /// The display name of the user.
        /// </summary>
        public string ScreenName { get; set; }
        /// <summary>
        /// A byte array containing the user's profile icon.
        /// </summary>
        public byte[] UserIcon { get; set; }

        /// <summary>
        /// The key of the user's department.
        /// </summary>
        public long? Department { get; set; }
        [Required]
        /// <summary>
        /// A list of the id's of the user's week schedules.
        /// </summary>
        public ICollection<WeekDTO> WeekScheduleIds { get; set; }
        [Required]
        /// <summary>
        /// A list of the id's of the user's resources.
        /// </summary>
        public virtual ICollection<ResourceDTO> Resources { get; set; }
        [Required]
        /// <summary>
        /// A field for storing all the relevant GirafLauncher options.
        /// </summary>
        public LauncherOptionsDTO Settings { get; set; }

        /// <summary>
        /// DO NOT DELETE THIS! NEWTONSOFT REQUIRES AN EMPTY CONSTRUCTOR!
        /// </summary>
        public GirafUserDTO()
        {
            WeekScheduleIds = new List<WeekDTO>();
<<<<<<< HEAD
            Resources = new List<long>();
            Settings = new LauncherOptionsDTO();
=======
            Resources = new List<ResourceDTO>();
            Settings = new LauncherOptions();
>>>>>>> 087ba916
        }

        /// <summary>
        /// Creates a new data transfer object from a given user.
        /// </summary>
        /// <param name="user">The user to create a DTO for.</param>
        public GirafUserDTO(GirafUser user, GirafRoles userRole) 
        {
            //Add all trivial values
            Id = user.Id;
            Username = user.UserName;
            ScreenName = user.DisplayName;
            UserIcon = user.UserIcon;
            Role = userRole;

            //Check if the user is guardian of any users and add DTOs for those if that is the case
            if (user.GuardianOf != null){
                GuardianOf = new List<GirafUserDTO>();
                foreach(var usr in user.GuardianOf)
                    GuardianOf.Add(new GirafUserDTO(usr, GirafRoles.Citizen));
            }

            Console.WriteLine("Department = " + user.Department);
            //Check if a user is in a department, add null as key if not.
            if (user.Department == null)
                Department = null;
            else 
                Department = user.DepartmentKey;

            //Add the ids of the user's weeks and resources
            WeekScheduleIds = user.WeekSchedule.Select(w => new WeekDTO(w)).ToList();
            var choices = user.Resources.Select(r => r.Resource).OfType<Choice>().Select(c => new ChoiceDTO(c)).AsEnumerable<ResourceDTO>();
            var pictograms = user.Resources.Select(r => r.Resource).OfType<Pictogram>().Select(c => new PictogramDTO(c)).AsEnumerable<ResourceDTO>();
            Resources = choices.Union(pictograms).ToList();
            
            //And finally the user's settings
            Settings = new LauncherOptionsDTO(user.Settings);
        }
    }
}<|MERGE_RESOLUTION|>--- conflicted
+++ resolved
@@ -70,13 +70,8 @@
         public GirafUserDTO()
         {
             WeekScheduleIds = new List<WeekDTO>();
-<<<<<<< HEAD
-            Resources = new List<long>();
+            Resources = new List<ResourceDTO>();
             Settings = new LauncherOptionsDTO();
-=======
-            Resources = new List<ResourceDTO>();
-            Settings = new LauncherOptions();
->>>>>>> 087ba916
         }
 
         /// <summary>
