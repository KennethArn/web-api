--- conflicted
+++ resolved
@@ -1,96 +1,86 @@
-using System.Collections.Generic;
-using System.ComponentModel.DataAnnotations.Schema;
-using System.Linq;
-using GirafRest.Models.DTOs;
-using Microsoft.AspNetCore.Identity;
-using Microsoft.AspNetCore.Identity.EntityFrameworkCore;
-
-namespace GirafRest.Models
-{
-    /// <summary>
-    /// GirafUser defines all relavant data for the user's of Giraf.
-    /// </summary>
-    [Table("User")]
-    public class GirafUser : IdentityUser<string>
-    {       
-        /// <summary>
-        /// Whether or not the current user is a DepartmentUser
-        /// </summary>
-        public bool IsDepartment { get; set; }
-
-        /// <summary>
-        /// List of users the user is guardian of. Is simply null if the user isn't a guardian
-        /// </summary>
-        public List<GirafUser> GuardianOf { get; set; }
-
-        /// <summary>
-        /// The display name for the user.
-        /// </summary>
-        public string DisplayName { get; set; }
-        /// <summary>
-        /// The profile icon of the user.
-        /// </summary>
-        public byte[] UserIcon { get; set; }
-
-        /// <summary>
-        /// The key of the user's department.
-        /// </summary>
-        [ForeignKey("Department")]
-        public long DepartmentKey { get; set; }
-        /// <summary>
-        /// A reference to the user's department.
-        /// </summary>
-        public virtual Department Department { get; set; }
-
-        /// <summary>
-        /// A collection of the user's week schedules.
-        /// </summary>
-        public virtual ICollection<Week> WeekSchedule { get; set; }
-
-        /// <summary>
-        /// A collection of the user's resources.
-        /// </summary>
-        public virtual ICollection<UserResource> Resources { get; set; }
-
-        /// <summary>
-        /// A field for storing all relevant options that the user has specified in the GirafLauncher.
-        /// </summary>
-        public LauncherOptions Settings { get; set; }
-        
-        /// <summary>
-        /// Creates a new user with the specified user name, associated with the given department.
-        /// </summary>
-        /// <param name="userName">The username.</param>
-        /// <param name="department">The department to which the user should be added.</param>
-        public GirafUser (string userName, Department department) : base(userName)
-        {
-            this.UserName = userName;
-            this.Resources = new List<UserResource>();
-            this.GuardianOf = new List<GirafUser>();
-            this.WeekSchedule = new List<Week>();
-            Settings = new LauncherOptions();
-<<<<<<< HEAD
-            if(department != null)
-            {
-                DepartmentKey = department.Key;
-            }
-            else
-            {
-                DepartmentKey = -1;
-            }
-=======
-            DepartmentKey = department?.Key ?? -1;
->>>>>>> 7c5a738b
-        }
-        
-        /// <summary>
-        /// DO NOT DELETE THIS.
-        /// </summary>
-        public GirafUser()
-        {
-            this.Resources = new List<UserResource>();
-            this.WeekSchedule = new List<Week>();
-            Settings = new LauncherOptions();
-        }
-    }
+using System.Collections.Generic;
+using System.ComponentModel.DataAnnotations.Schema;
+using System.Linq;
+using GirafRest.Models.DTOs;
+using Microsoft.AspNetCore.Identity;
+using Microsoft.AspNetCore.Identity.EntityFrameworkCore;
+
+namespace GirafRest.Models
+{
+    /// <summary>
+    /// GirafUser defines all relavant data for the user's of Giraf.
+    /// </summary>
+    [Table("User")]
+    public class GirafUser : IdentityUser<string>
+    {       
+        /// <summary>
+        /// Whether or not the current user is a DepartmentUser
+        /// </summary>
+        public bool IsDepartment { get; set; }
+
+        /// <summary>
+        /// List of users the user is guardian of. Is simply null if the user isn't a guardian
+        /// </summary>
+        public List<GirafUser> GuardianOf { get; set; }
+
+        /// <summary>
+        /// The display name for the user.
+        /// </summary>
+        public string DisplayName { get; set; }
+        /// <summary>
+        /// The profile icon of the user.
+        /// </summary>
+        public byte[] UserIcon { get; set; }
+
+        /// <summary>
+        /// The key of the user's department.
+        /// </summary>
+        [ForeignKey("Department")]
+        public long DepartmentKey { get; set; }
+        /// <summary>
+        /// A reference to the user's department.
+        /// </summary>
+        public virtual Department Department { get; set; }
+
+        /// <summary>
+        /// A collection of the user's week schedules.
+        /// </summary>
+        public virtual ICollection<Week> WeekSchedule { get; set; }
+
+        /// <summary>
+        /// A collection of the user's resources.
+        /// </summary>
+        public virtual ICollection<UserResource> Resources { get; set; }
+
+        /// <summary>
+        /// A field for storing all relevant options that the user has specified in the GirafLauncher.
+        /// </summary>
+        public LauncherOptions Settings { get; set; }
+        
+        /// <summary>
+        /// Creates a new user with the specified user name, associated with the given department.
+        /// </summary>
+        /// <param name="userName">The username.</param>
+        /// <param name="department">The department to which the user should be added.</param>
+        public GirafUser (string userName, Department department) : base(userName)
+        {
+            this.UserName = userName;
+            this.Resources = new List<UserResource>();
+            this.GuardianOf = new List<GirafUser>();
+            this.WeekSchedule = new List<Week>();
+            Settings = new LauncherOptions();
+
+            DepartmentKey = department?.Key ?? -1;
+        }
+        
+        /// <summary>
+        /// DO NOT DELETE THIS.
+        /// </summary>
+        public GirafUser()
+        {
+            this.Resources = new List<UserResource>();
+            this.WeekSchedule = new List<Week>();
+            Settings = new LauncherOptions();
+        }
+    }
 }