using System.ComponentModel.DataAnnotations;
using System.ComponentModel.DataAnnotations.Schema;
using System.Collections.Generic;

namespace GirafRest.Models
{
    /// <summary>
    /// Defines a many-to-many relationship between <see cref="Weekday"/> and <see cref="Pictogram"/> (called resource).
    /// </summary>
    public class Activity
    {
        /// <summary>
        /// The key of the relationship entity.
        /// </summary>
        [Key]
        [DatabaseGenerated(DatabaseGeneratedOption.Identity)]
        public long Key {get; set;}

        /// <summary>
        /// The key of the weekday to which the resource is attached.
        /// </summary>
        [Required]
        public long OtherKey { get; set; }
        /// <summary>
        /// A reference to the actual weekday.
        /// </summary>
        [ForeignKey("OtherKey")]
        public virtual Weekday Other {get; set;}

        /// <summary>
        /// The key of the involved resource.
        /// </summary>

        public virtual ICollection<PictogramRelation> Pictograms { get; set; }
        
        public long? TimerKey { get; set; }

        /// <summary>
        /// A reference to the actual timer.
        /// </summary
        [ForeignKey("TimerKey")]
        public virtual Timer Timer { get; set; }

        [Required]
        public ActivityState State { get; set; }

        public int Order { get; set; }

        /// <summary>
        /// Creates a new many-to-many relationship between a weekday and a resource.
        /// </summary>
        /// <param name="weekday">The involved weekday.</param>
<<<<<<< HEAD
        /// <param name="resource">The involved resource.</param>
        public Activity(Weekday weekday, List<Pictogram> pictograms, int order, ActivityState state)
        {
            this.Other = weekday;
            this.Order = order;
            this.State = state;
            this.Pictograms = new List<PictogramRelation>();
            if (pictograms != null)
            {
                AddPictograms(pictograms);
            }
        }
        
        public Activity(Weekday weekday, int order, ActivityState state)
=======
        /// <param name="pictogram">The activity's pictogram.</param>
        /// <param name="order">The activity's order.</param>
        /// <param name="state">The activity's current state.</param>
        public Activity(Weekday weekday, Pictogram pictogram, int order, ActivityState state, Timer timer)
>>>>>>> 6af7768d
        {
            this.Other = weekday;
            this.Order = order;
            this.State = state;
<<<<<<< HEAD
            this.Pictograms = new List<PictogramRelation>();
        }

        public void AddPictogram(Pictogram pictogram) {
            this.Pictograms.Add(new PictogramRelation(this, pictogram));
        }

        public void AddPictograms(List<Pictogram> pictograms) {
            foreach (var pictogram in pictograms) 
            {
                AddPictogram(pictogram);
            }
=======
            this.Timer = timer;
>>>>>>> 6af7768d
        }

        /// <summary>
        /// DO NOT DELETE THIS.
        /// </summary>
        public Activity(){}
    }
}<|MERGE_RESOLUTION|>--- conflicted
+++ resolved
@@ -1,101 +1,99 @@
-using System.ComponentModel.DataAnnotations;
-using System.ComponentModel.DataAnnotations.Schema;
-using System.Collections.Generic;
-
-namespace GirafRest.Models
-{
-    /// <summary>
-    /// Defines a many-to-many relationship between <see cref="Weekday"/> and <see cref="Pictogram"/> (called resource).
-    /// </summary>
-    public class Activity
-    {
-        /// <summary>
-        /// The key of the relationship entity.
-        /// </summary>
-        [Key]
-        [DatabaseGenerated(DatabaseGeneratedOption.Identity)]
-        public long Key {get; set;}
-
-        /// <summary>
-        /// The key of the weekday to which the resource is attached.
-        /// </summary>
-        [Required]
-        public long OtherKey { get; set; }
-        /// <summary>
-        /// A reference to the actual weekday.
-        /// </summary>
-        [ForeignKey("OtherKey")]
-        public virtual Weekday Other {get; set;}
-
-        /// <summary>
-        /// The key of the involved resource.
-        /// </summary>
-
-        public virtual ICollection<PictogramRelation> Pictograms { get; set; }
-        
-        public long? TimerKey { get; set; }
-
-        /// <summary>
-        /// A reference to the actual timer.
-        /// </summary
-        [ForeignKey("TimerKey")]
-        public virtual Timer Timer { get; set; }
-
-        [Required]
-        public ActivityState State { get; set; }
-
-        public int Order { get; set; }
-
-        /// <summary>
-        /// Creates a new many-to-many relationship between a weekday and a resource.
-        /// </summary>
-        /// <param name="weekday">The involved weekday.</param>
-<<<<<<< HEAD
-        /// <param name="resource">The involved resource.</param>
-        public Activity(Weekday weekday, List<Pictogram> pictograms, int order, ActivityState state)
-        {
-            this.Other = weekday;
-            this.Order = order;
-            this.State = state;
-            this.Pictograms = new List<PictogramRelation>();
-            if (pictograms != null)
-            {
-                AddPictograms(pictograms);
-            }
-        }
-        
-        public Activity(Weekday weekday, int order, ActivityState state)
-=======
-        /// <param name="pictogram">The activity's pictogram.</param>
-        /// <param name="order">The activity's order.</param>
-        /// <param name="state">The activity's current state.</param>
-        public Activity(Weekday weekday, Pictogram pictogram, int order, ActivityState state, Timer timer)
->>>>>>> 6af7768d
-        {
-            this.Other = weekday;
-            this.Order = order;
-            this.State = state;
-<<<<<<< HEAD
-            this.Pictograms = new List<PictogramRelation>();
-        }
-
-        public void AddPictogram(Pictogram pictogram) {
-            this.Pictograms.Add(new PictogramRelation(this, pictogram));
-        }
-
-        public void AddPictograms(List<Pictogram> pictograms) {
-            foreach (var pictogram in pictograms) 
-            {
-                AddPictogram(pictogram);
-            }
-=======
-            this.Timer = timer;
->>>>>>> 6af7768d
-        }
-
-        /// <summary>
-        /// DO NOT DELETE THIS.
-        /// </summary>
-        public Activity(){}
-    }
+using System.ComponentModel.DataAnnotations;
+using System.ComponentModel.DataAnnotations.Schema;
+using System.Collections.Generic;
+
+namespace GirafRest.Models
+{
+    /// <summary>
+    /// Defines a many-to-many relationship between <see cref="Weekday"/> and <see cref="Pictogram"/> (called resource).
+    /// </summary>
+    public class Activity
+    {
+        /// <summary>
+        /// The key of the relationship entity.
+        /// </summary>
+        [Key]
+        [DatabaseGenerated(DatabaseGeneratedOption.Identity)]
+        public long Key {get; set;}
+
+        /// <summary>
+        /// The key of the weekday to which the resource is attached.
+        /// </summary>
+        [Required]
+        public long OtherKey { get; set; }
+        /// <summary>
+        /// A reference to the actual weekday.
+        /// </summary>
+        [ForeignKey("OtherKey")]
+        public virtual Weekday Other {get; set;}
+
+        /// <summary>
+        /// The key of the involved resource.
+        /// </summary>
+
+        public virtual ICollection<PictogramRelation> Pictograms { get; set; }
+        
+        public long? TimerKey { get; set; }
+
+        /// <summary>
+        /// A reference to the actual timer.
+        /// </summary
+        [ForeignKey("TimerKey")]
+        public virtual Timer Timer { get; set; }
+
+        /// <summary>
+        /// State of the Activity.
+        /// </summary>
+        [Required]
+        public ActivityState State { get; set; }
+
+        /// <summary>
+        /// Ordering
+        /// </summary>
+        public int Order { get; set; }
+
+        /// <summary>
+        /// Creates a new many-to-many relationship between a weekday and a resource.
+        /// </summary>
+        /// <param name="weekday">The involved weekday.</param>
+        /// <param name="pictograms">The activity's pictograms.</param>
+        /// <param name="order">The activity's order.</param>
+        /// <param name="state">The activity's current state.</param>
+        public Activity(Weekday weekday, List<Pictogram> pictograms, int order, ActivityState state, Timer timer)
+        {
+            this.Other = weekday;
+            this.Order = order;
+            this.State = state;
+            this.Timer = timer;
+            this.Pictograms = new List<PictogramRelation>();
+            if (pictograms != null)
+            {
+                AddPictograms(pictograms);
+            }
+        }
+        
+        public Activity(Weekday weekday, int order, ActivityState state)
+        {
+            this.Other = weekday;
+            this.Order = order;
+            this.State = state;
+            this.Pictograms = new List<PictogramRelation>();
+        }
+        
+        public void AddPictogram(Pictogram pictogram) {
+            this.Pictograms.Add(new PictogramRelation(this, pictogram));
+        }
+
+        public void AddPictograms(List<Pictogram> pictograms) {
+            foreach (var pictogram in pictograms) 
+            {
+                AddPictogram(pictogram);
+            }
+        }
+
+        /// <summary>
+        /// Newtonsoft (JSON Generation) needs empty constructor. Don't delete.
+        /// </summary>
+        public Activity(){}
+    }
 }