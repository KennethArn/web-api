--- conflicted
+++ resolved
@@ -1,446 +1,439 @@
-using System;
-using System.Collections.Generic;
-using System.Linq;
-using System.Threading.Tasks;
-using Microsoft.AspNetCore.Mvc;
-using GirafRest.Models;
-using Microsoft.EntityFrameworkCore;
-using Microsoft.AspNetCore.Authorization;
-using Microsoft.Extensions.Logging;
-using GirafRest.Models.DTOs;
-using GirafRest.Models.Responses;
-using GirafRest.Services;
-using Org.BouncyCastle.Math.EC;
+using System;
+using System.Collections.Generic;
+using System.Linq;
+using System.Threading.Tasks;
+using Microsoft.AspNetCore.Mvc;
+using GirafRest.Models;
+using Microsoft.EntityFrameworkCore;
+using Microsoft.AspNetCore.Authorization;
+using Microsoft.Extensions.Logging;
+using GirafRest.Models.DTOs;
+using GirafRest.Models.Responses;
+using GirafRest.Services;
+using Org.BouncyCastle.Math.EC;
+
+namespace GirafRest.Controllers
+{
+    /// <summary>
+    /// The department controller serves the purpose of handling departments. It is capable of producing a
+    /// list of all departments in the system as well as adding resources and users to departments.
+    /// </summary>
+    [Route("v1/[controller]")]
+    public class DepartmentController : Controller
+    {
+        /// <summary>
+        /// A reference to IGirafService, which defines common functionality for all controllers.
+        /// </summary>
+        private readonly IGirafService _giraf;
+
+        /// <summary>
+        /// Constructor for the department-controller. This is called by the asp.net runtime.
+        /// </summary>
+        /// <param name="giraf">A reference to the GirafService.</param>
+        /// <param name="loggerFactory">A reference to an implementation of ILoggerFactory. Used to create a logger.</param>
+        public DepartmentController(IGirafService giraf, ILoggerFactory loggerFactory)
+        {
+            _giraf = giraf;
+            _giraf._logger = loggerFactory.CreateLogger("Department");
+        }
+
+        /// <summary>
+        /// Get all departments registered in the database or search for a department name as a query string.
+        /// </summary>
+        /// <returns>A list of all departments.</returns>
+        [HttpGet("")]
+        public async Task<Response<List<DepartmentDTO>>> Get()
+        {
+            try {
+                //Filter all departments away that does not satisfy the name query.
+                var nameQuery = HttpContext.Request.Query["name"];
+                var depart = NameQueryFilter(nameQuery);
+                //Include relevant information and cast to list.
+                var result = await depart
+                    .Include(dep => dep.Members)
+                    .Include(dep => dep.Resources)
+                    .ThenInclude(dr => dr.Resource)
+                    .ToListAsync();
+
+                if (result.Count == 0)
+                    return new ErrorResponse<List<DepartmentDTO>>(ErrorCode.NotFound);
+
+                //Return the list.
+                return new Response<List<DepartmentDTO>>(result.Select(d => new DepartmentDTO(d)).ToList());
+            } catch (Exception e)
+            {
+                string errorMessage = $"Exception in Get: {e.Message}, {e.InnerException}";
+                _giraf._logger.LogError(errorMessage);
+                return new ErrorResponse<List<DepartmentDTO>>(ErrorCode.Error, errorMessage);
+            }
+        }
+
+        /// <summary>
+        /// Get the department with the specified id.
+        /// </summary>
+        /// <param name="id">The id of the department to search for.</param>
+        /// <returns>The department with the given id or NotFound.</returns>
+        [HttpGet("{id}")]
+        public async Task<Response<DepartmentDTO>> Get(long id)
+        {
+            //.Include is used to get information on members aswell when getting the Department
+            var department = _giraf._context.Departments
+                .Where(dep => dep.Key == id);
+
+            var depa = await department
+                .Include(dep => dep.Members)
+                .Include(dep => dep.Resources)
+                .FirstOrDefaultAsync();
+
+            if(depa == null)
+                return new ErrorResponse<DepartmentDTO>(ErrorCode.NotFound);
+
+            return new Response<DepartmentDTO>(new DepartmentDTO(depa)); 
+        }
+
+        /// <summary>
+        /// Gets the citizen names.
+        /// </summary>
+        /// <returns>The citizen names.</returns>
+        /// <param name="id">Identifier.</param>
+        [HttpGet("{id}/citizens")]
+        [Authorize(Policy = GirafRole.RequireDepartment)]
+        public async Task<Response<List<UserNameDTO>>> GetCitizenNamesAsync(long id)
+        {
+            var department = _giraf._context.Departments
+                                   .Where(dep => dep.Key == id).FirstOrDefault();
+            
+            var currentUser = await _giraf._userManager.GetUserAsync(HttpContext.User);
+
+            if(currentUser.Department.Key != department.Key)
+                return new ErrorResponse<List<UserNameDTO>>(ErrorCode.NotAuthorized);
+
+            if (department == null) return new ErrorResponse<List<UserNameDTO>>(ErrorCode.DepartmentNotFound);
+
+            var roleCitizenId = _giraf._context.Roles.Where(r => r.Name == GirafRole.Citizen)
+                                                     .Select(c => c.Id).FirstOrDefault();
+
+            if (roleCitizenId == null) return new ErrorResponse<List<UserNameDTO>>(ErrorCode.DepartmentHasNoCitizens);
+
+            var userIds = _giraf._context.UserRoles.Where(u => u.RoleId == roleCitizenId)
+                                                   .Select(r => r.UserId).Distinct().ToList();
+
+            if (userIds == null) return new ErrorResponse<List<UserNameDTO>>(ErrorCode.DepartmentHasNoCitizens);
 
-namespace GirafRest.Controllers
-{
-    /// <summary>
-    /// The department controller serves the purpose of handling departments. It is capable of producing a
-    /// list of all departments in the system as well as adding resources and users to departments.
-    /// </summary>
-    [Route("v1/[controller]")]
-    public class DepartmentController : Controller
-    {
-        /// <summary>
-        /// A reference to IGirafService, which defines common functionality for all controllers.
-        /// </summary>
-        private readonly IGirafService _giraf;
-
-        /// <summary>
-        /// Constructor for the department-controller. This is called by the asp.net runtime.
-        /// </summary>
-        /// <param name="giraf">A reference to the GirafService.</param>
-        /// <param name="loggerFactory">A reference to an implementation of ILoggerFactory. Used to create a logger.</param>
-        public DepartmentController(IGirafService giraf, ILoggerFactory loggerFactory)
-        {
-            _giraf = giraf;
-            _giraf._logger = loggerFactory.CreateLogger("Department");
-        }
-
-        /// <summary>
-        /// Get all departments registered in the database or search for a department name as a query string.
-        /// </summary>
-        /// <returns>A list of all departments.</returns>
-        [HttpGet("")]
-        public async Task<Response<List<DepartmentDTO>>> Get()
-        {
-            try {
-                //Filter all departments away that does not satisfy the name query.
-                var nameQuery = HttpContext.Request.Query["name"];
-                var depart = NameQueryFilter(nameQuery);
-                //Include relevant information and cast to list.
-                var result = await depart
-                    .Include(dep => dep.Members)
-                    .Include(dep => dep.Resources)
-                    .ThenInclude(dr => dr.Resource)
-                    .ToListAsync();
-
-                if (result.Count == 0)
-                    return new ErrorResponse<List<DepartmentDTO>>(ErrorCode.NotFound);
-
-                //Return the list.
-                return new Response<List<DepartmentDTO>>(result.Select(d => new DepartmentDTO(d)).ToList());
-            } catch (Exception e)
-            {
-                string errorMessage = $"Exception in Get: {e.Message}, {e.InnerException}";
-                _giraf._logger.LogError(errorMessage);
-                return new ErrorResponse<List<DepartmentDTO>>(ErrorCode.Error, errorMessage);
-            }
-        }
-
-        /// <summary>
-        /// Get the department with the specified id.
-        /// </summary>
-        /// <param name="id">The id of the department to search for.</param>
-        /// <returns>The department with the given id or NotFound.</returns>
-        [HttpGet("{id}")]
-        public async Task<Response<DepartmentDTO>> Get(long id)
-        {
-            //.Include is used to get information on members aswell when getting the Department
-            var department = _giraf._context.Departments
-                .Where(dep => dep.Key == id);
-
-            var depa = await department
-                .Include(dep => dep.Members)
-                .Include(dep => dep.Resources)
-                .FirstOrDefaultAsync();
-
-            if(depa == null)
-                return new ErrorResponse<DepartmentDTO>(ErrorCode.NotFound);
-
-            return new Response<DepartmentDTO>(new DepartmentDTO(depa)); 
-        }
-
-        /// <summary>
-<<<<<<< HEAD
-        /// Gets the citizen names.
-        /// </summary>
-        /// <returns>The citizen names.</returns>
-        /// <param name="id">Identifier.</param>
-        [HttpGet("{id}/citizens")]
-        [Authorize(Policy = GirafRole.RequireDepartment)]
-        public async Task<Response<List<UserNameDTO>>> GetCitizenNamesAsync(long id)
-        {
-            var department = _giraf._context.Departments
-                                   .Where(dep => dep.Key == id).FirstOrDefault();
-            
-            var currentUser = await _giraf._userManager.GetUserAsync(HttpContext.User);
-
-            if(currentUser.Department.Key != department.Key)
-                return new ErrorResponse<List<UserNameDTO>>(ErrorCode.NotAuthorized);
-
-            if (department == null) return new ErrorResponse<List<UserNameDTO>>(ErrorCode.DepartmentNotFound);
-
-            var roleCitizenId = _giraf._context.Roles.Where(r => r.Name == GirafRole.Citizen)
-                                                     .Select(c => c.Id).FirstOrDefault();
-
-            if (roleCitizenId == null) return new ErrorResponse<List<UserNameDTO>>(ErrorCode.DepartmentHasNoCitizens);
-
-            var userIds = _giraf._context.UserRoles.Where(u => u.RoleId == roleCitizenId)
-                                                   .Select(r => r.UserId).Distinct().ToList();
-
-            if (userIds == null) return new ErrorResponse<List<UserNameDTO>>(ErrorCode.DepartmentHasNoCitizens);
-
-            var usersNamesInDepartment = _giraf._context.Users
+            var usersNamesInDepartment = _giraf._context.Users
                                                .Where(u => userIds.Any(ui => ui == u.Id)
-                                                      && u.DepartmentKey == department.Key)
-                                               .Select(u => new UserNameDTO(u.UserName, u.Id)).ToList();
-
-            return new Response<List<UserNameDTO>>(usersNamesInDepartment);
-        }
-
-        /// <summary>
-        /// Add a department to the database.
-=======
-        /// Create a new department. it's only necesary to supply the departments name
->>>>>>> 087f375d
-        /// </summary>
-        /// <param name="depDTO">The department to add to the database.</param>
-        /// <returns>The new departmentDTO with all database-generated information.</returns>
-        [HttpPost("")]
-        [Authorize]
-        public async Task<Response<DepartmentDTO>> Post([FromBody]DepartmentDTO depDTO)
-        {
-            try
-            {
-                if (depDTO == null || depDTO.Name == null)
-                    return new ErrorResponse<DepartmentDTO>(ErrorCode.MissingProperties,
-                        "Deparment name has to be specified!");
-
-                //Add the department to the database.
-                Department department = new Department(depDTO);
-                await _giraf._context.Departments.AddAsync(department);
-                //Add all members specified by either id or username in the DTO
-                if(depDTO.Members != null) {
-                    foreach(var mem in depDTO.Members) {
-                        var usr = await _giraf._context.Users
-                            .Where(u => u.UserName == mem || u.Id == mem)
-                            .FirstOrDefaultAsync();
-                        if (usr == null)
-                            return new ErrorResponse<DepartmentDTO>(ErrorCode.InvalidProperties, 
-                                "The member list contained an invalid id: " + mem);
-                        department.Members.Add(usr);
-                        usr.Department = department;
-                    }
-                }
-
-                //Add the department to the database.
-                GirafUser depUser = new GirafUser(depDTO.Name, department);
-                await _giraf._context.Users.AddAsync(depUser);
-
-                depUser.IsDepartment = true;
-
-                department.Members.Add(depUser);
-                //Create a new user with the supplied information
-                var user = new GirafUser (depDTO.Name, department);
-                var identityUser = await _giraf._userManager.CreateAsync(user, "0000");
-                if (identityUser.Succeeded == false)
-                {
-                    return new ErrorResponse<DepartmentDTO>(ErrorCode.Error);
-                }
-                
-                await _giraf._userManager.AddToRoleAsync(user, GirafRole.Department);
-                
-                //Add all the resources with the given ids
-                if(depDTO.Resources != null) {
-                    foreach (var reso in depDTO.Resources) {
-                        var res = await _giraf._context.Pictograms
-                            .Where(p => p.Id == reso)
-                            .FirstOrDefaultAsync();
-                        if(res == null) 
-                            return new ErrorResponse<DepartmentDTO>(ErrorCode.InvalidProperties, 
-                                "The list of resources contained an invalid resource id: " + reso);
-                        var dr = new DepartmentResource(department, res);
-                        await _giraf._context.DepartmentResources.AddAsync(dr);
-                    }
-                }
-
-<<<<<<< HEAD
-=======
-                await _giraf._context.Departments.AddAsync(department);
-                
->>>>>>> 087f375d
-                //Save the changes and return the entity
-                await _giraf._context.SaveChangesAsync();
-                return new Response<DepartmentDTO>(new DepartmentDTO(department));
-            }
-            catch (System.Exception e)
-            {
-                string errorDescription = $"Exception in Post: {e.Message}, {e.InnerException}";
-                _giraf._logger.LogError(errorDescription);
-                return new ErrorResponse<DepartmentDTO>(ErrorCode.Error, errorDescription);
-            }
-        }
-
-        /// <summary>
-        /// Add a user to the given department.
-        /// </summary>
-        /// <param name="ID">The Id of the department to add the user to.</param>
-        /// <param name="usr">An existing GirafUser instance to be added to the department.</param>
-        /// <returns>MissingProperties if the DTO is empty.
-        /// DepartmentNotFound if department of specified ID isn't found.
-        /// UserNameAlreadyTakenWithinDepartment if a user with usr's username already exists in the specified department.
-        /// UserNotFound if no user exists with the ID of usr. 
-        /// A DepartmentDTO representing the new state of the department, if there were no problems.</returns>
-        [HttpPost("user/{departmentID}")]
-        public async Task<Response<DepartmentDTO>> AddUser(long departmentID, [FromBody]GirafUserDTO usr)
-        {
-            //Fetch user and department and check that they exist
-            if(usr?.Username == null)
-                return new ErrorResponse<DepartmentDTO>(ErrorCode.MissingProperties);
-            
-            Department dep = await _giraf._context.Departments
-                .Where(d => d.Key == departmentID)
-                .Include(d => d.Members)
-                .FirstOrDefaultAsync();
-            
-            if(dep == null)
-                return new ErrorResponse<DepartmentDTO>(ErrorCode.DepartmentNotFound);
-
-            //Check if the user is already in the department
-            if(dep.Members.Any(u => u.UserName == usr.Username))
-                return new ErrorResponse<DepartmentDTO>(ErrorCode.UserNameAlreadyTakenWithinDepartment);
-
-            //Add the user and save these changes
-            var user = await _giraf._context.Users.Where(u => u.Id == usr.Id).FirstOrDefaultAsync();
-
-            if (user == null)
-                return new ErrorResponse<DepartmentDTO>(ErrorCode.UserNotFound);
-            
-            user.DepartmentKey = dep.Key;
-            dep.Members.Add(user);
-            await _giraf._context.SaveChangesAsync();
-            return new Response<DepartmentDTO>(new DepartmentDTO(dep));
-        }
-
-        /// <summary>
-        /// Removes a user from a given department.
-        /// </summary>
-        /// <param name="departmentID">Id of the department from which the user should be removed</param>
-        /// <param name="usr">A serialized instance of a <see cref="GirafUser"/> user.</param>
-        /// <returns>
-        /// MissingProperties if no user is given.
-        /// UserNotFound if user does not appear within given department.
-        /// DepartmentNotFound if there is no department with the given Id.
-        /// DepartmentDTO in its updated state if no problems occured.
-        /// </returns>
-        [HttpDelete("user/{departmentID}")]
-        public async Task<Response<DepartmentDTO>> RemoveUser(long departmentID, [FromBody]GirafUser usr)
-        {
-            //Check if a valid user was supplied and that the given department exists
-            if(usr == null)
-                return new ErrorResponse<DepartmentDTO>(ErrorCode.MissingProperties);
-
-            var dep = await _giraf._context
-                .Departments
-                .Where(d => d.Key == departmentID)
-                .Include(d => d.Members)
-                .FirstOrDefaultAsync();
-            
-            if(dep == null)
-                return new ErrorResponse<DepartmentDTO>(ErrorCode.DepartmentNotFound);
-
-            //Check if the user actually is in the department
-            if(!dep.Members.Any(u => u.UserName == usr.UserName))
-                return new ErrorResponse<DepartmentDTO>(ErrorCode.UserNotFound, 
-                    "User does not exist in the given department.");
-
-            //Remove the user from the department
-            dep.Members.Remove(dep.Members.First(u => u.UserName == usr.UserName));
-            _giraf._context.SaveChanges();
-            return new Response<DepartmentDTO>(new DepartmentDTO(dep));
-        }
-
-        /// <summary>
-        /// Add a resource to the given department. After this call, the department owns the resource and it is available to all its members.
-        /// </summary>
-        /// <param name="departmentID">Id of the department to add the resource to.</param>
-        /// <param name="resourceId">ResourceIdDTO containing relevant information about the resource.</param>
-        /// <returns>
-        /// DepartmentNotFound If department wasn't found.
-        /// ResourceIDUnreadable If resourceDTO's id was null or not a number.
-        /// ResourceNotFound If no resource exists with the given ID.
-        /// NotAuthorized If user does not have ownership of resource.
-        /// DepartmentAlreadyOwnsResource If requested resource is already owned by requested department.
-        /// The DepartmentDTO represented the updated state of the department if there were no errors.
-        /// </returns>
-        [HttpPost("resource/{departmentID}")]
-        [Authorize]
-        public async Task<Response<DepartmentDTO>> AddResource(long departmentID, [FromBody] ResourceIdDTO resourceDTO) {
-            if (resourceDTO?.Id == null)
-                return new ErrorResponse<DepartmentDTO>(ErrorCode.MissingProperties, "Missing resource ID.");
-            
-            //Fetch the department and check that it exists.
-            var department = await _giraf._context.Departments.Where(d => d.Key == departmentID).FirstOrDefaultAsync();
-            var usr = await _giraf.LoadUserAsync(HttpContext.User);
-            
-            if(department == null) 
-                return new ErrorResponse<DepartmentDTO>(ErrorCode.DepartmentNotFound);
-
-            //Check if there is a resourceId specified in the body or as a query-paramater
-            long resId = -1;
-            var resourceIdValid = CheckResourceId(resourceDTO.Id, ref resId);
-            
-            if(!resourceIdValid) 
-                return new ErrorResponse<DepartmentDTO>(ErrorCode.ResourceIDUnreadable);
-
-            //Fetch the resource with the given id, check that it exists and that the user owns it.
-            var resource = await _giraf._context.Pictograms.Where(f => f.Id == resId).FirstOrDefaultAsync();
-            
-            if(resource == null) 
-                return new ErrorResponse<DepartmentDTO>(ErrorCode.ResourceNotFound);
-            
-            var resourceOwned = await _giraf.CheckPrivateOwnership(resource, usr);
-            
-            if(!resourceOwned) 
-                return new ErrorResponse<DepartmentDTO>(ErrorCode.NotAuthorized);
-
-            //Check if the department already owns the resource
-            var alreadyOwned = await _giraf._context.DepartmentResources
-                .Where(depres => depres.OtherKey == departmentID && depres.ResourceKey == resId)
-                .AnyAsync();
-            
-            if(alreadyOwned) 
-                return new ErrorResponse<DepartmentDTO>(ErrorCode.DepartmentAlreadyOwnsResource);
-
-            //Remove resource from user
-            var usrResource = await _giraf._context.UserResources
-                .Where(ur => ur.ResourceKey == resource.Id && ur.OtherKey == usr.Id)
-                .FirstOrDefaultAsync();
-            usr.Resources.Remove(usrResource);
-            await _giraf._context.SaveChangesAsync();
-
-            //Change resource AccessLevel to Protected from Private
-            resource.AccessLevel = AccessLevel.PROTECTED;
-
-            //Create a relationship between the department and the resource.
-            var dr = new DepartmentResource(department, resource);
-            await _giraf._context.DepartmentResources.AddAsync(dr);
-            await _giraf._context.SaveChangesAsync();
-            
-            //Return Ok and the department - the resource is now visible in deparment.Resources
-            return new Response<DepartmentDTO>(new DepartmentDTO(department));
-        }
-
-        /// <summary>
-        /// Removes a resource from the users department.
-        /// </summary>
-        /// <param name="resourceId">ResourceIdDTO containing relevant information about the resource.</param>
-        /// <returns>
-        /// DepartmentDTO of updated state if no problems occured.
-        /// </returns>
-        [HttpDelete("resource/")]
-        [Authorize]
-        public async Task<Response<DepartmentDTO>> RemoveResource([FromBody]ResourceIdDTO resourceDTO) {
-            if (resourceDTO == null)
-                return new ErrorResponse<DepartmentDTO>(ErrorCode.MissingProperties);
-            
-            //Fetch the department and check that it exists.
-            var usr = await _giraf.LoadUserAsync(HttpContext.User);
-
-            long resId = -1;
-            var resourceIdValid = CheckResourceId(resourceDTO.Id, ref resId);
-            
-            if(!resourceIdValid) 
-                return new ErrorResponse<DepartmentDTO>(ErrorCode.ResourceIDUnreadable);
-            
-            //Fetch the resource with the given id, check that it exists.
-            var resource = await _giraf._context.Pictograms
-                .Where(f => f.Id == resId)
-                .FirstOrDefaultAsync();
-            
-            if(resource == null) 
-                return new ErrorResponse<DepartmentDTO>(ErrorCode.ResourceNotFound);
-            
-            var resourceOwned = await _giraf.CheckProtectedOwnership(resource, usr);
-            
-            if(!resourceOwned) 
-                return new ErrorResponse<DepartmentDTO>(ErrorCode.NotAuthorized);
-
-            //Check if the department already owns the resource and remove if so.
-            var drrelation = await _giraf._context.DepartmentResources
-                .Where(dr => dr.ResourceKey == resource.Id && dr.OtherKey == usr.Department.Key)
-                .FirstOrDefaultAsync();
-            
-            if(drrelation == null) 
-                return new ErrorResponse<DepartmentDTO>(ErrorCode.ResourceNotOwnedByDepartment);
-            
-            usr.Department.Resources.Remove(drrelation);
-            await _giraf._context.SaveChangesAsync();
-
-            //Return Ok and the department - the resource is now visible in deparment.Resources
-            return new Response<DepartmentDTO>(new DepartmentDTO(usr.Department));
-        }
-
-        #region Helpers
-        /// <summary>
-        /// Produces a list of all departments that has 'nameQuery' in their name.
-        /// </summary>
-        /// <param name="nameQuery">A string to search for in the name of the departments.</param>
-        /// <returns>A list of all departments with 'nameQuery' in their name.</returns>
-        private IQueryable<Department> NameQueryFilter(string nameQuery)
-        {
-            if(string.IsNullOrEmpty(nameQuery)) nameQuery = "";
-            return _giraf._context.Departments.Where(d => d.Name.ToLower().Contains(nameQuery.ToLower()));
-        }
-
-        /// <summary>
-        /// Checks if a valid resource-id has been specified along with the request.
-        /// </summary>
-        /// <param name="resourceId">The resource-id specified in the request's body.</param>
-        /// <param name="resId">A ref parameter for storing the found resource-id.</param>
-        /// <returns>True if a valid resource-id was found, false otherwise.</returns>
-        private bool CheckResourceId(long? resourceId, ref long resId) 
-        {
-            if(resourceId == null) 
-            {
-                var resourceQuery = HttpContext.Request.Query["resourceId"];
-                if(string.IsNullOrEmpty(resourceQuery)) return false;
-                if(!long.TryParse(resourceQuery, out resId)) return false;
-            }
-            else resId = (long) resourceId;
-            return true;
-        }
-        #endregion
-    }
+                                                      && u.DepartmentKey == department.Key)
+                                               .Select(u => new UserNameDTO(u.UserName, u.Id)).ToList();
+
+            return new Response<List<UserNameDTO>>(usersNamesInDepartment);
+        }
+
+        /// <summary>
+        /// Add a department to the database.
+        /// </summary>
+        /// <param name="depDTO">The department to add to the database.</param>
+        /// <returns>The new departmentDTO with all database-generated information.</returns>
+        [HttpPost("")]
+        [Authorize]
+        public async Task<Response<DepartmentDTO>> Post([FromBody]DepartmentDTO depDTO)
+        {
+            try
+            {
+                if (depDTO == null || depDTO.Name == null)
+                    return new ErrorResponse<DepartmentDTO>(ErrorCode.MissingProperties,
+                        "Deparment name has to be specified!");
+
+                //Add the department to the database.
+                Department department = new Department(depDTO);
+                await _giraf._context.Departments.AddAsync(department);
+                //Add all members specified by either id or username in the DTO
+                if(depDTO.Members != null) {
+                    foreach(var mem in depDTO.Members) {
+                        var usr = await _giraf._context.Users
+                            .Where(u => u.UserName == mem || u.Id == mem)
+                            .FirstOrDefaultAsync();
+                        if (usr == null)
+                            return new ErrorResponse<DepartmentDTO>(ErrorCode.InvalidProperties, 
+                                "The member list contained an invalid id: " + mem);
+                        department.Members.Add(usr);
+                        usr.Department = department;
+                    }
+                }
+
+                //Add the department to the database.
+                GirafUser depUser = new GirafUser(depDTO.Name, department);
+                await _giraf._context.Users.AddAsync(depUser);
+
+                depUser.IsDepartment = true;
+
+                department.Members.Add(depUser);
+                //Create a new user with the supplied information
+                var user = new GirafUser (depDTO.Name, department);
+                var identityUser = await _giraf._userManager.CreateAsync(user, "0000");
+                if (identityUser.Succeeded == false)
+                {
+                    return new ErrorResponse<DepartmentDTO>(ErrorCode.Error);
+                }
+                
+                await _giraf._userManager.AddToRoleAsync(user, GirafRole.Department);
+                
+                //Add all the resources with the given ids
+                if(depDTO.Resources != null) {
+                    foreach (var reso in depDTO.Resources) {
+                        var res = await _giraf._context.Pictograms
+                            .Where(p => p.Id == reso)
+                            .FirstOrDefaultAsync();
+                        if(res == null) 
+                            return new ErrorResponse<DepartmentDTO>(ErrorCode.InvalidProperties, 
+                                "The list of resources contained an invalid resource id: " + reso);
+                        var dr = new DepartmentResource(department, res);
+                        await _giraf._context.DepartmentResources.AddAsync(dr);
+                    }
+                }
+
+                await _giraf._context.Departments.AddAsync(department);
+
+                //Save the changes and return the entity
+                await _giraf._context.SaveChangesAsync();
+                return new Response<DepartmentDTO>(new DepartmentDTO(department));
+            }
+            catch (System.Exception e)
+            {
+                string errorDescription = $"Exception in Post: {e.Message}, {e.InnerException}";
+                _giraf._logger.LogError(errorDescription);
+                return new ErrorResponse<DepartmentDTO>(ErrorCode.Error, errorDescription);
+            }
+        }
+
+        /// <summary>
+        /// Add a user to the given department.
+        /// </summary>
+        /// <param name="ID">The Id of the department to add the user to.</param>
+        /// <param name="usr">An existing GirafUser instance to be added to the department.</param>
+        /// <returns>MissingProperties if the DTO is empty.
+        /// DepartmentNotFound if department of specified ID isn't found.
+        /// UserNameAlreadyTakenWithinDepartment if a user with usr's username already exists in the specified department.
+        /// UserNotFound if no user exists with the ID of usr. 
+        /// A DepartmentDTO representing the new state of the department, if there were no problems.</returns>
+        [HttpPost("user/{departmentID}")]
+        public async Task<Response<DepartmentDTO>> AddUser(long departmentID, [FromBody]GirafUserDTO usr)
+        {
+            //Fetch user and department and check that they exist
+            if(usr?.Username == null)
+                return new ErrorResponse<DepartmentDTO>(ErrorCode.MissingProperties);
+            
+            Department dep = await _giraf._context.Departments
+                .Where(d => d.Key == departmentID)
+                .Include(d => d.Members)
+                .FirstOrDefaultAsync();
+            
+            if(dep == null)
+                return new ErrorResponse<DepartmentDTO>(ErrorCode.DepartmentNotFound);
+
+            //Check if the user is already in the department
+            if(dep.Members.Any(u => u.UserName == usr.Username))
+                return new ErrorResponse<DepartmentDTO>(ErrorCode.UserNameAlreadyTakenWithinDepartment);
+
+            //Add the user and save these changes
+            var user = await _giraf._context.Users.Where(u => u.Id == usr.Id).FirstOrDefaultAsync();
+
+            if (user == null)
+                return new ErrorResponse<DepartmentDTO>(ErrorCode.UserNotFound);
+            
+            user.DepartmentKey = dep.Key;
+            dep.Members.Add(user);
+            await _giraf._context.SaveChangesAsync();
+            return new Response<DepartmentDTO>(new DepartmentDTO(dep));
+        }
+
+        /// <summary>
+        /// Removes a user from a given department.
+        /// </summary>
+        /// <param name="departmentID">Id of the department from which the user should be removed</param>
+        /// <param name="usr">A serialized instance of a <see cref="GirafUser"/> user.</param>
+        /// <returns>
+        /// MissingProperties if no user is given.
+        /// UserNotFound if user does not appear within given department.
+        /// DepartmentNotFound if there is no department with the given Id.
+        /// DepartmentDTO in its updated state if no problems occured.
+        /// </returns>
+        [HttpDelete("user/{departmentID}")]
+        public async Task<Response<DepartmentDTO>> RemoveUser(long departmentID, [FromBody]GirafUser usr)
+        {
+            //Check if a valid user was supplied and that the given department exists
+            if(usr == null)
+                return new ErrorResponse<DepartmentDTO>(ErrorCode.MissingProperties);
+
+            var dep = await _giraf._context
+                .Departments
+                .Where(d => d.Key == departmentID)
+                .Include(d => d.Members)
+                .FirstOrDefaultAsync();
+            
+            if(dep == null)
+                return new ErrorResponse<DepartmentDTO>(ErrorCode.DepartmentNotFound);
+
+            //Check if the user actually is in the department
+            if(!dep.Members.Any(u => u.UserName == usr.UserName))
+                return new ErrorResponse<DepartmentDTO>(ErrorCode.UserNotFound, 
+                    "User does not exist in the given department.");
+
+            //Remove the user from the department
+            dep.Members.Remove(dep.Members.First(u => u.UserName == usr.UserName));
+            _giraf._context.SaveChanges();
+            return new Response<DepartmentDTO>(new DepartmentDTO(dep));
+        }
+
+        /// <summary>
+        /// Add a resource to the given department. After this call, the department owns the resource and it is available to all its members.
+        /// </summary>
+        /// <param name="departmentID">Id of the department to add the resource to.</param>
+        /// <param name="resourceId">ResourceIdDTO containing relevant information about the resource.</param>
+        /// <returns>
+        /// DepartmentNotFound If department wasn't found.
+        /// ResourceIDUnreadable If resourceDTO's id was null or not a number.
+        /// ResourceNotFound If no resource exists with the given ID.
+        /// NotAuthorized If user does not have ownership of resource.
+        /// DepartmentAlreadyOwnsResource If requested resource is already owned by requested department.
+        /// The DepartmentDTO represented the updated state of the department if there were no errors.
+        /// </returns>
+        [HttpPost("resource/{departmentID}")]
+        [Authorize]
+        public async Task<Response<DepartmentDTO>> AddResource(long departmentID, [FromBody] ResourceIdDTO resourceDTO) {
+            if (resourceDTO?.Id == null)
+                return new ErrorResponse<DepartmentDTO>(ErrorCode.MissingProperties, "Missing resource ID.");
+            
+            //Fetch the department and check that it exists.
+            var department = await _giraf._context.Departments.Where(d => d.Key == departmentID).FirstOrDefaultAsync();
+            var usr = await _giraf.LoadUserAsync(HttpContext.User);
+            
+            if(department == null) 
+                return new ErrorResponse<DepartmentDTO>(ErrorCode.DepartmentNotFound);
+
+            //Check if there is a resourceId specified in the body or as a query-paramater
+            long resId = -1;
+            var resourceIdValid = CheckResourceId(resourceDTO.Id, ref resId);
+            
+            if(!resourceIdValid) 
+                return new ErrorResponse<DepartmentDTO>(ErrorCode.ResourceIDUnreadable);
+
+            //Fetch the resource with the given id, check that it exists and that the user owns it.
+            var resource = await _giraf._context.Pictograms.Where(f => f.Id == resId).FirstOrDefaultAsync();
+            
+            if(resource == null) 
+                return new ErrorResponse<DepartmentDTO>(ErrorCode.ResourceNotFound);
+            
+            var resourceOwned = await _giraf.CheckPrivateOwnership(resource, usr);
+            
+            if(!resourceOwned) 
+                return new ErrorResponse<DepartmentDTO>(ErrorCode.NotAuthorized);
+
+            //Check if the department already owns the resource
+            var alreadyOwned = await _giraf._context.DepartmentResources
+                .Where(depres => depres.OtherKey == departmentID && depres.ResourceKey == resId)
+                .AnyAsync();
+            
+            if(alreadyOwned) 
+                return new ErrorResponse<DepartmentDTO>(ErrorCode.DepartmentAlreadyOwnsResource);
+
+            //Remove resource from user
+            var usrResource = await _giraf._context.UserResources
+                .Where(ur => ur.ResourceKey == resource.Id && ur.OtherKey == usr.Id)
+                .FirstOrDefaultAsync();
+            usr.Resources.Remove(usrResource);
+            await _giraf._context.SaveChangesAsync();
+
+            //Change resource AccessLevel to Protected from Private
+            resource.AccessLevel = AccessLevel.PROTECTED;
+
+            //Create a relationship between the department and the resource.
+            var dr = new DepartmentResource(department, resource);
+            await _giraf._context.DepartmentResources.AddAsync(dr);
+            await _giraf._context.SaveChangesAsync();
+            
+            //Return Ok and the department - the resource is now visible in deparment.Resources
+            return new Response<DepartmentDTO>(new DepartmentDTO(department));
+        }
+
+        /// <summary>
+        /// Removes a resource from the users department.
+        /// </summary>
+        /// <param name="resourceId">ResourceIdDTO containing relevant information about the resource.</param>
+        /// <returns>
+        /// DepartmentDTO of updated state if no problems occured.
+        /// </returns>
+        [HttpDelete("resource/")]
+        [Authorize]
+        public async Task<Response<DepartmentDTO>> RemoveResource([FromBody]ResourceIdDTO resourceDTO) {
+            if (resourceDTO == null)
+                return new ErrorResponse<DepartmentDTO>(ErrorCode.MissingProperties);
+            
+            //Fetch the department and check that it exists.
+            var usr = await _giraf.LoadUserAsync(HttpContext.User);
+
+            long resId = -1;
+            var resourceIdValid = CheckResourceId(resourceDTO.Id, ref resId);
+            
+            if(!resourceIdValid) 
+                return new ErrorResponse<DepartmentDTO>(ErrorCode.ResourceIDUnreadable);
+            
+            //Fetch the resource with the given id, check that it exists.
+            var resource = await _giraf._context.Pictograms
+                .Where(f => f.Id == resId)
+                .FirstOrDefaultAsync();
+            
+            if(resource == null) 
+                return new ErrorResponse<DepartmentDTO>(ErrorCode.ResourceNotFound);
+            
+            var resourceOwned = await _giraf.CheckProtectedOwnership(resource, usr);
+            
+            if(!resourceOwned) 
+                return new ErrorResponse<DepartmentDTO>(ErrorCode.NotAuthorized);
+
+            //Check if the department already owns the resource and remove if so.
+            var drrelation = await _giraf._context.DepartmentResources
+                .Where(dr => dr.ResourceKey == resource.Id && dr.OtherKey == usr.Department.Key)
+                .FirstOrDefaultAsync();
+            
+            if(drrelation == null) 
+                return new ErrorResponse<DepartmentDTO>(ErrorCode.ResourceNotOwnedByDepartment);
+            
+            usr.Department.Resources.Remove(drrelation);
+            await _giraf._context.SaveChangesAsync();
+
+            //Return Ok and the department - the resource is now visible in deparment.Resources
+            return new Response<DepartmentDTO>(new DepartmentDTO(usr.Department));
+        }
+
+        #region Helpers
+        /// <summary>
+        /// Produces a list of all departments that has 'nameQuery' in their name.
+        /// </summary>
+        /// <param name="nameQuery">A string to search for in the name of the departments.</param>
+        /// <returns>A list of all departments with 'nameQuery' in their name.</returns>
+        private IQueryable<Department> NameQueryFilter(string nameQuery)
+        {
+            if(string.IsNullOrEmpty(nameQuery)) nameQuery = "";
+            return _giraf._context.Departments.Where(d => d.Name.ToLower().Contains(nameQuery.ToLower()));
+        }
+
+        /// <summary>
+        /// Checks if a valid resource-id has been specified along with the request.
+        /// </summary>
+        /// <param name="resourceId">The resource-id specified in the request's body.</param>
+        /// <param name="resId">A ref parameter for storing the found resource-id.</param>
+        /// <returns>True if a valid resource-id was found, false otherwise.</returns>
+        private bool CheckResourceId(long? resourceId, ref long resId) 
+        {
+            if(resourceId == null) 
+            {
+                var resourceQuery = HttpContext.Request.Query["resourceId"];
+                if(string.IsNullOrEmpty(resourceQuery)) return false;
+                if(!long.TryParse(resourceQuery, out resId)) return false;
+            }
+            else resId = (long) resourceId;
+            return true;
+        }
+        #endregion
+    }
 }