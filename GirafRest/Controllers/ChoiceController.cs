--- conflicted
+++ resolved
@@ -1,264 +1,259 @@
-using System.Linq;
-using GirafRest.Data;
-using GirafRest.Setup;
-using Microsoft.AspNetCore.Mvc;
-using Microsoft.AspNetCore.Identity;
-using GirafRest.Models;
-using Microsoft.Extensions.Logging;
-using Microsoft.AspNetCore.Hosting;
-using Microsoft.EntityFrameworkCore;
-using System.Threading.Tasks;
-using System.Collections.Generic;
-using GirafRest.Models.DTOs;
-using System;
-using GirafRest.Models.Many_to_Many_Relationships;
-using GirafRest.Services;
-using Microsoft.AspNetCore.Authorization;
-using GirafRest.Models.Responses;
-
-namespace GirafRest.Controllers
-{
-    /// <summary>
-    /// The ChoiceController serves the purpose of presenting choices on request. It also allows the user to
-    /// select either of the options in a choice.
-    /// </summary>
-    [Route("v1/[controller]")]
-    public class ChoiceController : Controller
-    {
-        /// <summary>
-        /// A reference to the Giraf service that implements common functionality for all controllers.
-        /// </summary>
-        private readonly IGirafService _giraf;
-
-        /// <summary>
-        /// Creates a new ChoiceController. The choice controller allows the users to see their choices and
-        /// also confirm or reject choices. As with all other controllers, this one is also instantiated by ASP.NET.
-        /// </summary>
-        /// <param name="girafService">A reference to the GirafService.</param>
-        /// <param name="lFactory">A reference to a logger factory, that enables uniform logging from all controllers.</param>
-        public ChoiceController(IGirafService girafService, ILoggerFactory lFactory)
-        {
-            _giraf = girafService;
-            _giraf._logger = lFactory.CreateLogger("Choice");
-        }
-
-        /// <summary>
-        /// Read the <see cref="Choice"/> choice with the specified <paramref name="id"/> ID and
-        /// check if the user is authorized to see it.
-        /// </summary>
-        /// <param name="ID"> The ID of the choice to fetch.</param>
-        /// <returns> 
-        /// Response with the ChoiceDTO requested
-        /// NotFound if no choice was found
-        /// NotAuthorized the user does no have access to the found choice
-        /// </returns>
-        [HttpGet("{id}")]
-        public async Task<Response<ChoiceDTO>> ReadChoice(long id)
-        {
-            _giraf._logger.LogInformation($"Fetching choice which match the ID");
-            Choice _choice;
-            try
-            {
-                _choice = await _giraf._context.Choices
-                    .Where(ch => ch.Id == id)
-                    .Include(ch => ch.Options)
-                    .ThenInclude(op => op.Resource)
-                    .FirstAsync();
-            }
-            catch (Exception)
-            {
-                return new ErrorResponse<ChoiceDTO>(ErrorCode.NotFound);
-            }
-            if (!(await checkAccess(_choice))) return new ErrorResponse<ChoiceDTO>(ErrorCode.NotAuthorized);
-
-            return new Response<ChoiceDTO>(new ChoiceDTO(_choice));  
-        }
-        
-        /// <summary>
-        /// Create a new <see cref="Choice"/> choice.
-        /// </summary>
-        /// <param name="choice"> A <see cref="ChoiceDTO"/> with all relevant information about the new choice.</param>
-        /// <returns> 
-        /// Response with ChoiceDTO containing the created choice if succeeded
-        /// FormatError if the argument was null
-        /// NotAuthorized if the user does not have access to some of the choices
-        /// ChoiceContainsInvalidPictogramId if the supplied ID was not found
-        /// </returns>
-        [HttpPost("")]
-        public async Task<Response<ChoiceDTO>> CreateChoice([FromBody] ChoiceDTO choice)
-        {
-            //Check if a valid ChoiceDTO has been specified
-            if (choice == null)
-                return new ErrorResponse<ChoiceDTO>(ErrorCode.FormatError);
-            
-            //Find all the involved resources and check that they exist
-            List<Pictogram> pictogramList = new List<Pictogram>();
-            if(choice.Options != null)
-            {
-                foreach (var option in choice.Options) 
-                {
-                    var pf = await _giraf._context.Pictograms
-                        .Where(p => p.Id == option.Id)
-                        .FirstOrDefaultAsync();
-                    if (pf == null)
-                        return new ErrorResponse<ChoiceDTO>(ErrorCode.ChoiceContainsInvalidPictogramId, $"{option.Id}");
-                    pictogramList.Add(pf);
-                } 
-            }
-
-            //Create an object for the choice
-            Choice _choice = new Choice(pictogramList, choice.Title);
-            //Check if the user has access to all options of the choice
-            if (!(await checkAccess(_choice))) return new ErrorResponse<ChoiceDTO>(ErrorCode.NotAuthorized);
-
-            //Add the choice to the database
-            _giraf._logger.LogInformation("Adding the new choice to the database");
-            var res = await _giraf._context.Choices.AddAsync(_choice);
-            await _giraf._context.SaveChangesAsync();
-
-            return new Response<ChoiceDTO>(new ChoiceDTO(_choice));
-        }
-
-        /// <summary>
-        /// Update info of a <see cref="Choice"/> choice.
-        /// </summary>
-        /// <param name="newValues"> A <see cref="ChoiceDTO"/> with all new information to update with.
-        /// The Id found in this DTO is the target choice.
-        /// </param>
-        /// <returns>
-        /// Response containing the updated choice
-        /// FormatError if the argument was null
-        /// NotAuthorized if the user does not own the choice
-        /// ChoiceContainsInvalidPictogramId if the pictogram could not be found
-        /// </returns>
-        [HttpPut("{id}")]
-        public async Task<Response<ChoiceDTO>> UpdateChoice(long id, [FromBody] ChoiceDTO newValues)
-        {
-            //Check if a valid ChoiceDTO has been specified
-            if (newValues == null)
-                return new ErrorResponse<ChoiceDTO>(ErrorCode.FormatError);
-
-            //Attempt to find the target choice.
-            Choice choice = await _giraf._context.Choices
-                .Where(ch => ch.Id == id)
-                .Include(ch => ch.Options)
-                .ThenInclude(op => op.Resource)
-                .FirstOrDefaultAsync();
-            
-            if (choice == null)
-                return new ErrorResponse<ChoiceDTO>(ErrorCode.NotFound, $"ID={id} not found");
-            
-            //Check that the user actually owns the choice
-            if (!(await checkAccess(choice))) 
-                return new ErrorResponse<ChoiceDTO>(ErrorCode.NotAuthorized);
-
-            //Find all the involved resources and check that they exist
-            List<Pictogram> pictogramList = new List<Pictogram>();
-            if(newValues.Options != null)
-            {
-                foreach (var option in newValues.Options)
-                {
-                    var pf = await _giraf._context.Pictograms
-                        .Where(p => p.Id == option.Id)
-                        .FirstOrDefaultAsync();
-                    if (pf == null)
-                        return new ErrorResponse<ChoiceDTO>(ErrorCode.ChoiceContainsInvalidPictogramId, $"{option.Id}");
-                    pictogramList.Add(pf);
-                }
-            }
-            
-            //Check that the user has access to all pictograms that were added to the choice
-            if (!(await checkAccess(choice))) 
-                return new ErrorResponse<ChoiceDTO>(ErrorCode.NotAuthorized);
-            
-            //Modify the choice 
-            choice.Clear();
-            choice.AddAll(pictogramList);
-
-            //Save the changes
-            _giraf._logger.LogInformation($"Updating the choice with the new information and adding it to the database");
-            choice.Merge(newValues);
-            _giraf._context.Choices.Update(choice);
-            _giraf._context.SaveChanges();
-
-            return new Response<ChoiceDTO>(new ChoiceDTO(choice));
-        }
-
-        /// <summary>
-        /// Delete the <see cref="Choice"/> choice with the specified id.
-        /// </summary>
-        /// <param name="id">The id of the choice to delete.</param>
-<<<<<<< HEAD
-        /// <returns>
-        /// Empty Response on success
-        /// NotFound if the choice was not found
-        /// NotAuthorized if the user does not own the choice
-        /// </returns>
-        [Authorize(Policy = GirafRole.RequireGuardianOrSuperUser)]
-=======
-        /// <returns> Ok if the choice was deleted after checking authorization and NotFound if no choice with the id exists.</returns>
->>>>>>> 087f375d
-        [HttpDelete("{id}")]
-        public async Task<Response> DeleteChoice(long id)
-        {
-            //Attempt to retrieve the choice
-            Choice _choice;
-            try
-            {
-                _choice = await _giraf._context.Choices
-                    .Where(ch => ch.Id == id)
-                    .Include(ch => ch.Options)
-                    .ThenInclude(op => op.Resource)
-                    .FirstAsync();
-            }
-            catch (Exception)
-            {
-                return new ErrorResponse<ChoiceDTO>(ErrorCode.NotFound, $"ID={id} not found");
-            }
-
-            //Check if the user is authorized to delete it
-            if(!(await checkAccess(_choice))) return new ErrorResponse<ChoiceDTO>(ErrorCode.NotAuthorized);
-
-            //Remove it from the database
-            _giraf._logger.LogInformation($"Removing selected choice from the database");
-            _giraf._context.Choices.Remove(_choice);
-            _giraf._context.SaveChangesAsync();
-
-            return new Response();
-        }
-
-        /// <summary>
-        /// Check if the current user has access to all resources in Choice.Option.
-        /// </summary>
-        /// <param name="choice">A reference to the choice to check ownership for.</param>
-        /// <returns>
-        /// True if the user owns all the involved resources, false if not.
-        /// </returns>
-        private async Task<bool> checkAccess(Choice choice)
-        {
-            var usr = await _giraf.LoadUserAsync(HttpContext.User);
-            _giraf._logger.LogInformation($"Checking if the user is authorized");
-            foreach (Pictogram p in choice)
-            {
-                bool ownsResource = false;
-                switch (p.AccessLevel)
-                {
-                    case AccessLevel.PROTECTED:
-                        ownsResource = await _giraf.CheckProtectedOwnership(p, usr);
-                        break;
-                    case AccessLevel.PRIVATE:
-                        ownsResource = await _giraf.CheckPrivateOwnership(p, usr);
-                        if (!ownsResource)
-                            return false;
-                        break;
-                    case AccessLevel.PUBLIC:
-                        ownsResource = true;
-                        break;
-                }
-                if (!ownsResource)
-                    return false;
-            }
-            return true;
-        }
-    }
+using System.Linq;
+using GirafRest.Data;
+using GirafRest.Setup;
+using Microsoft.AspNetCore.Mvc;
+using Microsoft.AspNetCore.Identity;
+using GirafRest.Models;
+using Microsoft.Extensions.Logging;
+using Microsoft.AspNetCore.Hosting;
+using Microsoft.EntityFrameworkCore;
+using System.Threading.Tasks;
+using System.Collections.Generic;
+using GirafRest.Models.DTOs;
+using System;
+using GirafRest.Models.Many_to_Many_Relationships;
+using GirafRest.Services;
+using Microsoft.AspNetCore.Authorization;
+using GirafRest.Models.Responses;
+
+namespace GirafRest.Controllers
+{
+    /// <summary>
+    /// The ChoiceController serves the purpose of presenting choices on request. It also allows the user to
+    /// select either of the options in a choice.
+    /// </summary>
+    [Route("v1/[controller]")]
+    public class ChoiceController : Controller
+    {
+        /// <summary>
+        /// A reference to the Giraf service that implements common functionality for all controllers.
+        /// </summary>
+        private readonly IGirafService _giraf;
+
+        /// <summary>
+        /// Creates a new ChoiceController. The choice controller allows the users to see their choices and
+        /// also confirm or reject choices. As with all other controllers, this one is also instantiated by ASP.NET.
+        /// </summary>
+        /// <param name="girafService">A reference to the GirafService.</param>
+        /// <param name="lFactory">A reference to a logger factory, that enables uniform logging from all controllers.</param>
+        public ChoiceController(IGirafService girafService, ILoggerFactory lFactory)
+        {
+            _giraf = girafService;
+            _giraf._logger = lFactory.CreateLogger("Choice");
+        }
+
+        /// <summary>
+        /// Read the <see cref="Choice"/> choice with the specified <paramref name="id"/> ID and
+        /// check if the user is authorized to see it.
+        /// </summary>
+        /// <param name="ID"> The ID of the choice to fetch.</param>
+        /// <returns> 
+        /// Response with the ChoiceDTO requested
+        /// NotFound if no choice was found
+        /// NotAuthorized the user does no have access to the found choice
+        /// </returns>
+        [HttpGet("{id}")]
+        public async Task<Response<ChoiceDTO>> ReadChoice(long id)
+        {
+            _giraf._logger.LogInformation($"Fetching choice which match the ID");
+            Choice _choice;
+            try
+            {
+                _choice = await _giraf._context.Choices
+                    .Where(ch => ch.Id == id)
+                    .Include(ch => ch.Options)
+                    .ThenInclude(op => op.Resource)
+                    .FirstAsync();
+            }
+            catch (Exception)
+            {
+                return new ErrorResponse<ChoiceDTO>(ErrorCode.NotFound);
+            }
+            if (!(await checkAccess(_choice))) return new ErrorResponse<ChoiceDTO>(ErrorCode.NotAuthorized);
+
+            return new Response<ChoiceDTO>(new ChoiceDTO(_choice));  
+        }
+        
+        /// <summary>
+        /// Create a new <see cref="Choice"/> choice.
+        /// </summary>
+        /// <param name="choice"> A <see cref="ChoiceDTO"/> with all relevant information about the new choice.</param>
+        /// <returns> 
+        /// Response with ChoiceDTO containing the created choice if succeeded
+        /// FormatError if the argument was null
+        /// NotAuthorized if the user does not have access to some of the choices
+        /// ChoiceContainsInvalidPictogramId if the supplied ID was not found
+        /// </returns>
+        [HttpPost("")]
+        public async Task<Response<ChoiceDTO>> CreateChoice([FromBody] ChoiceDTO choice)
+        {
+            //Check if a valid ChoiceDTO has been specified
+            if (choice == null)
+                return new ErrorResponse<ChoiceDTO>(ErrorCode.FormatError);
+            
+            //Find all the involved resources and check that they exist
+            List<Pictogram> pictogramList = new List<Pictogram>();
+            if(choice.Options != null)
+            {
+                foreach (var option in choice.Options) 
+                {
+                    var pf = await _giraf._context.Pictograms
+                        .Where(p => p.Id == option.Id)
+                        .FirstOrDefaultAsync();
+                    if (pf == null)
+                        return new ErrorResponse<ChoiceDTO>(ErrorCode.ChoiceContainsInvalidPictogramId, $"{option.Id}");
+                    pictogramList.Add(pf);
+                } 
+            }
+
+            //Create an object for the choice
+            Choice _choice = new Choice(pictogramList, choice.Title);
+            //Check if the user has access to all options of the choice
+            if (!(await checkAccess(_choice))) return new ErrorResponse<ChoiceDTO>(ErrorCode.NotAuthorized);
+
+            //Add the choice to the database
+            _giraf._logger.LogInformation("Adding the new choice to the database");
+            var res = await _giraf._context.Choices.AddAsync(_choice);
+            await _giraf._context.SaveChangesAsync();
+
+            return new Response<ChoiceDTO>(new ChoiceDTO(_choice));
+        }
+
+        /// <summary>
+        /// Update info of a <see cref="Choice"/> choice.
+        /// </summary>
+        /// <param name="newValues"> A <see cref="ChoiceDTO"/> with all new information to update with.
+        /// The Id found in this DTO is the target choice.
+        /// </param>
+        /// <returns>
+        /// Response containing the updated choice
+        /// FormatError if the argument was null
+        /// NotAuthorized if the user does not own the choice
+        /// ChoiceContainsInvalidPictogramId if the pictogram could not be found
+        /// </returns>
+        [HttpPut("{id}")]
+        public async Task<Response<ChoiceDTO>> UpdateChoice(long id, [FromBody] ChoiceDTO newValues)
+        {
+            //Check if a valid ChoiceDTO has been specified
+            if (newValues == null)
+                return new ErrorResponse<ChoiceDTO>(ErrorCode.FormatError);
+
+            //Attempt to find the target choice.
+            Choice choice = await _giraf._context.Choices
+                .Where(ch => ch.Id == id)
+                .Include(ch => ch.Options)
+                .ThenInclude(op => op.Resource)
+                .FirstOrDefaultAsync();
+            
+            if (choice == null)
+                return new ErrorResponse<ChoiceDTO>(ErrorCode.NotFound, $"ID={id} not found");
+            
+            //Check that the user actually owns the choice
+            if (!(await checkAccess(choice))) 
+                return new ErrorResponse<ChoiceDTO>(ErrorCode.NotAuthorized);
+
+            //Find all the involved resources and check that they exist
+            List<Pictogram> pictogramList = new List<Pictogram>();
+            if(newValues.Options != null)
+            {
+                foreach (var option in newValues.Options)
+                {
+                    var pf = await _giraf._context.Pictograms
+                        .Where(p => p.Id == option.Id)
+                        .FirstOrDefaultAsync();
+                    if (pf == null)
+                        return new ErrorResponse<ChoiceDTO>(ErrorCode.ChoiceContainsInvalidPictogramId, $"{option.Id}");
+                    pictogramList.Add(pf);
+                }
+            }
+            
+            //Check that the user has access to all pictograms that were added to the choice
+            if (!(await checkAccess(choice))) 
+                return new ErrorResponse<ChoiceDTO>(ErrorCode.NotAuthorized);
+            
+            //Modify the choice 
+            choice.Clear();
+            choice.AddAll(pictogramList);
+
+            //Save the changes
+            _giraf._logger.LogInformation($"Updating the choice with the new information and adding it to the database");
+            choice.Merge(newValues);
+            _giraf._context.Choices.Update(choice);
+            _giraf._context.SaveChanges();
+
+            return new Response<ChoiceDTO>(new ChoiceDTO(choice));
+        }
+
+        /// <summary>
+        /// Delete the <see cref="Choice"/> choice with the specified id.
+        /// </summary>
+        /// <param name="id">The id of the choice to delete.</param>
+        /// <returns>
+        /// Empty Response on success
+        /// NotFound if the choice was not found
+        /// NotAuthorized if the user does not own the choice
+        /// </returns>
+        [HttpDelete("{id}")]
+        public async Task<Response> DeleteChoice(long id)
+        {
+            //Attempt to retrieve the choice
+            Choice _choice;
+            try
+            {
+                _choice = await _giraf._context.Choices
+                    .Where(ch => ch.Id == id)
+                    .Include(ch => ch.Options)
+                    .ThenInclude(op => op.Resource)
+                    .FirstAsync();
+            }
+            catch (Exception)
+            {
+                return new ErrorResponse<ChoiceDTO>(ErrorCode.NotFound, $"ID={id} not found");
+            }
+
+            //Check if the user is authorized to delete it
+            if(!(await checkAccess(_choice))) return new ErrorResponse<ChoiceDTO>(ErrorCode.NotAuthorized);
+
+            //Remove it from the database
+            _giraf._logger.LogInformation($"Removing selected choice from the database");
+            _giraf._context.Choices.Remove(_choice);
+            _giraf._context.SaveChangesAsync();
+
+            return new Response();
+        }
+
+        /// <summary>
+        /// Check if the current user has access to all resources in Choice.Option.
+        /// </summary>
+        /// <param name="choice">A reference to the choice to check ownership for.</param>
+        /// <returns>
+        /// True if the user owns all the involved resources, false if not.
+        /// </returns>
+        private async Task<bool> checkAccess(Choice choice)
+        {
+            var usr = await _giraf.LoadUserAsync(HttpContext.User);
+            _giraf._logger.LogInformation($"Checking if the user is authorized");
+            foreach (Pictogram p in choice)
+            {
+                bool ownsResource = false;
+                switch (p.AccessLevel)
+                {
+                    case AccessLevel.PROTECTED:
+                        ownsResource = await _giraf.CheckProtectedOwnership(p, usr);
+                        break;
+                    case AccessLevel.PRIVATE:
+                        ownsResource = await _giraf.CheckPrivateOwnership(p, usr);
+                        if (!ownsResource)
+                            return false;
+                        break;
+                    case AccessLevel.PUBLIC:
+                        ownsResource = true;
+                        break;
+                }
+                if (!ownsResource)
+                    return false;
+            }
+            return true;
+        }
+    }
 }