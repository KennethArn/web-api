--- conflicted
+++ resolved
@@ -55,13 +55,8 @@
         /// <summary>
         /// Adds a specified user to the Guardian role
         /// </summary>
-<<<<<<< HEAD
-        /// <param name="username">The username of the user in question</param>
-        /// <returns> NotFound if no such user exists, Badrequest if the operation failed and Ok if successful</returns>
-=======
         /// <param name="username">Username of the user who needs be to made guardian</param>
         /// <returns> NotFound if no such user exists, Badrequest if the operation fails. And Ok if all is well</returns>
->>>>>>> de61fe7f
         [HttpPost("guardian/{username}")]
         [Authorize(Policy = GirafRole.RequireDepartment)]
         public async Task<IActionResult> AddToGuardian(string username)
