--- conflicted
+++ resolved
@@ -1,18 +1,14 @@
-<<<<<<< HEAD
-using System;
-using System.Collections.Generic;
-using System.Linq;
-using System.Threading.Tasks;
+﻿using GirafRest.Models;
+using GirafRest.Models.DTOs;
+using GirafRest.Models.Responses;
+using GirafRest.Services;
+using Microsoft.AspNetCore.Authorization;
 using Microsoft.AspNetCore.Http;
 using Microsoft.AspNetCore.Mvc;
 using Microsoft.EntityFrameworkCore;
-using GirafRest.Data;
-using GirafRest.Models;
-using Microsoft.AspNetCore.Authorization;
-using GirafRest.Models.DTOs;
-using GirafRest.Services;
 using Microsoft.Extensions.Logging;
-using GirafRest.Models.Responses;
+using System.Linq;
+using System.Threading.Tasks;
 
 namespace GirafRest.Controllers
 {
@@ -58,7 +54,7 @@
         [ProducesResponseType(StatusCodes.Status404NotFound)]
         public async Task<ActionResult> PostActivity([FromBody] ActivityDTO newActivity, string userId, string weekplanName, int weekYear, int weekNumber, int weekDayNmb)
         {
-            Days weekDay = (Days) weekDayNmb;
+            Days weekDay = (Days)weekDayNmb;
             if (newActivity == null)
                 return BadRequest(new ErrorResponse(ErrorCode.MissingProperties, "Missing new activity"));
 
@@ -187,7 +183,7 @@
         /// <param name="userId">an ID of the user to update activities for.</param>
         /// <returns>Returns <see cref="ActivityDTO"/> for the updated activity on success else MissingProperties or NotFound</returns>
         [HttpPatch("{userId}/update")]
-        [Authorize] 
+        [Authorize]
         [ProducesResponseType(StatusCodes.Status200OK)]
         [ProducesResponseType(StatusCodes.Status400BadRequest)]
         [ProducesResponseType(StatusCodes.Status403Forbidden)]
@@ -205,7 +201,7 @@
 
             // check access rights
             if (!await _authentication.HasEditOrReadUserAccess(await _giraf._userManager.GetUserAsync(HttpContext.User), user))
-                return StatusCode(StatusCodes.Status403Forbidden,new ErrorResponse(ErrorCode.NotAuthorized, "User does not have permissions"));
+                return StatusCode(StatusCodes.Status403Forbidden, new ErrorResponse(ErrorCode.NotAuthorized, "User does not have permissions"));
 
             // throws error if none of user's weeks' has the specific activity
             if (!user.WeekSchedule.Any(w => w.Weekdays.Any(wd => wd.Activities.Any(act => act.Key == activity.Id))))
@@ -293,215 +289,4 @@
             return Ok(new SuccessResponse<ActivityDTO>(new ActivityDTO(updateActivity, pictograms)));
         }
     }
-}
-=======
-﻿using GirafRest.Models;
-using GirafRest.Models.DTOs;
-using GirafRest.Models.Responses;
-using GirafRest.Services;
-using Microsoft.AspNetCore.Authorization;
-using Microsoft.AspNetCore.Http;
-using Microsoft.AspNetCore.Mvc;
-using Microsoft.EntityFrameworkCore;
-using Microsoft.Extensions.Logging;
-using System.Linq;
-using System.Threading.Tasks;
-
-namespace GirafRest.Controllers
-{
-    /// <summary>
-    /// Manages activities
-    /// </summary>
-    [Authorize]
-    [Route("v2/[controller]")]
-    public class ActivityController : Controller
-    {
-        private readonly IAuthenticationService _authentication;
-        private readonly IGirafService _giraf;
-
-        /// <summary>
-        /// Constructor for Controller
-        /// </summary>
-        /// <param name="giraf">Service Injection</param>
-        /// <param name="loggerFactory">Service Injection</param>
-        /// <param name="authentication">Service Injection</param>
-        public ActivityController(IGirafService giraf, ILoggerFactory loggerFactory, IAuthenticationService authentication)
-        {
-            _giraf = giraf;
-            _giraf._logger = loggerFactory.CreateLogger("Activity");
-            _authentication = authentication;
-        }
-
-        /// <summary>
-        /// Add a new activity to a given weekplan on the given day.
-        /// </summary>
-        /// <param name="newActivity">a serialized version of the new activity.</param>
-        /// <param name="userId">id of the user that you want to add the activity for.</param>
-        /// <param name="weekplanName">name of the weekplan that you want to add the activity on.</param>
-        /// <param name="weekYear">year of the weekplan that you want to add the activity on.</param>
-        /// <param name="weekNumber">week number of the weekplan that you want to add the activity on.</param>
-        /// <param name="weekDayNmb">day of the week that you want to add the activity on (Monday=1, Sunday=7).</param>
-        /// <returns>Returns <see cref="ActivityDTO"/> for the requested activity on success else MissingProperties, 
-        /// UserNotFound, NotAuthorized, WeekNotFound or InvalidDay.</returns>
-        [HttpPost("{userId}/{weekplanName}/{weekYear}/{weekNumber}/{weekDayNmb}")]
-        [Authorize]
-        [ProducesResponseType(StatusCodes.Status201Created)]
-        [ProducesResponseType(StatusCodes.Status400BadRequest)]
-        [ProducesResponseType(StatusCodes.Status403Forbidden)]
-        [ProducesResponseType(StatusCodes.Status404NotFound)]
-        public async Task<ActionResult> PostActivity([FromBody] ActivityDTO newActivity, string userId, string weekplanName, int weekYear, int weekNumber, int weekDayNmb)
-        {
-            Days weekDay = (Days)weekDayNmb;
-            if (newActivity == null)
-                return BadRequest(new ErrorResponse(ErrorCode.MissingProperties, "Missing new activity"));
-
-            GirafUser user = await _giraf.LoadUserWithWeekSchedules(userId);
-            if (user == null)
-                return NotFound(new ErrorResponse(ErrorCode.UserNotFound, "Missing user"));
-
-            // check access rights
-            if (!(await _authentication.HasEditOrReadUserAccess(await _giraf._userManager.GetUserAsync(HttpContext.User), user)))
-                return StatusCode(StatusCodes.Status403Forbidden, new ErrorResponse(ErrorCode.NotAuthorized, "User does not have permission"));
-
-            var dbWeek = user.WeekSchedule.FirstOrDefault(w => w.WeekYear == weekYear && w.WeekNumber == weekNumber && string.Equals(w.Name, weekplanName));
-            if (dbWeek == null)
-                return NotFound(new ErrorResponse(ErrorCode.WeekNotFound, "Week not found"));
-
-            Weekday dbWeekDay = dbWeek.Weekdays.FirstOrDefault(day => day.Day == weekDay);
-            if (dbWeekDay == null)
-                return NotFound(new ErrorResponse(ErrorCode.InvalidDay, "Day not found"));
-
-            int order = dbWeekDay.Activities.Select(act => act.Order).DefaultIfEmpty(0).Max();
-            order++;
-
-            var picto = await _giraf._context.Pictograms
-                        .Where(p => p.Id == newActivity.Pictogram.Id).FirstOrDefaultAsync();
-            
-            Activity dbActivity = new Activity(dbWeekDay, picto, order, ActivityState.Normal, null);
-            _giraf._context.Activities.Add(dbActivity);
-            await _giraf._context.SaveChangesAsync();
-
-            return StatusCode(StatusCodes.Status201Created, new SuccessResponse<ActivityDTO>(new ActivityDTO(dbActivity)));
-        }
-
-        /// <summary>
-        /// Delete an activity with a given id.
-        /// </summary>
-        /// <param name="userId">id of the user you want to delete an activity for.</param>
-        /// <param name="activityId">id of the activity you want to delete.</param>
-        /// <returns>Returns success response else UserNotFound, NotAuthorized or ActivityNotFound.</returns>
-        [HttpDelete("{userId}/delete/{activityId}")]
-        [Authorize]
-        [ProducesResponseType(StatusCodes.Status200OK)]
-        [ProducesResponseType(StatusCodes.Status403Forbidden)]
-        [ProducesResponseType(StatusCodes.Status404NotFound)]
-        public async Task<ActionResult> DeleteActivity(string userId, long activityId)
-        {
-            GirafUser user = await _giraf.LoadUserWithWeekSchedules(userId);
-            if (user == null)
-                return NotFound(new ErrorResponse(ErrorCode.UserNotFound, "User not found"));
-
-            // check access rights
-            if (!(await _authentication.HasEditOrReadUserAccess(await _giraf._userManager.GetUserAsync(HttpContext.User), user)))
-                return StatusCode(StatusCodes.Status403Forbidden, new ErrorResponse(ErrorCode.NotAuthorized, "User does not have permission"));
-
-            // throws error if none of user's weeks' has the specific activity
-            if (!user.WeekSchedule.Any(w => w.Weekdays.Any(wd => wd.Activities.Any(act => act.Key == activityId))))
-                return NotFound(new ErrorResponse(ErrorCode.ActivityNotFound, "Activity not found"));
-
-            Activity targetActivity = _giraf._context.Activities.First(act => act.Key == activityId);
-
-            _giraf._context.Activities.Remove(targetActivity);
-            await _giraf._context.SaveChangesAsync();
-
-            return Ok(new SuccessResponse("Activity deleted"));
-        }
-
-        /// <summary>
-        /// Updates an activity with a given id.
-        /// </summary>
-        /// <param name="activity">a serialized version of the activity that will be updated.</param>
-        /// <param name="userId">an ID of the user to update activities for.</param>
-        /// <returns>Returns <see cref="ActivityDTO"/> for the updated activity on success else MissingProperties or NotFound</returns>
-        [HttpPatch("{userId}/update")]
-        [Authorize]
-        [ProducesResponseType(StatusCodes.Status200OK)]
-        [ProducesResponseType(StatusCodes.Status400BadRequest)]
-        [ProducesResponseType(StatusCodes.Status403Forbidden)]
-        [ProducesResponseType(StatusCodes.Status404NotFound)]
-        public async Task<ActionResult> UpdateActivity([FromBody] ActivityDTO activity, string userId)
-        {
-            if (activity == null)
-            {
-                return BadRequest(new ErrorResponse(ErrorCode.MissingProperties, "Missing activity"));
-            }
-
-            GirafUser user = await _giraf.LoadUserWithWeekSchedules(userId);
-            if (user == null)
-                return NotFound(new ErrorResponse(ErrorCode.UserNotFound, "User not found"));
-
-            // check access rights
-            if (!await _authentication.HasEditOrReadUserAccess(await _giraf._userManager.GetUserAsync(HttpContext.User), user))
-                return StatusCode(StatusCodes.Status403Forbidden, new ErrorResponse(ErrorCode.NotAuthorized, "User does not have permissions"));
-
-            // throws error if none of user's weeks' has the specific activity
-            if (!user.WeekSchedule.Any(w => w.Weekdays.Any(wd => wd.Activities.Any(act => act.Key == activity.Id))))
-                return NotFound(new ErrorResponse(ErrorCode.ActivityNotFound, "Activity not found"));
-
-            Activity updateActivity = _giraf._context.Activities.FirstOrDefault(a => a.Key == activity.Id);
-            if (updateActivity == null)
-                return NotFound(new ErrorResponse(ErrorCode.ActivityNotFound, "Activity not found"));
-
-            updateActivity.Order = activity.Order;
-            updateActivity.State = activity.State;
-            updateActivity.PictogramKey = activity.Pictogram.Id;
-
-            if (activity.Timer != null)
-            {
-                Timer placeTimer = _giraf._context.Timers.FirstOrDefault(t => t.Key == updateActivity.TimerKey);
-
-                if (updateActivity.TimerKey == null)
-                {
-                    updateActivity.TimerKey = activity.Timer.Key;
-                }
-
-                if (placeTimer != null)
-                {
-                    placeTimer.StartTime = activity.Timer.StartTime;
-                    placeTimer.Progress = activity.Timer.Progress;
-                    placeTimer.FullLength = activity.Timer.FullLength;
-                    placeTimer.Paused = activity.Timer.Paused;
-
-                    updateActivity.Timer = placeTimer;
-                }
-                else
-                {
-                    updateActivity.Timer = new Timer()
-                    {
-                        StartTime = activity.Timer.StartTime,
-                        Progress = activity.Timer.Progress,
-                        FullLength = activity.Timer.FullLength,
-                        Paused = activity.Timer.Paused,
-                    };
-                }
-            }
-            else
-            {
-                if (updateActivity.TimerKey != null)
-                {
-                    Timer placeTimer = _giraf._context.Timers.FirstOrDefault(t => t.Key == updateActivity.TimerKey);
-                    if (placeTimer != null)
-                    {
-                        _giraf._context.Timers.Remove(placeTimer);
-                    }
-                    updateActivity.TimerKey = null;
-                }
-            }
-
-            await _giraf._context.SaveChangesAsync();
-
-            return Ok(new SuccessResponse<ActivityDTO>(new ActivityDTO(updateActivity, activity.Pictogram)));
-        }
-    }
-}
->>>>>>> edc58e31
+}