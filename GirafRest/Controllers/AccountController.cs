﻿using System.Threading.Tasks;
using Microsoft.AspNetCore.Authorization;
using Microsoft.AspNetCore.Identity;
using Microsoft.AspNetCore.Mvc;
using Microsoft.Extensions.Logging;
using GirafRest.Models;
using GirafRest.Services;
using GirafRest.Extensions;
using GirafRest.Models.DTOs.AccountDTOs;
using GirafRest.Models.DTOs.UserDTOs;
using GirafRest.Models.DTOs;
using Microsoft.AspNetCore.Http;
using System;
using static GirafRest.Models.DTOs.GirafUserDTO;
using System.Linq;
using Microsoft.EntityFrameworkCore;
using GirafRest.Models.Responses;
using System.Collections.Generic;
using System.Security.Claims;
using System.IdentityModel.Tokens.Jwt;
using Microsoft.IdentityModel.Tokens;
using System.Text;
using Microsoft.Extensions.Configuration;
using Microsoft.Extensions.Options;

namespace GirafRest.Controllers
{
    [Authorize]
    [Route("v1/[controller]")]
    public class AccountController : Controller
    {
        /// <summary>
        /// A reference to ASP.NET's sign-in manager, that is used to validate usernames and passwords.
        /// </summary>
        private readonly SignInManager<GirafUser> _signInManager;
        /// <summary>
        /// A reference to an email sender, that is used to send emails to users who request a new password.
        /// </summary>
        private readonly IEmailService _emailSender;
        /// <summary>
        /// Reference to the GirafService, which contains helper methods used by most controllers.
        /// </summary>
        private readonly IGirafService _giraf;
        /// <summary>
        /// A reference to the role manager for the project.
        /// </summary>
        private readonly RoleManager<GirafRole> _roleManager;
        /// <summary>
        /// Configuration
        /// </summary>
        private readonly IOptions<JwtConfig> _configuration;

        /// <summary>
        /// Creates a new account controller. The account controller allows the users to sign in and out of their account
        /// as well as creating new users. The account controller is automatically instantiated by ASP.NET.
        /// </summary>
        /// <param name="signInManager">A reference to a sign in manager</param>
        /// <param name="emailSender">A reference to an implementation of the IEmailSender interface.</param>
        /// <param name="giraf">A reference to the implementation of the IGirafService interface.</param>
        /// <param name="loggerFactory">A reference to a logger factory</param>
        public AccountController(
            SignInManager<GirafUser> signInManager,
            IEmailService emailSender,
            ILoggerFactory loggerFactory,
            IGirafService giraf,
            IOptions<JwtConfig> configuration,
            RoleManager<GirafRole> roleManager)
        {
            _signInManager = signInManager;
            _emailSender = emailSender;
            _giraf = giraf;
            _giraf._logger = loggerFactory.CreateLogger("Account");
            _configuration = configuration;
            _roleManager = roleManager;
        }

        //https://github.com/jatarga/WebApiJwt/blob/master/Controllers/AccountController.cs
        private string GenerateJwtToken(GirafUser user, GirafRoles roles)
        {
            var claims = new List<Claim>
            {
                new Claim(JwtRegisteredClaimNames.Jti, Guid.NewGuid().ToString()),
                new Claim(ClaimTypes.NameIdentifier, user.Id)
            };

            var key = new SymmetricSecurityKey(Encoding.UTF8.GetBytes(_configuration.Value.JwtKey));
            var creds = new SigningCredentials(key, SecurityAlgorithms.HmacSha256);
            var expires = DateTime.Now.AddDays(Convert.ToDouble(_configuration.Value.JwtExpireDays));

            var token = new JwtSecurityToken(
                _configuration.Value.JwtIssuer,
                _configuration.Value.JwtIssuer,
                claims,
                expires: expires,
                signingCredentials: creds
            );

            return new JwtSecurityTokenHandler().WriteToken(token);
        }

        /// <summary>
        /// This endpoint allows the user to sign in to his account by providing valid username and password.
        /// </summary>
        /// <param name="model">A LoginDTO(LoginViewModelDTO), i.e. a json-string with a username and a password field.</param>
        /// <returns>
        /// token if credentials are valid
        /// </returns>
        [HttpPost("login")]
        [AllowAnonymous]
        public async Task<Response<string>> Login([FromBody]LoginDTO model)
        {
            if (model == null)
                return new ErrorResponse<string>(ErrorCode.MissingProperties, "model");
            //Check that the caller has supplied username in the request
            if (string.IsNullOrEmpty(model.Username))
                return new ErrorResponse<string>(ErrorCode.MissingProperties, "username");

            //Check if a user is already logged in and attempt to login with the username given in the DTO
            var currentUser = await _giraf._userManager.GetUserAsync(HttpContext.User);
            var loginUser = await _giraf.LoadByNameAsync(model.Username);
            if (loginUser == null) // If username is invalid
                return new ErrorResponse<string>(ErrorCode.InvalidCredentials, "username");
            GirafRoles userRoles = await _roleManager.findUserRole(_giraf._userManager, loginUser);

            //Attempt to sign in with the given credentials.
            var result = await _signInManager.PasswordSignInAsync(model.Username, model.Password, true, lockoutOnFailure: false);
            if (result.Succeeded) return new Response<string>(GenerateJwtToken(loginUser, userRoles));
            if (!result.Succeeded && currentUser == null)
            {
                if (string.IsNullOrEmpty(model.Password)) return new ErrorResponse<string>(ErrorCode.MissingProperties, "password");
                return new ErrorResponse<string>(ErrorCode.InvalidCredentials);
            }

            if (currentUser != null)
            {
                if (currentUser.UserName.ToLower() == model.Username.ToLower())
                {
                    if (!result.Succeeded) return new ErrorResponse<string>(ErrorCode.InvalidCredentials);
                    return new Response<string>(GenerateJwtToken(loginUser, userRoles));

                }
                if (!result.Succeeded && !string.IsNullOrEmpty(model.Password))
                    return new ErrorResponse<string>(ErrorCode.InvalidCredentials);

                if (await _giraf._userManager.IsInRoleAsync(currentUser, GirafRole.Guardian))
                {
                    _giraf._logger.LogInformation("Guardian attempted to sign in as Citizen");
<<<<<<< HEAD
                    return await attemptRoleLoginTokenAsync(currentUser, model.Username, GirafRole.Citizen);
=======
                    return await AttemptRoleLoginAsync(currentUser, model.Username, GirafRole.Citizen);
>>>>>>> 373e231f
                }
                else if (await _giraf._userManager.IsInRoleAsync(currentUser, GirafRole.Department))
                {
                    _giraf._logger.LogInformation("Department attempted to sign in as Guardian");
<<<<<<< HEAD
                    return await attemptRoleLoginTokenAsync(currentUser, model.Username, GirafRole.Guardian);
=======
                    return await AttemptRoleLoginAsync(currentUser, model.Username, GirafRole.Guardian);
>>>>>>> 373e231f
                }
                else if (await _giraf._userManager.IsInRoleAsync(currentUser, GirafRole.Citizen))
                {
                    if (await _giraf._userManager.IsInRoleAsync(loginUser, GirafRole.Guardian))
                        return new ErrorResponse<string>(ErrorCode.UserMustBeGuardian);
                }
            }
            else
            {
                if (!result.Succeeded) return new ErrorResponse<string>(ErrorCode.InvalidCredentials);
                //There is no current user - check that a password is present.
                if (string.IsNullOrEmpty(model.Password))
                    return new ErrorResponse<string>(ErrorCode.MissingProperties, "password");

                _giraf._logger.LogInformation($"{model.Username} logged in.");
                return new Response<string>(GenerateJwtToken(loginUser, userRoles));
            }
            return null;
        }
<<<<<<< HEAD

        private async Task<Response<string>> attemptRoleLoginTokenAsync(GirafUser superior, string username, string role)
=======
        /// <summary>
        /// Attempts to login from to a user's account from one of his supperior's. This allows departments
        /// to login as Guardians and guardians to login as citizens. The superiors does not require 
        /// password in order to login, but they must be in the same department. 
        /// </summary>
        /// <param name="superior">The Guardian user who is currently authenticated.</param>
        /// <param name="username">The username of the citizen to login as.</param>
        /// <param name="role">A string describing which role the target user is in.</param>
        /// <returns></returns>
        private async Task<Response<GirafUserDTO>> AttemptRoleLoginAsync(GirafUser superior, string username, string role)
>>>>>>> 373e231f
        {
            //Attempt to find a user with the given username in the guardian's department
            var loginUser = await _giraf.LoadByNameAsync(username);

            if (loginUser != null && loginUser.DepartmentKey == superior.DepartmentKey)
            {
                if (!await _giraf._userManager.IsInRoleAsync(loginUser, role))
                    return new ErrorResponse<string>(ErrorCode.NotAuthorized);

                await _signInManager.SignOutAsync();
                await _signInManager.SignInAsync(loginUser, isPersistent: true);

                // Get the roles the user is associated with
                GirafRoles userRoles = await _roleManager.findUserRole(_giraf._userManager, loginUser);

                return new Response<string>(GenerateJwtToken(loginUser, userRoles));
            }

            //There was no user with the given username in the department - return NotFound.
            else
                return new ErrorResponse<string>(ErrorCode.UserNotFound);
        }

        /// <summary>
        /// Register a new user in the REST-API. The caller must supply a username, a password and a ConfirmPassword.
        /// </summary>
        /// <param name="model">A reference to a RegisterDTO(RegisterViewModelDTO), i.e. a json string containing three strings;
        /// Username, Password and ConfirmPassword.</param>
        /// <returns>
        /// BadRequest if the request lacks some information or the user could not be created and
        /// Ok if the user was actually created.
        /// </returns>
        [HttpPost("register")]
        [AllowAnonymous]
        public async Task<Response<GirafUserDTO>> Register([FromBody] RegisterDTO model)
        {
            //Check that all the necesarry data has been supplied
            if (!ModelState.IsValid || model?.ConfirmPassword == null)
                return new ErrorResponse<GirafUserDTO>(ErrorCode.MissingProperties);

            if (String.IsNullOrEmpty(model.Username) || String.IsNullOrEmpty(model.Password))
                return new ErrorResponse<GirafUserDTO>(ErrorCode.InvalidCredentials);
            var doesUserAlreadyExist = (await _giraf.LoadByNameAsync(model.Username) != null);

            if (doesUserAlreadyExist)
                return new ErrorResponse<GirafUserDTO>(ErrorCode.UserAlreadyExists);

            // Check that password and confirm password match
 
            if (!model.Password.Equals(model.ConfirmPassword))
                return new ErrorResponse<GirafUserDTO>(ErrorCode.InvalidProperties, "confirmPassword");

            Department department = await _giraf._context.Departments.Where(dep => dep.Key == model.DepartmentId).FirstOrDefaultAsync();

            // Check that the department with the specified id exists
            if (department == null && model.DepartmentId != null)
                return new ErrorResponse<GirafUserDTO>(ErrorCode.DepartmentNotFound);

            //Create a new user with the supplied information
            var user = new GirafUser (model.Username, department);
            var result = await _giraf._userManager.CreateAsync(user, model.Password);
            if (result.Succeeded)
            {
                await _giraf._userManager.AddToRoleAsync(user, GirafRole.Citizen);
                await _signInManager.SignInAsync(user, isPersistent: true);
                _giraf._logger.LogInformation("User created a new account with password.");

                // Get the roles the user is associated with
                GirafRoles userRole = await _roleManager.findUserRole(_giraf._userManager, user);

                return new Response<GirafUserDTO>(new GirafUserDTO(user, userRole));
            }
            AddErrors(result);
            return new ErrorResponse<GirafUserDTO>(ErrorCode.Error);
        }

        /// <summary>
        /// Logs the currently authenticated user out of the system.
        /// </summary>
        /// <returns>Ok</returns>
        [HttpPost("logout")]
        public async Task<Response> Logout()
        {
            await _signInManager.SignOutAsync();
            _giraf._logger.LogInformation("User logged out.");
            return new Response();
        }

        #region Password recovery
        /// <summary>
        /// Use this endpoint to request a password reset link, which is send to the user's email address.
        /// </summary>
        /// <param name="model">A ForgotPasswordDTO, which contains a username and an email address.</param>
        /// <returns>
        /// BadRequest if the request does not contain all necesarry information,
        /// NotFound if the no user with the given username exists and 
        /// Ok if the user was found.
        /// </returns>
        [HttpPost("forgot-password")]
        [AllowAnonymous]
        public async Task<Response> ForgotPassword([FromBody] ForgotPasswordDTO model)
        {
            if (model == null)
                return new ErrorResponse(ErrorCode.MissingProperties, "model");
            if (string.IsNullOrEmpty(model.Username))
                return new ErrorResponse(ErrorCode.MissingProperties, "username");
            if (string.IsNullOrEmpty(model.Email))
                return new ErrorResponse(ErrorCode.MissingProperties, "email");

            string reply = $"An email has been sent to {model.Email} with a password reset link if the given username exists in the database.";

            var user = await _giraf._userManager.FindByNameAsync(model.Username);
            if (user == null)
            {
                // Don't reveal that the user does not exist or is not confirmed
                return new Response();
            }
            
            var code = await _giraf._userManager.GeneratePasswordResetTokenAsync(user);
            var callbackUrl = Url.Action(nameof(ResetPassword), "Account", new { userId = user.Id, code = code }, protocol: HttpContext.Request.Scheme);
            try
            {
                await _emailSender.SendEmailAsync(model.Email, "Nulstil kodeord",
                   $"Du har mistet din kode til GIRAF. Du kan nulstille det her: <a href='{callbackUrl}'>Nulstil Kodeord</a>");
            }
            catch (Exception ex)
            {
                _giraf._logger.LogError($"An exception occured:\n{ex.Message}\nInner Exception:\n{ex.InnerException}");
                return new ErrorResponse(ErrorCode.EmailServiceUnavailable);
            }
            return new Response();
        }

        /// <summary>
        /// Creates a new password for the currently authenticated user.
        /// </summary>
        /// <param name="model">Information on the new password in a SetPasswordDTO, i.e. a JSON string containing
        /// NewPassword and ConfirmPassword.</param>
        /// <returns>BadRequest if the server failed to update the password or Ok if everything went well.</returns>
        [HttpPost("set-password")]
        [ValidateAntiForgeryToken]
        [Authorize]
        public async Task<Response> SetPassword(SetPasswordDTO model)
        {
            if (model == null)
                return new ErrorResponse(ErrorCode.MissingProperties, "newPassword", "confirmPassword");
            if (string.IsNullOrEmpty(model.NewPassword))
                return new ErrorResponse(ErrorCode.MissingProperties, "newPassword");
            if (string.IsNullOrEmpty(model.ConfirmPassword))
                return new ErrorResponse(ErrorCode.MissingProperties, "confirmPassword");
            if (model.NewPassword != model.ConfirmPassword)
                return new ErrorResponse(ErrorCode.PasswordMissMatch, "confirmPassword");

            var user = await _giraf._userManager.GetUserAsync(HttpContext.User);
            if (user != null)
            {
                var result = await _giraf._userManager.AddPasswordAsync(user, model.NewPassword);
                if (result.Succeeded)
                {
                    await _signInManager.SignInAsync(user, isPersistent: false);
                    return new Response();
                }
                AddErrors(result);
            }
            return new ErrorResponse(ErrorCode.PasswordNotUpdated);
        }
        /// <summary>
        /// Allows the user to change his password.
        /// </summary>
        /// <param name="model">All information needed to change the password in a ChangePasswordDTO, i.e. old password, new password
        /// and a confirmation of the new password.</param>
        /// <returns>BadRequest if something went wrong and ok if everything went well.</returns>
        [HttpPost("change-password")]
        [ValidateAntiForgeryToken]
        [Authorize]
        public async Task<Response> ChangePassword(ChangePasswordDTO model)
        {
            if (model == null)
                return new ErrorResponse(ErrorCode.MissingProperties, "newPassword", "confirmPassword", "oldPassword");
            if (model.OldPassword == null || model.NewPassword == null || model.ConfirmPassword == null)
                return new ErrorResponse(ErrorCode.MissingProperties, "newPassword", "confirmPassword", "oldPassword");
            if (model.NewPassword != model.ConfirmPassword)
                return new ErrorResponse(ErrorCode.InvalidProperties, "newPassword", "confirmPassword");

            var user = await _giraf._userManager.GetUserAsync(HttpContext.User);
            if (user != null)
            {
                var result = await _giraf._userManager.ChangePasswordAsync(user, model.OldPassword, model.NewPassword);
                if (result.Succeeded)
                {
                    await _signInManager.SignInAsync(user, isPersistent: false);
                    _giraf._logger.LogInformation("User changed their password successfully.");
                    return new Response();
                }
            }
            return new ErrorResponse(ErrorCode.PasswordNotUpdated);
        }

        /// <summary>
        /// Gets the view associated with the ResetPassword page.
        /// </summary>
        /// <param name="code">The reset password token that has been sent to the user via his email.</param>
        /// <returns>BadRequest if there is no valid code or the view if the code was valid.</returns>
        [HttpGet("reset-password")]
        [AllowAnonymous]
        public IActionResult ResetPassword(string code = null)
        {
            if (code == null)
                return BadRequest("Failed to find a valid reset code.");
            return View();
        }

        /// <summary>
        /// Attempts to change the given user's password. If the DTO did not contain valid information simply returns the view with
        /// the current information that the user has specified.
        /// </summary>
        /// <param name="model">A DTO containing the user's Username, Password and a ConfirmPassword.</param>
        /// <returns></returns>
        [HttpPost("reset-password")]
        [AllowAnonymous]
        [ValidateAntiForgeryToken]
        public async Task<IActionResult> ResetPassword(ResetPasswordDTO model)
        {
            //Check that all the necessary information was specified
            if (!ModelState.IsValid)
            {
                //It was not, return the user to the view, where he may try again.
                return View(model);
            }
            //Try to fetch the user from the given username. If the username does not exist simply return the
            //confirmation page to avoid revealing that the username does not exist.
            var user = await _giraf._userManager.FindByNameAsync(model.Username);
            if (user == null)
            {
                // Don't reveal that the user does not exist
                return RedirectToAction(nameof(AccountController.ResetPasswordConfirmation), "Account");
            }
            //Attempt to change the user's password and redirect him to the confirmation page.
            var result = await _giraf._userManager.ResetPasswordAsync(user, model.Code, model.Password);
            if (result.Succeeded)
            {
                return RedirectToAction(nameof(AccountController.ResetPasswordConfirmation), "Account");
            }
            AddErrors(result);
            return View();
        }

        /// <summary>
        /// Get the view associated with the ResetPasswordConfirmation page.
        /// </summary>
        /// <returns>The view.</returns>
        [HttpGet("reset-password-confirmation")]
        [AllowAnonymous]
        public IActionResult ResetPasswordConfirmation()
        {
            return View();
        }

        /// <summary>
        /// An end-point that simply returns Unauthorized. It is redirected to by the runtime when an unauthorized request
        /// to an end-point with the [Authorize] attribute is encountered.
        /// </summary>
        /// <returns>Unauthorized.</returns>
        [HttpGet("access-denied")]
        public IActionResult AccessDenied()
        {
            return Unauthorized();
        }
        #endregion

        #region Helpers
        /// <summary>
        /// Adds all the Identity errors to the model state, such that they may be displayed on the webpage.
        /// </summary>
        /// <param name="result">The IdentityResult containing all errors that were encountered.</param>
        private void AddErrors(IdentityResult result)
        {
            foreach (var error in result.Errors)
            {
                ModelState.AddModelError("Identity", error.Description);
            }
        }

        #endregion
    }
}
<|MERGE_RESOLUTION|>--- conflicted
+++ resolved
@@ -1,481 +1,469 @@
-﻿using System.Threading.Tasks;
-using Microsoft.AspNetCore.Authorization;
-using Microsoft.AspNetCore.Identity;
-using Microsoft.AspNetCore.Mvc;
-using Microsoft.Extensions.Logging;
-using GirafRest.Models;
-using GirafRest.Services;
-using GirafRest.Extensions;
-using GirafRest.Models.DTOs.AccountDTOs;
-using GirafRest.Models.DTOs.UserDTOs;
-using GirafRest.Models.DTOs;
-using Microsoft.AspNetCore.Http;
-using System;
-using static GirafRest.Models.DTOs.GirafUserDTO;
-using System.Linq;
-using Microsoft.EntityFrameworkCore;
-using GirafRest.Models.Responses;
-using System.Collections.Generic;
-using System.Security.Claims;
-using System.IdentityModel.Tokens.Jwt;
-using Microsoft.IdentityModel.Tokens;
-using System.Text;
-using Microsoft.Extensions.Configuration;
-using Microsoft.Extensions.Options;
-
-namespace GirafRest.Controllers
-{
-    [Authorize]
-    [Route("v1/[controller]")]
-    public class AccountController : Controller
-    {
-        /// <summary>
-        /// A reference to ASP.NET's sign-in manager, that is used to validate usernames and passwords.
-        /// </summary>
-        private readonly SignInManager<GirafUser> _signInManager;
-        /// <summary>
-        /// A reference to an email sender, that is used to send emails to users who request a new password.
-        /// </summary>
-        private readonly IEmailService _emailSender;
-        /// <summary>
-        /// Reference to the GirafService, which contains helper methods used by most controllers.
-        /// </summary>
-        private readonly IGirafService _giraf;
-        /// <summary>
-        /// A reference to the role manager for the project.
-        /// </summary>
-        private readonly RoleManager<GirafRole> _roleManager;
-        /// <summary>
-        /// Configuration
-        /// </summary>
-        private readonly IOptions<JwtConfig> _configuration;
-
-        /// <summary>
-        /// Creates a new account controller. The account controller allows the users to sign in and out of their account
-        /// as well as creating new users. The account controller is automatically instantiated by ASP.NET.
-        /// </summary>
-        /// <param name="signInManager">A reference to a sign in manager</param>
-        /// <param name="emailSender">A reference to an implementation of the IEmailSender interface.</param>
-        /// <param name="giraf">A reference to the implementation of the IGirafService interface.</param>
-        /// <param name="loggerFactory">A reference to a logger factory</param>
-        public AccountController(
-            SignInManager<GirafUser> signInManager,
-            IEmailService emailSender,
-            ILoggerFactory loggerFactory,
-            IGirafService giraf,
-            IOptions<JwtConfig> configuration,
-            RoleManager<GirafRole> roleManager)
-        {
-            _signInManager = signInManager;
-            _emailSender = emailSender;
-            _giraf = giraf;
-            _giraf._logger = loggerFactory.CreateLogger("Account");
-            _configuration = configuration;
-            _roleManager = roleManager;
-        }
-
-        //https://github.com/jatarga/WebApiJwt/blob/master/Controllers/AccountController.cs
-        private string GenerateJwtToken(GirafUser user, GirafRoles roles)
-        {
-            var claims = new List<Claim>
-            {
-                new Claim(JwtRegisteredClaimNames.Jti, Guid.NewGuid().ToString()),
-                new Claim(ClaimTypes.NameIdentifier, user.Id)
-            };
-
-            var key = new SymmetricSecurityKey(Encoding.UTF8.GetBytes(_configuration.Value.JwtKey));
-            var creds = new SigningCredentials(key, SecurityAlgorithms.HmacSha256);
-            var expires = DateTime.Now.AddDays(Convert.ToDouble(_configuration.Value.JwtExpireDays));
-
-            var token = new JwtSecurityToken(
-                _configuration.Value.JwtIssuer,
-                _configuration.Value.JwtIssuer,
-                claims,
-                expires: expires,
-                signingCredentials: creds
-            );
-
-            return new JwtSecurityTokenHandler().WriteToken(token);
-        }
-
-        /// <summary>
-        /// This endpoint allows the user to sign in to his account by providing valid username and password.
-        /// </summary>
-        /// <param name="model">A LoginDTO(LoginViewModelDTO), i.e. a json-string with a username and a password field.</param>
-        /// <returns>
-        /// token if credentials are valid
-        /// </returns>
-        [HttpPost("login")]
-        [AllowAnonymous]
-        public async Task<Response<string>> Login([FromBody]LoginDTO model)
-        {
-            if (model == null)
-                return new ErrorResponse<string>(ErrorCode.MissingProperties, "model");
-            //Check that the caller has supplied username in the request
-            if (string.IsNullOrEmpty(model.Username))
-                return new ErrorResponse<string>(ErrorCode.MissingProperties, "username");
-
-            //Check if a user is already logged in and attempt to login with the username given in the DTO
-            var currentUser = await _giraf._userManager.GetUserAsync(HttpContext.User);
-            var loginUser = await _giraf.LoadByNameAsync(model.Username);
-            if (loginUser == null) // If username is invalid
-                return new ErrorResponse<string>(ErrorCode.InvalidCredentials, "username");
-            GirafRoles userRoles = await _roleManager.findUserRole(_giraf._userManager, loginUser);
-
-            //Attempt to sign in with the given credentials.
-            var result = await _signInManager.PasswordSignInAsync(model.Username, model.Password, true, lockoutOnFailure: false);
-            if (result.Succeeded) return new Response<string>(GenerateJwtToken(loginUser, userRoles));
-            if (!result.Succeeded && currentUser == null)
-            {
-                if (string.IsNullOrEmpty(model.Password)) return new ErrorResponse<string>(ErrorCode.MissingProperties, "password");
-                return new ErrorResponse<string>(ErrorCode.InvalidCredentials);
-            }
-
-            if (currentUser != null)
-            {
-                if (currentUser.UserName.ToLower() == model.Username.ToLower())
-                {
-                    if (!result.Succeeded) return new ErrorResponse<string>(ErrorCode.InvalidCredentials);
-                    return new Response<string>(GenerateJwtToken(loginUser, userRoles));
-
-                }
-                if (!result.Succeeded && !string.IsNullOrEmpty(model.Password))
-                    return new ErrorResponse<string>(ErrorCode.InvalidCredentials);
-
-                if (await _giraf._userManager.IsInRoleAsync(currentUser, GirafRole.Guardian))
-                {
-                    _giraf._logger.LogInformation("Guardian attempted to sign in as Citizen");
-<<<<<<< HEAD
-                    return await attemptRoleLoginTokenAsync(currentUser, model.Username, GirafRole.Citizen);
-=======
-                    return await AttemptRoleLoginAsync(currentUser, model.Username, GirafRole.Citizen);
->>>>>>> 373e231f
-                }
-                else if (await _giraf._userManager.IsInRoleAsync(currentUser, GirafRole.Department))
-                {
-                    _giraf._logger.LogInformation("Department attempted to sign in as Guardian");
-<<<<<<< HEAD
-                    return await attemptRoleLoginTokenAsync(currentUser, model.Username, GirafRole.Guardian);
-=======
-                    return await AttemptRoleLoginAsync(currentUser, model.Username, GirafRole.Guardian);
->>>>>>> 373e231f
-                }
-                else if (await _giraf._userManager.IsInRoleAsync(currentUser, GirafRole.Citizen))
-                {
-                    if (await _giraf._userManager.IsInRoleAsync(loginUser, GirafRole.Guardian))
-                        return new ErrorResponse<string>(ErrorCode.UserMustBeGuardian);
-                }
-            }
-            else
-            {
-                if (!result.Succeeded) return new ErrorResponse<string>(ErrorCode.InvalidCredentials);
-                //There is no current user - check that a password is present.
-                if (string.IsNullOrEmpty(model.Password))
-                    return new ErrorResponse<string>(ErrorCode.MissingProperties, "password");
-
-                _giraf._logger.LogInformation($"{model.Username} logged in.");
-                return new Response<string>(GenerateJwtToken(loginUser, userRoles));
-            }
-            return null;
-        }
-<<<<<<< HEAD
-
-        private async Task<Response<string>> attemptRoleLoginTokenAsync(GirafUser superior, string username, string role)
-=======
-        /// <summary>
-        /// Attempts to login from to a user's account from one of his supperior's. This allows departments
-        /// to login as Guardians and guardians to login as citizens. The superiors does not require 
-        /// password in order to login, but they must be in the same department. 
-        /// </summary>
-        /// <param name="superior">The Guardian user who is currently authenticated.</param>
-        /// <param name="username">The username of the citizen to login as.</param>
-        /// <param name="role">A string describing which role the target user is in.</param>
-        /// <returns></returns>
-        private async Task<Response<GirafUserDTO>> AttemptRoleLoginAsync(GirafUser superior, string username, string role)
->>>>>>> 373e231f
-        {
-            //Attempt to find a user with the given username in the guardian's department
-            var loginUser = await _giraf.LoadByNameAsync(username);
-
-            if (loginUser != null && loginUser.DepartmentKey == superior.DepartmentKey)
-            {
-                if (!await _giraf._userManager.IsInRoleAsync(loginUser, role))
-                    return new ErrorResponse<string>(ErrorCode.NotAuthorized);
-
-                await _signInManager.SignOutAsync();
-                await _signInManager.SignInAsync(loginUser, isPersistent: true);
-
-                // Get the roles the user is associated with
-                GirafRoles userRoles = await _roleManager.findUserRole(_giraf._userManager, loginUser);
-
-                return new Response<string>(GenerateJwtToken(loginUser, userRoles));
-            }
-
-            //There was no user with the given username in the department - return NotFound.
-            else
-                return new ErrorResponse<string>(ErrorCode.UserNotFound);
-        }
-
-        /// <summary>
-        /// Register a new user in the REST-API. The caller must supply a username, a password and a ConfirmPassword.
-        /// </summary>
-        /// <param name="model">A reference to a RegisterDTO(RegisterViewModelDTO), i.e. a json string containing three strings;
-        /// Username, Password and ConfirmPassword.</param>
-        /// <returns>
-        /// BadRequest if the request lacks some information or the user could not be created and
-        /// Ok if the user was actually created.
-        /// </returns>
-        [HttpPost("register")]
-        [AllowAnonymous]
-        public async Task<Response<GirafUserDTO>> Register([FromBody] RegisterDTO model)
-        {
-            //Check that all the necesarry data has been supplied
-            if (!ModelState.IsValid || model?.ConfirmPassword == null)
-                return new ErrorResponse<GirafUserDTO>(ErrorCode.MissingProperties);
-
-            if (String.IsNullOrEmpty(model.Username) || String.IsNullOrEmpty(model.Password))
-                return new ErrorResponse<GirafUserDTO>(ErrorCode.InvalidCredentials);
-            var doesUserAlreadyExist = (await _giraf.LoadByNameAsync(model.Username) != null);
-
-            if (doesUserAlreadyExist)
-                return new ErrorResponse<GirafUserDTO>(ErrorCode.UserAlreadyExists);
-
-            // Check that password and confirm password match
+﻿using System.Threading.Tasks;
+using Microsoft.AspNetCore.Authorization;
+using Microsoft.AspNetCore.Identity;
+using Microsoft.AspNetCore.Mvc;
+using Microsoft.Extensions.Logging;
+using GirafRest.Models;
+using GirafRest.Services;
+using GirafRest.Extensions;
+using GirafRest.Models.DTOs.AccountDTOs;
+using GirafRest.Models.DTOs.UserDTOs;
+using GirafRest.Models.DTOs;
+using Microsoft.AspNetCore.Http;
+using System;
+using static GirafRest.Models.DTOs.GirafUserDTO;
+using System.Linq;
+using Microsoft.EntityFrameworkCore;
+using GirafRest.Models.Responses;
+using System.Collections.Generic;
+using System.Security.Claims;
+using System.IdentityModel.Tokens.Jwt;
+using Microsoft.IdentityModel.Tokens;
+using System.Text;
+using Microsoft.Extensions.Configuration;
+using Microsoft.Extensions.Options;
+
+namespace GirafRest.Controllers
+{
+    [Authorize]
+    [Route("v1/[controller]")]
+    public class AccountController : Controller
+    {
+        /// <summary>
+        /// A reference to ASP.NET's sign-in manager, that is used to validate usernames and passwords.
+        /// </summary>
+        private readonly SignInManager<GirafUser> _signInManager;
+        /// <summary>
+        /// A reference to an email sender, that is used to send emails to users who request a new password.
+        /// </summary>
+        private readonly IEmailService _emailSender;
+        /// <summary>
+        /// Reference to the GirafService, which contains helper methods used by most controllers.
+        /// </summary>
+        private readonly IGirafService _giraf;
+        /// <summary>
+        /// A reference to the role manager for the project.
+        /// </summary>
+        private readonly RoleManager<GirafRole> _roleManager;
+        /// <summary>
+        /// Configuration
+        /// </summary>
+        private readonly IOptions<JwtConfig> _configuration;
+
+        /// <summary>
+        /// Creates a new account controller. The account controller allows the users to sign in and out of their account
+        /// as well as creating new users. The account controller is automatically instantiated by ASP.NET.
+        /// </summary>
+        /// <param name="signInManager">A reference to a sign in manager</param>
+        /// <param name="emailSender">A reference to an implementation of the IEmailSender interface.</param>
+        /// <param name="giraf">A reference to the implementation of the IGirafService interface.</param>
+        /// <param name="loggerFactory">A reference to a logger factory</param>
+        public AccountController(
+            SignInManager<GirafUser> signInManager,
+            IEmailService emailSender,
+            ILoggerFactory loggerFactory,
+            IGirafService giraf,
+            IOptions<JwtConfig> configuration,
+            RoleManager<GirafRole> roleManager)
+        {
+            _signInManager = signInManager;
+            _emailSender = emailSender;
+            _giraf = giraf;
+            _giraf._logger = loggerFactory.CreateLogger("Account");
+            _configuration = configuration;
+            _roleManager = roleManager;
+        }
+
+        //https://github.com/jatarga/WebApiJwt/blob/master/Controllers/AccountController.cs
+        private string GenerateJwtToken(GirafUser user, GirafRoles roles)
+        {
+            var claims = new List<Claim>
+            {
+                new Claim(JwtRegisteredClaimNames.Jti, Guid.NewGuid().ToString()),
+                new Claim(ClaimTypes.NameIdentifier, user.Id)
+            };
+
+            var key = new SymmetricSecurityKey(Encoding.UTF8.GetBytes(_configuration.Value.JwtKey));
+            var creds = new SigningCredentials(key, SecurityAlgorithms.HmacSha256);
+            var expires = DateTime.Now.AddDays(Convert.ToDouble(_configuration.Value.JwtExpireDays));
+
+            var token = new JwtSecurityToken(
+                _configuration.Value.JwtIssuer,
+                _configuration.Value.JwtIssuer,
+                claims,
+                expires: expires,
+                signingCredentials: creds
+            );
+
+            return new JwtSecurityTokenHandler().WriteToken(token);
+        }
+
+        /// <summary>
+        /// This endpoint allows the user to sign in to his account by providing valid username and password.
+        /// </summary>
+        /// <param name="model">A LoginDTO(LoginViewModelDTO), i.e. a json-string with a username and a password field.</param>
+        /// <returns>
+        /// token if credentials are valid
+        /// </returns>
+        [HttpPost("login")]
+        [AllowAnonymous]
+        public async Task<Response<string>> Login([FromBody]LoginDTO model)
+        {
+            if (model == null)
+                return new ErrorResponse<string>(ErrorCode.MissingProperties, "model");
+            //Check that the caller has supplied username in the request
+            if (string.IsNullOrEmpty(model.Username))
+                return new ErrorResponse<string>(ErrorCode.MissingProperties, "username");
+
+            //Check if a user is already logged in and attempt to login with the username given in the DTO
+            var currentUser = await _giraf._userManager.GetUserAsync(HttpContext.User);
+            var loginUser = await _giraf.LoadByNameAsync(model.Username);
+            if (loginUser == null) // If username is invalid
+                return new ErrorResponse<string>(ErrorCode.InvalidCredentials, "username");
+            GirafRoles userRoles = await _roleManager.findUserRole(_giraf._userManager, loginUser);
+
+            //Attempt to sign in with the given credentials.
+            var result = await _signInManager.PasswordSignInAsync(model.Username, model.Password ?? "quickfix", true, lockoutOnFailure: false);
+            if (result.Succeeded) return new Response<string>(GenerateJwtToken(loginUser, userRoles));
+            if (!result.Succeeded && currentUser == null)
+            {
+                if (string.IsNullOrEmpty(model.Password)) return new ErrorResponse<string>(ErrorCode.MissingProperties, "password");
+                return new ErrorResponse<string>(ErrorCode.InvalidCredentials);
+            }
+
+            if (currentUser != null)
+            {
+                if (currentUser.UserName.ToLower() == model.Username.ToLower())
+                {
+                    if (!result.Succeeded) return new ErrorResponse<string>(ErrorCode.InvalidCredentials);
+                    return new Response<string>(GenerateJwtToken(loginUser, userRoles));
+
+                }
+                if (!result.Succeeded && !string.IsNullOrEmpty(model.Password))
+                    return new ErrorResponse<string>(ErrorCode.InvalidCredentials);
+
+                if (await _giraf._userManager.IsInRoleAsync(currentUser, GirafRole.Guardian))
+                {
+                    _giraf._logger.LogInformation("Guardian attempted to sign in as Citizen");
+                    return await AttemptRoleLoginTokenAsync(currentUser, model.Username, GirafRole.Citizen);
+                }
+                else if (await _giraf._userManager.IsInRoleAsync(currentUser, GirafRole.Department))
+                {
+                    _giraf._logger.LogInformation("Department attempted to sign in as Guardian");
+                    return await AttemptRoleLoginTokenAsync(currentUser, model.Username, GirafRole.Guardian);
+                }
+                else if (await _giraf._userManager.IsInRoleAsync(currentUser, GirafRole.Citizen))
+                {
+                    if (await _giraf._userManager.IsInRoleAsync(loginUser, GirafRole.Guardian))
+                        return new ErrorResponse<string>(ErrorCode.UserMustBeGuardian);
+                }
+            }
+            else
+            {
+                if (!result.Succeeded) return new ErrorResponse<string>(ErrorCode.InvalidCredentials);
+                //There is no current user - check that a password is present.
+                if (string.IsNullOrEmpty(model.Password))
+                    return new ErrorResponse<string>(ErrorCode.MissingProperties, "password");
+
+                _giraf._logger.LogInformation($"{model.Username} logged in.");
+                return new Response<string>(GenerateJwtToken(loginUser, userRoles));
+            }
+            return null;
+        }
+
+        /// <summary>
+        /// Attempts to login from to a user's account from one of his supperior's. This allows departments
+        /// to login as Guardians and guardians to login as citizens. The superiors does not require 
+        /// password in order to login, but they must be in the same department. 
+        /// </summary>
+        /// <param name="superior">The Guardian user who is currently authenticated.</param>
+        /// <param name="username">The username of the citizen to login as.</param>
+        /// <param name="role">A string describing which role the target user is in.</param>
+        /// <returns></returns>
+        private async Task<Response<string>> AttemptRoleLoginTokenAsync(GirafUser superior, string username, string role)
+        {
+            //Attempt to find a user with the given username in the guardian's department
+            var loginUser = await _giraf.LoadByNameAsync(username);
+
+            if (loginUser != null && loginUser.DepartmentKey == superior.DepartmentKey)
+            {
+                if (!await _giraf._userManager.IsInRoleAsync(loginUser, role))
+                    return new ErrorResponse<string>(ErrorCode.NotAuthorized);
+
+                await _signInManager.SignOutAsync();
+                await _signInManager.SignInAsync(loginUser, isPersistent: true);
+
+                // Get the roles the user is associated with
+                GirafRoles userRoles = await _roleManager.findUserRole(_giraf._userManager, loginUser);
+
+                return new Response<string>(GenerateJwtToken(loginUser, userRoles));
+            }
+
+            //There was no user with the given username in the department - return NotFound.
+            else
+                return new ErrorResponse<string>(ErrorCode.UserNotFound);
+        }
+
+        /// <summary>
+        /// Register a new user in the REST-API. The caller must supply a username, a password and a ConfirmPassword.
+        /// </summary>
+        /// <param name="model">A reference to a RegisterDTO(RegisterViewModelDTO), i.e. a json string containing three strings;
+        /// Username, Password and ConfirmPassword.</param>
+        /// <returns>
+        /// BadRequest if the request lacks some information or the user could not be created and
+        /// Ok if the user was actually created.
+        /// </returns>
+        [HttpPost("register")]
+        [AllowAnonymous]
+        public async Task<Response<GirafUserDTO>> Register([FromBody] RegisterDTO model)
+        {
+            //Check that all the necesarry data has been supplied
+            if (!ModelState.IsValid || model?.ConfirmPassword == null)
+                return new ErrorResponse<GirafUserDTO>(ErrorCode.MissingProperties);
+
+            if (String.IsNullOrEmpty(model.Username) || String.IsNullOrEmpty(model.Password))
+                return new ErrorResponse<GirafUserDTO>(ErrorCode.InvalidCredentials);
+            var doesUserAlreadyExist = (await _giraf.LoadByNameAsync(model.Username) != null);
+
+            if (doesUserAlreadyExist)
+                return new ErrorResponse<GirafUserDTO>(ErrorCode.UserAlreadyExists);
+
+            // Check that password and confirm password match  
-            if (!model.Password.Equals(model.ConfirmPassword))
-                return new ErrorResponse<GirafUserDTO>(ErrorCode.InvalidProperties, "confirmPassword");
-
-            Department department = await _giraf._context.Departments.Where(dep => dep.Key == model.DepartmentId).FirstOrDefaultAsync();
-
-            // Check that the department with the specified id exists
-            if (department == null && model.DepartmentId != null)
-                return new ErrorResponse<GirafUserDTO>(ErrorCode.DepartmentNotFound);
-
-            //Create a new user with the supplied information
-            var user = new GirafUser (model.Username, department);
-            var result = await _giraf._userManager.CreateAsync(user, model.Password);
-            if (result.Succeeded)
-            {
-                await _giraf._userManager.AddToRoleAsync(user, GirafRole.Citizen);
-                await _signInManager.SignInAsync(user, isPersistent: true);
-                _giraf._logger.LogInformation("User created a new account with password.");
-
-                // Get the roles the user is associated with
-                GirafRoles userRole = await _roleManager.findUserRole(_giraf._userManager, user);
-
-                return new Response<GirafUserDTO>(new GirafUserDTO(user, userRole));
-            }
-            AddErrors(result);
-            return new ErrorResponse<GirafUserDTO>(ErrorCode.Error);
-        }
-
-        /// <summary>
-        /// Logs the currently authenticated user out of the system.
-        /// </summary>
-        /// <returns>Ok</returns>
-        [HttpPost("logout")]
-        public async Task<Response> Logout()
-        {
-            await _signInManager.SignOutAsync();
-            _giraf._logger.LogInformation("User logged out.");
-            return new Response();
-        }
-
-        #region Password recovery
-        /// <summary>
-        /// Use this endpoint to request a password reset link, which is send to the user's email address.
-        /// </summary>
-        /// <param name="model">A ForgotPasswordDTO, which contains a username and an email address.</param>
-        /// <returns>
-        /// BadRequest if the request does not contain all necesarry information,
-        /// NotFound if the no user with the given username exists and 
-        /// Ok if the user was found.
-        /// </returns>
-        [HttpPost("forgot-password")]
-        [AllowAnonymous]
-        public async Task<Response> ForgotPassword([FromBody] ForgotPasswordDTO model)
-        {
-            if (model == null)
-                return new ErrorResponse(ErrorCode.MissingProperties, "model");
-            if (string.IsNullOrEmpty(model.Username))
-                return new ErrorResponse(ErrorCode.MissingProperties, "username");
-            if (string.IsNullOrEmpty(model.Email))
-                return new ErrorResponse(ErrorCode.MissingProperties, "email");
-
-            string reply = $"An email has been sent to {model.Email} with a password reset link if the given username exists in the database.";
-
-            var user = await _giraf._userManager.FindByNameAsync(model.Username);
-            if (user == null)
-            {
-                // Don't reveal that the user does not exist or is not confirmed
-                return new Response();
-            }
-            
-            var code = await _giraf._userManager.GeneratePasswordResetTokenAsync(user);
-            var callbackUrl = Url.Action(nameof(ResetPassword), "Account", new { userId = user.Id, code = code }, protocol: HttpContext.Request.Scheme);
-            try
-            {
-                await _emailSender.SendEmailAsync(model.Email, "Nulstil kodeord",
-                   $"Du har mistet din kode til GIRAF. Du kan nulstille det her: <a href='{callbackUrl}'>Nulstil Kodeord</a>");
-            }
-            catch (Exception ex)
-            {
-                _giraf._logger.LogError($"An exception occured:\n{ex.Message}\nInner Exception:\n{ex.InnerException}");
-                return new ErrorResponse(ErrorCode.EmailServiceUnavailable);
-            }
-            return new Response();
-        }
-
-        /// <summary>
-        /// Creates a new password for the currently authenticated user.
-        /// </summary>
-        /// <param name="model">Information on the new password in a SetPasswordDTO, i.e. a JSON string containing
-        /// NewPassword and ConfirmPassword.</param>
-        /// <returns>BadRequest if the server failed to update the password or Ok if everything went well.</returns>
-        [HttpPost("set-password")]
-        [ValidateAntiForgeryToken]
-        [Authorize]
-        public async Task<Response> SetPassword(SetPasswordDTO model)
-        {
-            if (model == null)
-                return new ErrorResponse(ErrorCode.MissingProperties, "newPassword", "confirmPassword");
-            if (string.IsNullOrEmpty(model.NewPassword))
-                return new ErrorResponse(ErrorCode.MissingProperties, "newPassword");
-            if (string.IsNullOrEmpty(model.ConfirmPassword))
-                return new ErrorResponse(ErrorCode.MissingProperties, "confirmPassword");
-            if (model.NewPassword != model.ConfirmPassword)
-                return new ErrorResponse(ErrorCode.PasswordMissMatch, "confirmPassword");
-
-            var user = await _giraf._userManager.GetUserAsync(HttpContext.User);
-            if (user != null)
-            {
-                var result = await _giraf._userManager.AddPasswordAsync(user, model.NewPassword);
-                if (result.Succeeded)
-                {
-                    await _signInManager.SignInAsync(user, isPersistent: false);
-                    return new Response();
-                }
-                AddErrors(result);
-            }
-            return new ErrorResponse(ErrorCode.PasswordNotUpdated);
-        }
-        /// <summary>
-        /// Allows the user to change his password.
-        /// </summary>
-        /// <param name="model">All information needed to change the password in a ChangePasswordDTO, i.e. old password, new password
-        /// and a confirmation of the new password.</param>
-        /// <returns>BadRequest if something went wrong and ok if everything went well.</returns>
-        [HttpPost("change-password")]
-        [ValidateAntiForgeryToken]
-        [Authorize]
-        public async Task<Response> ChangePassword(ChangePasswordDTO model)
-        {
-            if (model == null)
-                return new ErrorResponse(ErrorCode.MissingProperties, "newPassword", "confirmPassword", "oldPassword");
-            if (model.OldPassword == null || model.NewPassword == null || model.ConfirmPassword == null)
-                return new ErrorResponse(ErrorCode.MissingProperties, "newPassword", "confirmPassword", "oldPassword");
-            if (model.NewPassword != model.ConfirmPassword)
-                return new ErrorResponse(ErrorCode.InvalidProperties, "newPassword", "confirmPassword");
-
-            var user = await _giraf._userManager.GetUserAsync(HttpContext.User);
-            if (user != null)
-            {
-                var result = await _giraf._userManager.ChangePasswordAsync(user, model.OldPassword, model.NewPassword);
-                if (result.Succeeded)
-                {
-                    await _signInManager.SignInAsync(user, isPersistent: false);
-                    _giraf._logger.LogInformation("User changed their password successfully.");
-                    return new Response();
-                }
-            }
-            return new ErrorResponse(ErrorCode.PasswordNotUpdated);
-        }
-
-        /// <summary>
-        /// Gets the view associated with the ResetPassword page.
-        /// </summary>
-        /// <param name="code">The reset password token that has been sent to the user via his email.</param>
-        /// <returns>BadRequest if there is no valid code or the view if the code was valid.</returns>
-        [HttpGet("reset-password")]
-        [AllowAnonymous]
-        public IActionResult ResetPassword(string code = null)
-        {
-            if (code == null)
-                return BadRequest("Failed to find a valid reset code.");
-            return View();
-        }
-
-        /// <summary>
-        /// Attempts to change the given user's password. If the DTO did not contain valid information simply returns the view with
-        /// the current information that the user has specified.
-        /// </summary>
-        /// <param name="model">A DTO containing the user's Username, Password and a ConfirmPassword.</param>
-        /// <returns></returns>
-        [HttpPost("reset-password")]
-        [AllowAnonymous]
-        [ValidateAntiForgeryToken]
-        public async Task<IActionResult> ResetPassword(ResetPasswordDTO model)
-        {
-            //Check that all the necessary information was specified
-            if (!ModelState.IsValid)
-            {
-                //It was not, return the user to the view, where he may try again.
-                return View(model);
-            }
-            //Try to fetch the user from the given username. If the username does not exist simply return the
-            //confirmation page to avoid revealing that the username does not exist.
-            var user = await _giraf._userManager.FindByNameAsync(model.Username);
-            if (user == null)
-            {
-                // Don't reveal that the user does not exist
-                return RedirectToAction(nameof(AccountController.ResetPasswordConfirmation), "Account");
-            }
-            //Attempt to change the user's password and redirect him to the confirmation page.
-            var result = await _giraf._userManager.ResetPasswordAsync(user, model.Code, model.Password);
-            if (result.Succeeded)
-            {
-                return RedirectToAction(nameof(AccountController.ResetPasswordConfirmation), "Account");
-            }
-            AddErrors(result);
-            return View();
-        }
-
-        /// <summary>
-        /// Get the view associated with the ResetPasswordConfirmation page.
-        /// </summary>
-        /// <returns>The view.</returns>
-        [HttpGet("reset-password-confirmation")]
-        [AllowAnonymous]
-        public IActionResult ResetPasswordConfirmation()
-        {
-            return View();
-        }
-
-        /// <summary>
-        /// An end-point that simply returns Unauthorized. It is redirected to by the runtime when an unauthorized request
-        /// to an end-point with the [Authorize] attribute is encountered.
-        /// </summary>
-        /// <returns>Unauthorized.</returns>
-        [HttpGet("access-denied")]
-        public IActionResult AccessDenied()
-        {
-            return Unauthorized();
-        }
-        #endregion
-
-        #region Helpers
-        /// <summary>
-        /// Adds all the Identity errors to the model state, such that they may be displayed on the webpage.
-        /// </summary>
-        /// <param name="result">The IdentityResult containing all errors that were encountered.</param>
-        private void AddErrors(IdentityResult result)
-        {
-            foreach (var error in result.Errors)
-            {
-                ModelState.AddModelError("Identity", error.Description);
-            }
-        }
-
-        #endregion
-    }
-}
+            if (!model.Password.Equals(model.ConfirmPassword))
+                return new ErrorResponse<GirafUserDTO>(ErrorCode.InvalidProperties, "confirmPassword");
+
+            Department department = await _giraf._context.Departments.Where(dep => dep.Key == model.DepartmentId).FirstOrDefaultAsync();
+
+            // Check that the department with the specified id exists
+            if (department == null && model.DepartmentId != null)
+                return new ErrorResponse<GirafUserDTO>(ErrorCode.DepartmentNotFound);
+
+            //Create a new user with the supplied information
+            var user = new GirafUser (model.Username, department);
+            var result = await _giraf._userManager.CreateAsync(user, model.Password);
+            if (result.Succeeded)
+            {
+                await _giraf._userManager.AddToRoleAsync(user, GirafRole.Citizen);
+                await _signInManager.SignInAsync(user, isPersistent: true);
+                _giraf._logger.LogInformation("User created a new account with password.");
+
+                // Get the roles the user is associated with
+                GirafRoles userRole = await _roleManager.findUserRole(_giraf._userManager, user);
+
+                return new Response<GirafUserDTO>(new GirafUserDTO(user, userRole));
+            }
+            AddErrors(result);
+            return new ErrorResponse<GirafUserDTO>(ErrorCode.Error);
+        }
+
+        /// <summary>
+        /// Logs the currently authenticated user out of the system.
+        /// </summary>
+        /// <returns>Ok</returns>
+        [HttpPost("logout")]
+        public async Task<Response> Logout()
+        {
+            await _signInManager.SignOutAsync();
+            _giraf._logger.LogInformation("User logged out.");
+            return new Response();
+        }
+
+        #region Password recovery
+        /// <summary>
+        /// Use this endpoint to request a password reset link, which is send to the user's email address.
+        /// </summary>
+        /// <param name="model">A ForgotPasswordDTO, which contains a username and an email address.</param>
+        /// <returns>
+        /// BadRequest if the request does not contain all necesarry information,
+        /// NotFound if the no user with the given username exists and 
+        /// Ok if the user was found.
+        /// </returns>
+        [HttpPost("forgot-password")]
+        [AllowAnonymous]
+        public async Task<Response> ForgotPassword([FromBody] ForgotPasswordDTO model)
+        {
+            if (model == null)
+                return new ErrorResponse(ErrorCode.MissingProperties, "model");
+            if (string.IsNullOrEmpty(model.Username))
+                return new ErrorResponse(ErrorCode.MissingProperties, "username");
+            if (string.IsNullOrEmpty(model.Email))
+                return new ErrorResponse(ErrorCode.MissingProperties, "email");
+
+            string reply = $"An email has been sent to {model.Email} with a password reset link if the given username exists in the database.";
+
+            var user = await _giraf._userManager.FindByNameAsync(model.Username);
+            if (user == null)
+            {
+                // Don't reveal that the user does not exist or is not confirmed
+                return new Response();
+            }
+            
+            var code = await _giraf._userManager.GeneratePasswordResetTokenAsync(user);
+            var callbackUrl = Url.Action(nameof(ResetPassword), "Account", new { userId = user.Id, code = code }, protocol: HttpContext.Request.Scheme);
+            try
+            {
+                await _emailSender.SendEmailAsync(model.Email, "Nulstil kodeord",
+                   $"Du har mistet din kode til GIRAF. Du kan nulstille det her: <a href='{callbackUrl}'>Nulstil Kodeord</a>");
+            }
+            catch (Exception ex)
+            {
+                _giraf._logger.LogError($"An exception occured:\n{ex.Message}\nInner Exception:\n{ex.InnerException}");
+                return new ErrorResponse(ErrorCode.EmailServiceUnavailable);
+            }
+            return new Response();
+        }
+
+        /// <summary>
+        /// Creates a new password for the currently authenticated user.
+        /// </summary>
+        /// <param name="model">Information on the new password in a SetPasswordDTO, i.e. a JSON string containing
+        /// NewPassword and ConfirmPassword.</param>
+        /// <returns>BadRequest if the server failed to update the password or Ok if everything went well.</returns>
+        [HttpPost("set-password")]
+        [ValidateAntiForgeryToken]
+        [Authorize]
+        public async Task<Response> SetPassword(SetPasswordDTO model)
+        {
+            if (model == null)
+                return new ErrorResponse(ErrorCode.MissingProperties, "newPassword", "confirmPassword");
+            if (string.IsNullOrEmpty(model.NewPassword))
+                return new ErrorResponse(ErrorCode.MissingProperties, "newPassword");
+            if (string.IsNullOrEmpty(model.ConfirmPassword))
+                return new ErrorResponse(ErrorCode.MissingProperties, "confirmPassword");
+            if (model.NewPassword != model.ConfirmPassword)
+                return new ErrorResponse(ErrorCode.PasswordMissMatch, "confirmPassword");
+
+            var user = await _giraf._userManager.GetUserAsync(HttpContext.User);
+            if (user != null)
+            {
+                var result = await _giraf._userManager.AddPasswordAsync(user, model.NewPassword);
+                if (result.Succeeded)
+                {
+                    await _signInManager.SignInAsync(user, isPersistent: false);
+                    return new Response();
+                }
+                AddErrors(result);
+            }
+            return new ErrorResponse(ErrorCode.PasswordNotUpdated);
+        }
+        /// <summary>
+        /// Allows the user to change his password.
+        /// </summary>
+        /// <param name="model">All information needed to change the password in a ChangePasswordDTO, i.e. old password, new password
+        /// and a confirmation of the new password.</param>
+        /// <returns>BadRequest if something went wrong and ok if everything went well.</returns>
+        [HttpPost("change-password")]
+        [ValidateAntiForgeryToken]
+        [Authorize]
+        public async Task<Response> ChangePassword(ChangePasswordDTO model)
+        {
+            if (model == null)
+                return new ErrorResponse(ErrorCode.MissingProperties, "newPassword", "confirmPassword", "oldPassword");
+            if (model.OldPassword == null || model.NewPassword == null || model.ConfirmPassword == null)
+                return new ErrorResponse(ErrorCode.MissingProperties, "newPassword", "confirmPassword", "oldPassword");
+            if (model.NewPassword != model.ConfirmPassword)
+                return new ErrorResponse(ErrorCode.InvalidProperties, "newPassword", "confirmPassword");
+
+            var user = await _giraf._userManager.GetUserAsync(HttpContext.User);
+            if (user != null)
+            {
+                var result = await _giraf._userManager.ChangePasswordAsync(user, model.OldPassword, model.NewPassword);
+                if (result.Succeeded)
+                {
+                    await _signInManager.SignInAsync(user, isPersistent: false);
+                    _giraf._logger.LogInformation("User changed their password successfully.");
+                    return new Response();
+                }
+            }
+            return new ErrorResponse(ErrorCode.PasswordNotUpdated);
+        }
+
+        /// <summary>
+        /// Gets the view associated with the ResetPassword page.
+        /// </summary>
+        /// <param name="code">The reset password token that has been sent to the user via his email.</param>
+        /// <returns>BadRequest if there is no valid code or the view if the code was valid.</returns>
+        [HttpGet("reset-password")]
+        [AllowAnonymous]
+        public IActionResult ResetPassword(string code = null)
+        {
+            if (code == null)
+                return BadRequest("Failed to find a valid reset code.");
+            return View();
+        }
+
+        /// <summary>
+        /// Attempts to change the given user's password. If the DTO did not contain valid information simply returns the view with
+        /// the current information that the user has specified.
+        /// </summary>
+        /// <param name="model">A DTO containing the user's Username, Password and a ConfirmPassword.</param>
+        /// <returns></returns>
+        [HttpPost("reset-password")]
+        [AllowAnonymous]
+        [ValidateAntiForgeryToken]
+        public async Task<IActionResult> ResetPassword(ResetPasswordDTO model)
+        {
+            //Check that all the necessary information was specified
+            if (!ModelState.IsValid)
+            {
+                //It was not, return the user to the view, where he may try again.
+                return View(model);
+            }
+            //Try to fetch the user from the given username. If the username does not exist simply return the
+            //confirmation page to avoid revealing that the username does not exist.
+            var user = await _giraf._userManager.FindByNameAsync(model.Username);
+            if (user == null)
+            {
+                // Don't reveal that the user does not exist
+                return RedirectToAction(nameof(AccountController.ResetPasswordConfirmation), "Account");
+            }
+            //Attempt to change the user's password and redirect him to the confirmation page.
+            var result = await _giraf._userManager.ResetPasswordAsync(user, model.Code, model.Password);
+            if (result.Succeeded)
+            {
+                return RedirectToAction(nameof(AccountController.ResetPasswordConfirmation), "Account");
+            }
+            AddErrors(result);
+            return View();
+        }
+
+        /// <summary>
+        /// Get the view associated with the ResetPasswordConfirmation page.
+        /// </summary>
+        /// <returns>The view.</returns>
+        [HttpGet("reset-password-confirmation")]
+        [AllowAnonymous]
+        public IActionResult ResetPasswordConfirmation()
+        {
+            return View();
+        }
+
+        /// <summary>
+        /// An end-point that simply returns Unauthorized. It is redirected to by the runtime when an unauthorized request
+        /// to an end-point with the [Authorize] attribute is encountered.
+        /// </summary>
+        /// <returns>Unauthorized.</returns>
+        [HttpGet("access-denied")]
+        public IActionResult AccessDenied()
+        {
+            return Unauthorized();
+        }
+        #endregion
+
+        #region Helpers
+        /// <summary>
+        /// Adds all the Identity errors to the model state, such that they may be displayed on the webpage.
+        /// </summary>
+        /// <param name="result">The IdentityResult containing all errors that were encountered.</param>
+        private void AddErrors(IdentityResult result)
+        {
+            foreach (var error in result.Errors)
+            {
+                ModelState.AddModelError("Identity", error.Description);
+            }
+        }
+
+        #endregion
+    }
+}