--- conflicted
+++ resolved
@@ -1,5 +1,4 @@
-<<<<<<< HEAD
-﻿using System;
+using System;
 using System.Collections.Generic;
 using System.Linq;
 using System.Threading.Tasks;
@@ -17,6 +16,9 @@
 
 namespace GirafRest.Controllers
 {
+    /// <summary>
+    /// WeekTemplateController for CRUD og WeekTemplate
+    /// </summary>
     [Route("v1/[controller]")]
     public class WeekTemplateController : Controller
     {
@@ -24,11 +26,6 @@
         /// A reference to GirafService, that contains common functionality for all controllers.
         /// </summary>
         private readonly IGirafService _giraf;
-        
-        /// <summary>
-        /// A reference to the role manager for the project.
-        /// </summary>
-        private readonly RoleManager<GirafRole> _roleManager;
 
         /// <summary>
         /// reference to the authenticationservice which provides commong authentication checks
@@ -40,16 +37,13 @@
         /// Constructor is called by the asp.net runtime.
         /// </summary>
         /// <param name="giraf">A reference to the GirafService.</param>
-        /// <param name="roleManager">A reference to the... no, wait, just take a guess, eh?</param>
         /// <param name="loggerFactory">A reference to an implementation of ILoggerFactory. Used to create a logger.</param>
         /// <param name="authentication"></param>
-        public WeekTemplateController(IGirafService giraf, 
-            RoleManager<GirafRole> roleManager, 
+        public WeekTemplateController(IGirafService giraf,
             ILoggerFactory loggerFactory, 
             IAuthenticationService authentication)
         {
             _giraf = giraf;
-            _roleManager = roleManager;
             _giraf._logger = loggerFactory.CreateLogger("WeekTemplate");
             _authentication = authentication;
         }
@@ -218,222 +212,4 @@
             return new Response();
         }
     }
-}
-=======
-﻿using System;
-using System.Collections.Generic;
-using System.Linq;
-using System.Threading.Tasks;
-using GirafRest.Extensions;
-using GirafRest.Models;
-using GirafRest.Models.DTOs;
-using Microsoft.AspNetCore.Authorization;
-using Microsoft.AspNetCore.Mvc;
-using Microsoft.EntityFrameworkCore;
-using Microsoft.Extensions.Logging;
-using GirafRest.Services;
-using GirafRest.Models.Responses;
-using Microsoft.AspNetCore.Identity;
-using static GirafRest.Shared.SharedMethods;
-
-namespace GirafRest.Controllers
-{
-    /// <summary>
-    /// WeekTemplateController for CRUD og WeekTemplate
-    /// </summary>
-    [Route("v1/[controller]")]
-    public class WeekTemplateController : Controller
-    {
-        /// <summary>
-        /// A reference to GirafService, that contains common functionality for all controllers.
-        /// </summary>
-        private readonly IGirafService _giraf;
-        
-        /// <summary>
-        /// reference to the authenticationservice which provides commong authentication checks
-        /// </summary>
-        private readonly IAuthenticationService _authentication;
-
-
-        /// <summary>
-        /// Constructor is called by the asp.net runtime.
-        /// </summary>
-        /// <param name="giraf">A reference to the GirafService.</param>
-        /// <param name="loggerFactory">A reference to an implementation of ILoggerFactory. Used to create a logger.</param>
-        /// <param name="authentication"></param>
-        public WeekTemplateController(IGirafService giraf, 
-            ILoggerFactory loggerFactory, 
-            IAuthenticationService authentication)
-        {
-            _giraf = giraf;
-            _giraf._logger = loggerFactory.CreateLogger("WeekTemplate");
-            _authentication = authentication;
-        }
-
-        /// <summary>
-        /// Gets all schedule templates for the currently authenticated user.
-        /// Available to all users.
-        /// </summary>
-        /// <returns>NoWeekTemplateFound if there are no templates in the user's department.
-        /// OK otherwise.</returns>
-        [HttpGet("")]
-        [Authorize]
-        public async Task<Response<IEnumerable<WeekTemplateNameDTO>>> GetWeekTemplates()
-        {
-            var user = await _giraf.LoadBasicUserDataAsync(HttpContext.User);
-            
-            if (! await _authentication.HasTemplateAccess(user))
-                return new ErrorResponse<IEnumerable<WeekTemplateNameDTO>>(ErrorCode.NotAuthorized);
-            
-            var result = _giraf._context.WeekTemplates
-                             .Where(t => t.DepartmentKey == user.DepartmentKey)
-                             .Select(w => new WeekTemplateNameDTO(w.Name, w.Id)).ToArray();
-            
-            if (result.Length < 1)
-            {
-                return new ErrorResponse<IEnumerable<WeekTemplateNameDTO>>(ErrorCode.NoWeekTemplateFound);
-            }
-            else
-            {
-                return new Response<IEnumerable<WeekTemplateNameDTO>>(result);
-            }
-        }
-
-        /// <summary>
-        /// Gets the week template with the specified id.
-        /// Available to all users.
-        /// </summary>
-        /// <param name="id">The id of the week template to fetch.</param>
-        /// <returns>Notfound if there is no template in the authenticated user's department by that ID,
-        /// <b>or</b> if user does not have the proper authorisation for the template.</returns>
-        [HttpGet("{id}")]
-        [Authorize]
-        public async Task<Response<WeekTemplateDTO>> GetWeekTemplate(long id)
-        {
-            var user = await _giraf.LoadBasicUserDataAsync(HttpContext.User);
-            
-            var template = await (_giraf._context.WeekTemplates
-                .Include(w => w.Thumbnail)
-                .Include(u => u.Weekdays)
-                    .ThenInclude(wd => wd.Activities)
-                        .ThenInclude(a => a.Pictogram)
-                .Where(t => t.DepartmentKey == user.DepartmentKey)
-                .FirstOrDefaultAsync(w => w.Id == id));
-
-            if (template == null)
-                return new ErrorResponse<WeekTemplateDTO>(ErrorCode.NoWeekTemplateFound);
-
-            if (! await _authentication.HasTemplateAccess(user, template?.DepartmentKey) )
-                return new ErrorResponse<WeekTemplateDTO>(ErrorCode.NotAuthorized);
-            
-            return new Response<WeekTemplateDTO>(new WeekTemplateDTO(template));
-        }
-
-        /// <summary>
-        /// Creates new week template in the department of the given user. 
-        /// Available to Supers, Departments and Guardians.
-        /// </summary>
-        /// <param name="templateDto">After successful execution, a new week template will be created with the same values as this DTO.</param>
-        /// <returns>UserMustBeInDepartment if user has no associated department.
-        /// MissingProperties if properties are missing.
-        /// ResourceNotFound if any pictogram id is invalid.
-        /// A DTO containing the full information on the created template otherwise.</returns>
-        [HttpPost("")]
-        [Authorize (Roles = GirafRole.Department + "," + GirafRole.Guardian + "," + GirafRole.SuperUser)]
-        public async Task<Response<WeekTemplateDTO>> CreateWeekTemplate([FromBody] WeekTemplateDTO templateDto)
-        {
-            var user = await _giraf.LoadBasicUserDataAsync(HttpContext.User);
-            
-            if (! await _authentication.HasTemplateAccess(user))
-                return new ErrorResponse<WeekTemplateDTO>(ErrorCode.NotAuthorized);
-
-            if(templateDto == null) return new ErrorResponse<WeekTemplateDTO>(ErrorCode.MissingProperties);
-
-            Department department = _giraf._context.Departments.FirstOrDefault(d => d.Key == user.DepartmentKey);
-            if(department == null)
-                return new ErrorResponse<WeekTemplateDTO>(ErrorCode.UserMustBeInDepartment);
-            
-            var newTemplate = new WeekTemplate(department);
-
-            var errorCode = await SetWeekFromDTO(templateDto, newTemplate, _giraf);
-            if (errorCode != null)
-                return new ErrorResponse<WeekTemplateDTO>(errorCode.ErrorCode, errorCode.ErrorProperties);
-
-            _giraf._context.WeekTemplates.Add(newTemplate);
-            await _giraf._context.SaveChangesAsync();
-            return new Response<WeekTemplateDTO>(new WeekTemplateDTO(newTemplate));
-        }
-
-        /// <summary>
-        /// Overwrite the information of a week template.
-        /// Available to all Supers, and to Departments and Guardians of the same department as the template.
-        /// </summary>
-        /// <param name="id">Id of the template to overwrite.</param>
-        /// <param name="newValuesDto">After successful execution, specified template will have the same values as this DTO</param>
-        /// <returns> WeekTemplateNotFound if no template exists with the given id.
-        /// NotAuthorized if not available to authenticated user(see summary).
-        /// MissingProperties if properties are missing.
-        /// ResourceNotFound if any pictogram id is invalid.
-        /// A DTO containing the full information on the created template otherwise.</returns>
-        [HttpPut("{id}")]
-        [Authorize (Roles = GirafRole.Department + "," + GirafRole.Guardian + "," + GirafRole.SuperUser)]
-        public async Task<Response<WeekTemplateDTO>> UpdateWeekTemplate(long id, [FromBody] WeekTemplateDTO newValuesDto)
-        {
-            var user = await _giraf.LoadBasicUserDataAsync(HttpContext.User);
-            if (user == null) return new ErrorResponse<WeekTemplateDTO>(ErrorCode.UserNotFound);
-
-            if(newValuesDto == null) return new ErrorResponse<WeekTemplateDTO>(ErrorCode.MissingProperties);
-
-            var template = _giraf._context.WeekTemplates
-                .Include(w => w.Thumbnail)
-                .Include(u => u.Weekdays)
-                    .ThenInclude(wd => wd.Activities)
-                        .ThenInclude(e => e.Pictogram)
-                .FirstOrDefault(t => id == t.Id);
-
-            if (template == null)
-                return new ErrorResponse<WeekTemplateDTO>(ErrorCode.WeekTemplateNotFound);
-
-            if (! await _authentication.HasTemplateAccess(user, template?.DepartmentKey) )
-                return new ErrorResponse<WeekTemplateDTO>(ErrorCode.NotAuthorized);
-            
-            var errorCode = await SetWeekFromDTO(newValuesDto, template, _giraf);
-            if (errorCode != null)
-                return new ErrorResponse<WeekTemplateDTO>(errorCode.ErrorCode, errorCode.ErrorProperties);
-
-            _giraf._context.WeekTemplates.Update(template);
-            await _giraf._context.SaveChangesAsync();
-            return new Response<WeekTemplateDTO>(new WeekTemplateDTO(template));
-        }
-
-        /// <summary>
-        /// Deletes the template of the given ID.
-        /// Available to all Supers, and to Departments and Guardians of the same department as the template.
-        /// </summary>
-        /// <param name="id">Id of the template that will be deleted.</param>
-        /// <returns> WeekTemplateNotFound if no template exists with the given id.
-        /// NotAuthorized if not available to authenticated user(see summary).
-        /// OK otherwise. </returns>
-        [HttpDelete("{id}")]
-        [Authorize (Roles = GirafRole.Department + "," + GirafRole.Guardian + "," + GirafRole.SuperUser)]
-        public async Task<Response> DeleteTemplate(long id)
-        {
-            var user = await _giraf.LoadBasicUserDataAsync(HttpContext.User);
-            if (user == null) return new ErrorResponse<WeekTemplateDTO>(ErrorCode.UserNotFound);
-
-            var template = _giraf._context.WeekTemplates
-                                          .FirstOrDefault(t => id == t.Id);
-
-            if (template == null)
-                return new ErrorResponse<WeekTemplateDTO>(ErrorCode.WeekTemplateNotFound);
-
-            if (! await _authentication.HasTemplateAccess(user, template?.DepartmentKey) )
-                return new ErrorResponse<WeekTemplateDTO>(ErrorCode.NotAuthorized);
-
-            _giraf._context.WeekTemplates.Remove(template);
-            await _giraf._context.SaveChangesAsync();
-            return new Response();
-        }
-    }
-}
->>>>>>> e1a4d3a9
+}