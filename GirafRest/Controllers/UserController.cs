using System.Threading.Tasks;
using Microsoft.AspNetCore.Authorization;
using Microsoft.AspNetCore.Identity;
using Microsoft.AspNetCore.Mvc;
using Microsoft.Extensions.Logging;
using GirafRest.Models;
using GirafRest.Services;
using System.Linq;
using Microsoft.EntityFrameworkCore;
using GirafRest.Models.DTOs;
using System.Collections.Generic;
using System;
using GirafRest.Extensions;
using GirafRest.Models.Responses;
using System.Text.RegularExpressions;

namespace GirafRest.Controllers
{
    /// <summary>
    /// The user controller allows the user to change his information as well as add and remove applications
    /// and resources to users.
    /// </summary>
    [Authorize]
    [Route("v1/[controller]")]
    public class UserController : Controller
    {
        private const string IMAGE_TYPE_PNG = "image/png";
        private const string IMAGE_TYPE_JPEG = "image/jpeg";
        private const int IMAGE_CONTENT_TYPE_DEFINITION = 25;
        /// <summary>
        /// An email sender that can be used to send emails to users that have lost their password.
        /// </summary>
        private readonly IEmailService _emailSender;
        /// <summary>
        /// A reference to GirafService, that defines common functionality for all controllers.
        /// </summary>
        private readonly IGirafService _giraf;
        /// <summary>
        /// A reference to the role manager for the project.
        /// </summary>
        private readonly RoleManager<GirafRole> _roleManager;

        private readonly IAuthenticationService _authentication;

        /// <summary>
        /// Constructor for the User-controller. This is called by the asp.net runtime.
        /// </summary>
        /// <param name="giraf">A reference to the GirafService.</param>
        /// <param name="emailSender">A reference to the emailservice.</param>
        /// <param name="loggerFactory">A reference to an implementation of ILoggerFactory. Used to create a logger.</param>
        public UserController(
            IGirafService giraf,
          IEmailService emailSender,
          ILoggerFactory loggerFactory,
          RoleManager<GirafRole> roleManager, 
            IAuthenticationService authentication)
        {
            _giraf = giraf;
            _giraf._logger = loggerFactory.CreateLogger("User");
            _emailSender = emailSender;
            _roleManager = roleManager;
            _authentication = authentication;
        }

        /// <summary>
        /// Find information on the user with the username supplied as a url query parameter or the current user.
        /// </summary>
        /// <returns>
        /// Data about the user
        /// MissingProperties if no username is provided
        /// UserNotFound if user was not found, or logged in user is not authorized to see user.
        ///</returns>
        [HttpGet("")]
        public async Task<Response<GirafUserDTO>> GetUser()
        {
            //First attempt to fetch the user and check that he exists
            var user = await _giraf._userManager.GetUserAsync(HttpContext.User);
            if (user == null)
                return new ErrorResponse<GirafUserDTO>(ErrorCode.UserNotFound);

            return new Response<GirafUserDTO>(new GirafUserDTO(user, await _roleManager.findUserRole(_giraf._userManager, user)));
        }


        /// <summary>
        /// Find information on the user with the username supplied as a url query parameter or the current user.
        /// </summary>
        /// <returns>
        /// Data about the user
        /// MissingProperties if no username is provided
        /// UserNotFound if user was not found, or logged in user is not authorized to see user.
        ///</returns>
        [HttpGet("{id}")]
        public async Task<Response<GirafUserDTO>> GetUser(string id)
        {
            if (string.IsNullOrEmpty(id))
                return new ErrorResponse<GirafUserDTO>(ErrorCode.MissingProperties, "username");

            //First attempt to fetch the user and check that he exists
            var user =  _giraf._context.Users.FirstOrDefault(u => u.Id == id);
            if (user == null)
                return new ErrorResponse<GirafUserDTO>(ErrorCode.UserNotFound);

            // check access rights
            if (!(await _authentication.CheckUserAccess(await _giraf._userManager.GetUserAsync(HttpContext.User), user)))
                return new ErrorResponse<GirafUserDTO>(ErrorCode.NotAuthorized);

            return new Response<GirafUserDTO>(new GirafUserDTO(user, await _roleManager.findUserRole(_giraf._userManager, user)));
        }

        /// <summary>
        /// Find information on the user with the id given
        /// </summary>
        /// <returns>
        /// Data about the user
        /// MissingProperties if no username is provided
        /// UserNotFound if user was not found, or logged in user is not authorized to see user.
        ///</returns>
        [HttpGet("{id}/settings")]
        public async Task<Response<SettingDTO>> GetSettings(string id)
        {

            if (string.IsNullOrEmpty(id))
                return new ErrorResponse<SettingDTO>(ErrorCode.MissingProperties, "id");

            //First attempt to fetch the user and check that he exists
            var user = _giraf._context.Users.Include(u => u.Settings).ThenInclude(w => w.WeekDayColors).FirstOrDefault(u => u.Id == id);
            if (user == null)
                return new ErrorResponse<SettingDTO>(ErrorCode.UserNotFound);

            // check access rights
            if (!(await _authentication.CheckUserAccess(await _giraf._userManager.GetUserAsync(HttpContext.User), user)))
                return new ErrorResponse<SettingDTO>(ErrorCode.NotAuthorized);

            return new Response<SettingDTO>(new SettingDTO(user.Settings));
        }

        /// <summary>
        /// Updates the user.
        /// </summary>
        /// <param name="id">Identifier.</param>
        /// <param name="Username">Username.</param>
        /// <param name="ScreenName">Screen name.</param>
        /// <returns>
        /// MissingProperties if username or screenname is null
        /// UserNotFound if no user can be found for the specified id
        /// Not authorised if trying to update a user you do not have priveligies to update
        /// Succes response with the DTO for the updates user if all went smooth
        /// </returns>
        [HttpPut("{id}")]
        public async Task<Response<GirafUserDTO>> UpdateUser(string id, [FromBody] string Username, [FromBody] string ScreenName)
        {
            if (Username == null && ScreenName == null)
                return new ErrorResponse<GirafUserDTO>(ErrorCode.MissingProperties);

            var user = _giraf._context.Users.FirstOrDefault(u => u.Id == id);
            // Get the roles the user is associated with
            var userRole = await _roleManager.findUserRole(_giraf._userManager, user);
            if (user == null)
                return new ErrorResponse<GirafUserDTO>(ErrorCode.UserNotFound);

            // check access rights
            if (!(await _authentication.CheckUserAccess(await _giraf._userManager.GetUserAsync(HttpContext.User), user)))
                return new ErrorResponse<GirafUserDTO>(ErrorCode.NotAuthorized);
            
            // check whether user with that username already exist that does dot have the same id
            if (_giraf._context.Users.Any(u => u.UserName == Username && u.Id != user.Id))
                return new ErrorResponse<GirafUserDTO>(ErrorCode.UserAlreadyExists);

            // update fields if they are not null
            if (!String.IsNullOrEmpty(Username))
                user.UserName = Username;

            if (!String.IsNullOrEmpty(ScreenName))
                user.DisplayName = ScreenName;

            // save and return 
            _giraf._context.Users.Update(user);
            await _giraf._context.SaveChangesAsync();
            return new Response<GirafUserDTO>(new GirafUserDTO(user, userRole));
        }

        #region UserIcon
        /// <summary>
        /// Allows retrieval of user icon by anyone since an usericon should be public
        /// </summary>
        /// <returns>
        /// UserNotFound if no user with that id
        /// UserHasNoIcon if trying to get a user that does not have an icon
        /// return ImageDTO if succes
        /// </returns>
        [HttpGet("{id}/icon")]
        public async Task<Response<ImageDTO>> GetUserIcon(string id)
        {
            var user = _giraf._context.Users.Include(u => u.UserIcon).FirstOrDefault(u => u.Id == id);

            if (user == null)
                return new ErrorResponse<ImageDTO>(ErrorCode.UserNotFound);
                

            if (user.UserIcon == null)
                return new ErrorResponse<ImageDTO>(ErrorCode.UserHasNoIcon);

            // return File(Convert.FromBase64String(System.Text.Encoding.UTF8.GetString(picto.Image)), "image/png");

            return new Response<ImageDTO>(new ImageDTO(user.UserIcon));
        }

        /// <summary>
        /// Allows retrieval of user icon by anyone since an usericon should be public
        /// </summary>
        /// <returns>Ok on success.</returns>
        [HttpGet("{id}/icon/raw")]
        public async Task<IActionResult> GetRawUserIcon(string id)
        {
            var user = _giraf._context.Users.Include(u => u.UserIcon).FirstOrDefault(u => u.Id == id);

            if (user == null)
                return NotFound();

            if (user.UserIcon == null)
                return NotFound();

            return File(Convert.FromBase64String(System.Text.Encoding.UTF8.GetString(user.UserIcon)), "image/png");
        }

        /// <summary>
        /// Allows the user to update his profile icon.
        /// </summary>
        /// <returns>
        /// UserNotFound if no user authenticated
        /// Missingproperties if no new image specified
        /// returns succes respons if no error occured
        /// </returns>
        [HttpPut("{id}/icon")]
        public async Task<Response> SetUserIcon(string id)
        {
            var user = _giraf._context.Users.FirstOrDefault(u => u.Id == id);

            if (user == null)
                return new ErrorResponse(ErrorCode.UserNotFound);

            // check access rights
            if (!(await _authentication.CheckUserAccess(await _giraf._userManager.GetUserAsync(HttpContext.User), user)))
                return new ErrorResponse<GirafUserDTO>(ErrorCode.NotAuthorized);
            

            byte[] image = await _giraf.ReadRequestImage(HttpContext.Request.Body);

            if (image.Length < IMAGE_CONTENT_TYPE_DEFINITION)
                return new ErrorResponse(ErrorCode.MissingProperties, "Image");

            user.UserIcon = image;
            await _giraf._context.SaveChangesAsync();

            return new Response();
        }


        /// <summary>
        /// Allows the user to delete his profile icon.
        /// </summary>
        /// <returns>
        /// UserHasNoIcon if trying to delete an icon that does not exist
        /// Succes response if no error
        /// </returns>
        [HttpDelete("{id}/icon")]
        public async Task<Response> DeleteUserIcon(string id)
        {
            var user = _giraf._context.Users.Include(u => u.UserIcon).FirstOrDefault(u => u.Id == id);
            if (user.UserIcon == null)
                return new ErrorResponse(ErrorCode.UserHasNoIcon);

            // check access rights
            if (!(await _authentication.CheckUserAccess(await _giraf._userManager.GetUserAsync(HttpContext.User), user)))
                return new ErrorResponse<GirafUserDTO>(ErrorCode.NotAuthorized);

            user.UserIcon = null;
            await _giraf._context.SaveChangesAsync();

            return new Response();
        }
        #endregion
        #region Methods for adding relations to entities for user


        /// <summary>
        /// Adds a resource to the given user's list of resources.
        /// </summary>
        /// <param name="username"></param>
        /// <param name="resourceIdDTO"></param>
        /// <returns>
        /// MissingProperties if username or resourceIdDTO is null
        /// UserNotFound if no user with the given username
        /// ResourceNotFound if we cannot find the ressource to add
        /// ResourceMustBePrivate if the resource is not PRIVATE
        /// NotAuthorized if we do not own the ressource
        /// UserAlreadyOwnsResource if trying to add a ressource we already own
        /// </returns>
        [HttpPost("{id}/resource")]
        public async Task<Response<GirafUserDTO>> AddUserResource(string id, [FromBody] ResourceIdDTO resourceIdDTO)
        {
            //Check if valid parameters have been specified in the call
            if (string.IsNullOrEmpty(id))
                return new ErrorResponse<GirafUserDTO>(ErrorCode.MissingProperties, "username");

            if (resourceIdDTO == null)
                return new ErrorResponse<GirafUserDTO>(ErrorCode.MissingProperties, "resourceIdDTO");

            //Attempt to find the target user and check that he exists
            var user = _giraf._context.Users.Include(u => u.Resources).ThenInclude(dr => dr.Pictogram).FirstOrDefault(u => u.Id == id);

            if (user == null)
                return new ErrorResponse<GirafUserDTO>(ErrorCode.UserNotFound);

            // check access rights
            if (!(await _authentication.CheckUserAccess(await _giraf._userManager.GetUserAsync(HttpContext.User), user)))
                return new ErrorResponse<GirafUserDTO>(ErrorCode.NotAuthorized);

            //Find the resource and check that it actually does exist - also verify that the resource is private
            var resource = await _giraf._context.Pictograms
                .Where(pf => pf.Id == resourceIdDTO.Id)
                .FirstOrDefaultAsync();

            if (resource == null)
                return new ErrorResponse<GirafUserDTO>(ErrorCode.ResourceNotFound);

            if (resource.AccessLevel != AccessLevel.PRIVATE)
                return new ErrorResponse<GirafUserDTO>(ErrorCode.ResourceMustBePrivate);


            //Check that the currently authenticated user owns the resource
            var curUsr = await _giraf.LoadUserAsync(HttpContext.User);
            var resourceOwnedByCaller = await _giraf.CheckPrivateOwnership(resource, curUsr);
            if (!resourceOwnedByCaller)
                return new ErrorResponse<GirafUserDTO>(ErrorCode.NotAuthorized);

            //Check if the target user already owns the resource
            if (user.Resources.Any(ur => ur.PictogramKey == resourceIdDTO.Id))
                return new ErrorResponse<GirafUserDTO>(ErrorCode.UserAlreadyOwnsResource);

            //Create the relation and save changes.
            var userResource = new UserResource(user, resource);
            await _giraf._context.UserResources.AddAsync(userResource);
            await _giraf._context.SaveChangesAsync();

            // Get the roles the user is associated with
            GirafRoles userRole = await _roleManager.findUserRole(_giraf._userManager, user);

            return new Response<GirafUserDTO>(new GirafUserDTO(user, userRole));
        }

        /// <summary>
        /// Deletes a resource with the specified id from the given user's list of resources.
        /// </summary>
        /// <param name="resourceIdDTO"></param>
        /// <returns>
        /// MissingProperties if resourceIdDTO is null
        /// ResourceNotFound if we cannot find the ressource to delete
        /// UserDoesNotOwnResource if authenticatedUser does not own ressource
        /// The GirafUserDTO if no errors.
        /// </returns>
        [HttpDelete("{id}/resource")]
        public async Task<Response<GirafUserDTO>> DeleteResource(string id, [FromBody] ResourceIdDTO resourceIdDTO)
        {
            //Check if the caller owns the resource
            var user = _giraf._context.Users.Include(r => r.Resources).ThenInclude(dr => dr.Pictogram).FirstOrDefault(u => u.Id == id);
            if (user == null)
                return new ErrorResponse<GirafUserDTO>(ErrorCode.UserNotFound);
            
            //Check that valid parameters have been specified in the call
            if (resourceIdDTO == null)
                return new ErrorResponse<GirafUserDTO>(ErrorCode.MissingProperties, "resourceIdDTO");

            //Fetch the resource with the given id, check that it exists.
            var resource = await _giraf._context.Pictograms
                .Where(f => f.Id == resourceIdDTO.Id)
                .FirstOrDefaultAsync();
            if (resource == null) return new ErrorResponse<GirafUserDTO>(ErrorCode.ResourceNotFound);

            // check access rights
            if (!(await _authentication.CheckUserAccess(await _giraf._userManager.GetUserAsync(HttpContext.User), user)))
                return new ErrorResponse<GirafUserDTO>(ErrorCode.NotAuthorized);

            //Fetch the relationship from the database and check that it exists
            var relationship = await _giraf._context.UserResources
                 .Where(ur => ur.PictogramKey == resource.Id && ur.OtherKey == user.Id)
                .FirstOrDefaultAsync();
            if (relationship == null) return new ErrorResponse<GirafUserDTO>(ErrorCode.UserDoesNotOwnResource);

            //Remove the resource - both from the user's list and the database
            user.Resources.Remove(relationship);
            _giraf._context.UserResources.Remove(relationship);
            await _giraf._context.SaveChangesAsync();

            // Get the roles the user is associated with
            var userRole = await _roleManager.findUserRole(_giraf._userManager, user);

            //Return Ok and the user - the resource is now visible in user.Resources
            return new Response<GirafUserDTO>(new GirafUserDTO(user, userRole));
        }

        /// <summary>
        /// Gets the citizens for the specific user corresponding to the provided id.
        /// </summary>
        /// <returns>
        /// MissingProperties if username is null
        /// UserHasNoCitizens is user has no citizens
        /// List of all citizens as DTO if ok
        /// </returns>
        /// <param name="username">Username.</param>
        [HttpGet("{id}/citizens")]
        [Authorize (Roles = GirafRole.Department + "," + GirafRole.Guardian + "," + GirafRole.SuperUser)]
        public async Task<Response<List<UserNameDTO>>> GetCitizens(string id)
        {
            if (String.IsNullOrEmpty(id))
                return new ErrorResponse<List<UserNameDTO>>(ErrorCode.MissingProperties, "id");
            var user = await _giraf.LoadByIdAsync(id);
            var citizens = new List<UserNameDTO>();

            // check access rights
            if (!(await _authentication.CheckUserAccess(await _giraf._userManager.GetUserAsync(HttpContext.User), user)))
                return new ErrorResponse<List<UserNameDTO>>(ErrorCode.NotAuthorized);

            foreach (var citizen in user.Citizens)
            {
                var girafUser = _giraf._context.Users.FirstOrDefault(u => u.Id == citizen.CitizenId);
                citizens.Add(new UserNameDTO { UserId = girafUser.Id, UserName = girafUser.UserName });
            }

            if (!citizens.Any())
            {
                return new ErrorResponse<List<UserNameDTO>>(ErrorCode.UserHasNoCitizens);
            }   

            return new Response<List<UserNameDTO>>(citizens.ToList<UserNameDTO>());
        }

        /// <summary>
        /// Gets the guardians for the specific user corresponding to the provided id.
        /// </summary>
        /// <returns>
        /// MissingProperties if username is null
        /// UserHasNoGuardians is user has no guardians
        /// List of all guardians if ok </returns>
        /// <param name="id">Username.</param>
        [HttpGet("{id}/guardians")]
        [Authorize]
        public async Task<Response<List<UserNameDTO>>> GetGuardians(string id)
        {
            var user = await _giraf.LoadByIdAsync(id);
            if (user == null)
                return new ErrorResponse<List<UserNameDTO>>(ErrorCode.InvalidProperties, "id");

            // check access rights
            if (!(await _authentication.CheckUserAccess(await _giraf._userManager.GetUserAsync(HttpContext.User), user)))
                return new ErrorResponse<List<UserNameDTO>>(ErrorCode.NotAuthorized);

            var guardians = new List<UserNameDTO>();
            foreach (var guardian in user.Guardians)
            {
                var girafUser = _giraf._context.Users.FirstOrDefault(u => u.Id == guardian.GuardianId);
                guardians.Add(new UserNameDTO { UserId = girafUser.Id, UserName = girafUser.UserName });
            }

            if (!guardians.Any())
            {
                return new ErrorResponse<List<UserNameDTO>>(ErrorCode.UserHasNoGuardians);
            }

            return new Response<List<UserNameDTO>>(guardians);
        }


        /// <summary>
        /// Removes a user from its department.
        /// </summary>
        /// <param name="id">Username.</param>
        /// <returns>
        /// UserNotFound if a user with the given username does not exsist.
        /// DepartmentNotFound if the user does not belong to any department.
        /// DepartmentDTO in its updated state if no problems occured.
        /// </returns>
        [HttpDelete("{id}/department")]
        public async Task<Response<DepartmentDTO>> RemoveDepartment(string id)
        {
            if(string.IsNullOrEmpty(id))
                return new ErrorResponse<DepartmentDTO>(ErrorCode.MissingProperties, "username");

            var user = await _giraf._context
                .Users
                .Include(u => u.Department)
                .Where(u => u.Id == id)
                .FirstOrDefaultAsync();
            
            if(user == null)
                return new ErrorResponse<DepartmentDTO>(ErrorCode.UserNotFound);

            // check access rights
            if (!(await _authentication.CheckUserAccess(await _giraf._userManager.GetUserAsync(HttpContext.User), user)))
                return new ErrorResponse<DepartmentDTO>(ErrorCode.NotAuthorized);
            
            var dep = await _giraf._context
                .Departments
                .Where(d => d.Key == user.DepartmentKey)
                .Include(d => d.Members)
                .Include(d => d.Resources)
                .FirstOrDefaultAsync();
            
            if (dep == null)
                return new ErrorResponse<DepartmentDTO>(ErrorCode.DepartmentNotFound);

            user.DepartmentKey = null;
            _giraf._context.SaveChanges();
            
            return new Response<DepartmentDTO>(new DepartmentDTO(dep));
        }

        [HttpPost("{id}/citizen/{citizenId}")]
        [Authorize (Roles = GirafRole.Department + "," + GirafRole.Guardian + "," + GirafRole.SuperUser)]
        public async Task<Response<GirafUserDTO>> AddGuardianCitizenRelationship(string id, string citizenId)
        {
            var citizen = await _giraf._userManager.FindByIdAsync(citizenId);
            var guardian = await _giraf._userManager.FindByIdAsync(id);

            if (guardian == null || citizen == null)
                return new ErrorResponse<GirafUserDTO>(ErrorCode.UserNotFound);

            // check access rights
            if (!(await _authentication.CheckUserAccess(await _giraf._userManager.GetUserAsync(HttpContext.User), guardian)))
                return new ErrorResponse<GirafUserDTO>(ErrorCode.NotAuthorized);

            if(citizen == null || guardian == null)
                return new ErrorResponse<GirafUserDTO>(ErrorCode.UserNotFound, "User, either guardian or citizen, not found");

            if (String.IsNullOrEmpty(citizen.UserName) || String.IsNullOrEmpty(guardian.UserName))
                return new ErrorResponse<GirafUserDTO>(ErrorCode.MissingProperties, "username");

            var citRole = _roleManager.findUserRole(_giraf._userManager, citizen).Result;
            var guaRole = _roleManager.findUserRole(_giraf._userManager, guardian).Result;

            if (citRole != GirafRoles.Citizen || guaRole != GirafRoles.Guardian)
                return new ErrorResponse<GirafUserDTO>(ErrorCode.InvalidProperties, "Role error, either citizen is not a citizen or guardian is not a guardian");

            citizen.AddGuardian(guardian);

            return new Response<GirafUserDTO>(new GirafUserDTO(citizen, GirafRoles.Citizen));
        }

        /// <summary>
        /// Updates the user settings for a user with the given id
        /// </summary>
        /// <returns>
        /// MissingProperties if options is null or some required fields is not set
        /// </returns>
        /// <param name="options">Options.</param>
        [HttpPut("{id}/settings")]
        [Authorize]
        public async Task<Response<SettingDTO>> UpdateUserSettings(string id, [FromBody] SettingDTO options)
        {
            var user = _giraf._context.Users.Include(u => u.Settings).ThenInclude(w => w.WeekDayColors).FirstOrDefault(u => u.Id == id);
            if (user == null)
                return new ErrorResponse<SettingDTO>(ErrorCode.UserNotFound);

            if (user.Settings == null)
                return new ErrorResponse<SettingDTO>(ErrorCode.MissingSettings);
            
            if (!ModelState.IsValid)
                return new ErrorResponse<SettingDTO>(ErrorCode.MissingProperties, ModelState.Values.Where(E => E.Errors.Count > 0)
                                  .SelectMany(E => E.Errors)
                                  .Select(E => E.ErrorMessage)
                                  .ToArray());
            
            if (options == null)
                return new ErrorResponse<SettingDTO>(ErrorCode.MissingProperties, "Settings");

            var error = ValidateOptions(options);
            if (error.HasValue)
                return new ErrorResponse<SettingDTO>(ErrorCode.InvalidProperties, "Settings");

            if(options.WeekDayColors != null) {
                // Validate Correct format of WeekDayColorDTOs. A color must be set for each day
                if (options.WeekDayColors.GroupBy(d => d.Day).Any(g => g.Count() != 1))
                    return new ErrorResponse<SettingDTO>(ErrorCode.ColorMustHaveUniqueDay);

                // check if all days in weekdaycolours is valid
                if (options.WeekDayColors.Any(w => !Enum.IsDefined(typeof(Days), w.Day)))
                    return new ErrorResponse<SettingDTO>(ErrorCode.InvalidDay);

                // check that Colors are in correct format
                var IsCorrectHexValues = IsWeekDayColorsCorrectHexFormat(options);
                if (!IsCorrectHexValues)
                    return new ErrorResponse<SettingDTO>(ErrorCode.InvalidHexValues);
            }

<<<<<<< HEAD
            if (user.Settings == null)
                return new ErrorResponse<SettingDTO>(ErrorCode.MissingSettings);
            
            // check access rights
            if (!(await _authentication.CheckUserAccess(await _giraf._userManager.GetUserAsync(HttpContext.User), user)))
                return new ErrorResponse<SettingDTO>(ErrorCode.NotAuthorized);
=======

            var authUser = await _giraf._userManager.GetUserAsync(HttpContext.User);
            var authUserRole = await _roleManager.findUserRole(_giraf._userManager, authUser);
            var userRole = await _roleManager.findUserRole(_giraf._userManager, user);

            var errorCode = _authentication.CheckUserAccess(authUser, authUserRole, user, userRole);
            if (errorCode != null)
                return new ErrorResponse<SettingDTO>(errorCode.Value);
>>>>>>> 645f6306

            user.Settings.UpdateFrom(options);
            // lets update the weekday colours

            await _giraf._context.SaveChangesAsync();

            return new Response<SettingDTO>(new SettingDTO(user.Settings));
        }

        #endregion
        #region Helpers
        /// <summary>
        /// Attempts to update the users resources from the ids given in the collection.
        /// </summary>
        /// <param name="user">The user, whose resources should be updated.</param>
        /// <param name="resourceIds">The ids of the users new resources.</param>
        /// <returns></returns>
        private void updateResource(GirafUser user, ICollection<long> resourceIds)
        {
            //Check if the user has attempted to add a resource in the PUT request - throw an exception if so.
            foreach (var resourceId in resourceIds)
            {
                if (!user.Resources.Any(r => r.PictogramKey == resourceId))
                {
                    throw new InvalidOperationException("You may not add pictograms to a user by a PUT request. " +
                        "Please use a POST to user/resource instead");
                }
            }

            //Remove all the resources that are in the user's list, but not in the id-list
            foreach (var resource in user.Resources)
            {
                if (!resourceIds.Contains(resource.PictogramKey))
                    _giraf._context.Remove(resource);
            }
        }
     
        /// <summary>
        /// Attempts to update the user's department from the given id.
        /// </summary>
        /// <param name="user">The user, whose department should be updated.</param>
        /// <param name="departmentId">The id of the user's new department.</param>
        private async Task updateDepartmentAsync(GirafUser user, long? departmentId)
        {
            if (departmentId == null)
            {
                user.Department.Members.Remove(user);
                user.Department = null;
                return;
            }

            user.DepartmentKey = (long)departmentId;
            var dep = await _giraf._context.Departments.Where(d => d.Key == departmentId).FirstOrDefaultAsync();
            user.Department = dep ?? throw new KeyNotFoundException("There is no department with the given id: " + departmentId);
        }

        private void updateGuardians(GirafUser user, List<GirafUserDTO> guardians)
        {
            if (guardians != null && guardians.Any())
            {
                // delete old guardians
                user.Guardians = new List<GuardianRelation>();
                var guardianUsers = new List<GuardianRelation>();
                foreach (var guardian in guardians)
                {
                    var gUser = _giraf._context.Users.FirstOrDefaultAsync(u => u.Id == guardian.Id).Result;

                    if (gUser != null)
                        user.AddGuardian(gUser);
                }
            }
        }

        private void updateCitizens(GirafUser user, List<GirafUserDTO> citizens)
        {
            if (citizens != null && citizens.Any())
            {
                // delete old citizens
                user.Citizens = new List<GuardianRelation>();
                var citizenUsers = new List<GuardianRelation>();
                foreach (var citizen in citizens)
                {
                    var cUser = _giraf._context.Users.FirstOrDefaultAsync(u => u.Id == citizen.Id).Result;

                    if (cUser != null)
                        user.AddCitizen(cUser);
                }
            }
        }

        /// <summary>
        /// Check that enum values for settings is defined
        /// </summary>
        /// <returns>The options.</returns>
        /// <param name="options">Options.</param>
        private ErrorCode? ValidateOptions(SettingDTO options)
        {
            if (!(Enum.IsDefined(typeof(Orientation), options.Orientation)) ||
                !(Enum.IsDefined(typeof(CompleteMark), options.CompleteMark)) ||
                !(Enum.IsDefined(typeof(CancelMark), options.CancelMark)) ||
                !(Enum.IsDefined(typeof(DefaultTimer), options.DefaultTimer)) ||
                !(Enum.IsDefined(typeof(Theme), options.Theme))) 
            {
                return ErrorCode.InvalidProperties;
            }
            if (options.NrOfDaysToDisplay < 1 || options.NrOfDaysToDisplay > 7)
            {
                return ErrorCode.InvalidProperties;
            }
            if (options.ActivitiesCount.HasValue && options.ActivitiesCount.Value < 1) 
            {
                return ErrorCode.InvalidProperties;
            }

            if (options.TimerSeconds.HasValue && options.TimerSeconds.Value < 1)
            {
                return ErrorCode.InvalidProperties;
            }

            return null;
        }

        // Takes a list of WeekDayColorDTOs and check if the hex given is in correct format
        private bool IsWeekDayColorsCorrectHexFormat(SettingDTO setting){
            var regex = new Regex(@"#[0-9a-fA-F]{6}");
            foreach (var weekDayColor in setting.WeekDayColors)
            {
                var hexColor = weekDayColor.HexColor;
                Match match = regex.Match(weekDayColor.HexColor);
                if (!match.Success)
                    return false;
            }
            return true;
        }


        #endregion
    }
}<|MERGE_RESOLUTION|>--- conflicted
+++ resolved
@@ -119,7 +119,6 @@
         [HttpGet("{id}/settings")]
         public async Task<Response<SettingDTO>> GetSettings(string id)
         {
-
             if (string.IsNullOrEmpty(id))
                 return new ErrorResponse<SettingDTO>(ErrorCode.MissingProperties, "id");
 
@@ -133,6 +132,37 @@
                 return new ErrorResponse<SettingDTO>(ErrorCode.NotAuthorized);
 
             return new Response<SettingDTO>(new SettingDTO(user.Settings));
+        }
+        
+        /// <summary>
+        /// Read the currently authorized user's settings object.
+        /// </summary>
+        /// <returns>The current user's settings if Ok </returns>
+        [HttpGet("settings")]
+        [Authorize]
+        public async Task<Response<SettingDTO>> ReadUserSettins()
+        {
+            var user = await _giraf._userManager.GetUserAsync(HttpContext.User);
+
+            return await GetSettings(user.Id);
+        }
+
+
+        /// <summary>
+        /// Updates username and screenname for the current authenticated user.
+        /// </summary>
+        /// <param name="userDTO">A DTO containing ALL the new information for the given user.</param>
+        /// <returns>
+        /// MissingProperties if username or screenname is null
+        /// If succesfull returns the DTO corresponding to the newly updates user.
+        /// </returns>
+        [HttpPut("")]
+        public async Task<Response<GirafUserDTO>> UpdateUser([FromBody] string Username, [FromBody] string ScreenName)
+        {
+            //Fetch the user
+            var user = await _giraf.LoadUserAsync(HttpContext.User);
+
+            return await UpdateUser(user.Id, Username, ScreenName);
         }
 
         /// <summary>
@@ -548,6 +578,21 @@
         }
 
         /// <summary>
+        /// Updates the currently authenticated user settings.
+        /// </summary>
+        /// <returns>
+        /// MissingProperties if options is null or some required fields is not set
+        /// </returns>
+        /// <param name="options">Options.</param>
+        [HttpPut("settings")]
+        public async Task<Response<SettingDTO>> UpdateUserSettings([FromBody] SettingDTO options)
+        {
+            var user = await _giraf._userManager.GetUserAsync(HttpContext.User);
+
+            return await UpdateUserSettings(user.Id, options);
+        }
+
+        /// <summary>
         /// Updates the user settings for a user with the given id
         /// </summary>
         /// <returns>
@@ -565,6 +610,10 @@
             if (user.Settings == null)
                 return new ErrorResponse<SettingDTO>(ErrorCode.MissingSettings);
             
+            // check access rights
+            if (!(await _authentication.CheckUserAccess(await _giraf._userManager.GetUserAsync(HttpContext.User), user)))
+                return new ErrorResponse<SettingDTO>(ErrorCode.NotAuthorized);
+
             if (!ModelState.IsValid)
                 return new ErrorResponse<SettingDTO>(ErrorCode.MissingProperties, ModelState.Values.Where(E => E.Errors.Count > 0)
                                   .SelectMany(E => E.Errors)
@@ -583,6 +632,7 @@
                 if (options.WeekDayColors.GroupBy(d => d.Day).Any(g => g.Count() != 1))
                     return new ErrorResponse<SettingDTO>(ErrorCode.ColorMustHaveUniqueDay);
 
+
                 // check if all days in weekdaycolours is valid
                 if (options.WeekDayColors.Any(w => !Enum.IsDefined(typeof(Days), w.Day)))
                     return new ErrorResponse<SettingDTO>(ErrorCode.InvalidDay);
@@ -593,23 +643,14 @@
                     return new ErrorResponse<SettingDTO>(ErrorCode.InvalidHexValues);
             }
 
-<<<<<<< HEAD
-            if (user.Settings == null)
-                return new ErrorResponse<SettingDTO>(ErrorCode.MissingSettings);
-            
-            // check access rights
-            if (!(await _authentication.CheckUserAccess(await _giraf._userManager.GetUserAsync(HttpContext.User), user)))
-                return new ErrorResponse<SettingDTO>(ErrorCode.NotAuthorized);
-=======
 
             var authUser = await _giraf._userManager.GetUserAsync(HttpContext.User);
             var authUserRole = await _roleManager.findUserRole(_giraf._userManager, authUser);
             var userRole = await _roleManager.findUserRole(_giraf._userManager, user);
 
-            var errorCode = _authentication.CheckUserAccess(authUser, authUserRole, user, userRole);
+            var errorCode = _authentication.CheckUserAccess(authUser, user);
             if (errorCode != null)
-                return new ErrorResponse<SettingDTO>(errorCode.Value);
->>>>>>> 645f6306
+                return new ErrorResponse<SettingDTO>(ErrorCode.NotAuthorized);
 
             user.Settings.UpdateFrom(options);
             // lets update the weekday colours
