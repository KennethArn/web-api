using GirafRest.Extensions;
using GirafRest.Extensions;
using GirafRest.Models;
using GirafRest.Models.DTOs;
using GirafRest.Models.Responses;
using GirafRest.Models.Enums;
using GirafRest.Interfaces;
using Microsoft.AspNetCore.Authorization;
using Microsoft.AspNetCore.Http;
using Microsoft.AspNetCore.Identity;
using Microsoft.AspNetCore.Mvc;
using Microsoft.Extensions.Logging;
using System;
using System.Collections.Generic;
using System.Linq;
using System.Text.RegularExpressions;
using System.Threading.Tasks;
using GirafRest.IRepositories;

namespace GirafRest.Controllers
{
    /// <summary>
    /// Manages Users, settings etc.
    /// </summary>
    [Authorize]
    [Route("v1/[controller]")]

    public class UserController : Controller
    {
        private const int IMAGE_CONTENT_TYPE_DEFINITION = 25;
        private const string IMAGE_TYPE_PNG = "image/png";

<<<<<<< HEAD


=======
>>>>>>> c241e965
        private readonly IGirafService _giraf;
        private readonly IGirafUserRepository _girafUserRepository;
        private readonly IImageRepository _imageRepository;
        private readonly IUserResourseRepository _userResourseRepository;
        private readonly IPictogramRepository _pictogramRepository;

        private readonly RoleManager<GirafRole> _roleManager;

       

        /// <summary>
        /// Constructor for UserController
        /// </summary>
        /// <param name="giraf">Service Injection</param>
        /// <param name="loggerFactory">Service Injection</param>
        /// <param name="roleManager">Service Injection</param>
        /// <param name="authentication">Service Injection</param>
        public UserController(
            IGirafService giraf,
            ILoggerFactory loggerFactory,
            RoleManager<GirafRole> roleManager, IGirafUserRepository girafUserRepository, IImageRepository imageRepository, IUserResourseRepository userResourseRepository, IPictogramRepository pictogramRepository)
        {
            _giraf = giraf;
            _giraf._logger = loggerFactory.CreateLogger("User");
            _roleManager = roleManager;
            _girafUserRepository = girafUserRepository;
            _imageRepository = imageRepository;
            _userResourseRepository = userResourseRepository;
            _pictogramRepository = pictogramRepository;
        }


        /// <summary>
        /// Find information about the currently authenticated user.
        /// </summary>
        /// <returns> If success returns Meta-data about the currently authorized user else UserNotFound /</returns>
        [HttpGet("")]
        [ProducesResponseType(typeof(SuccessResponse<GirafUserDTO>), StatusCodes.Status200OK)]
        [ProducesResponseType(StatusCodes.Status404NotFound)]
        public async Task<ActionResult> GetUser()
        {
            //First attempt to fetch the user and check that he exists
            var user = await _giraf._userManager.GetUserAsync(HttpContext.User);
            if (user == null)
                return NotFound(new ErrorResponse(ErrorCode.UserNotFound, "User not found"));

            return Ok(new SuccessResponse<GirafUserDTO>(new GirafUserDTO(user, await _roleManager.findUserRole(_giraf._userManager, user))));
        }

        /// <summary>
        /// Gets the role of the user with the given username.
        /// </summary>
        /// <param name="username"></param>
        /// <returns></returns>
        [HttpGet("{username}/role", Name = "GetUserRole")]
        [ProducesResponseType(typeof(SuccessResponse<GirafUserDTO>), StatusCodes.Status200OK)]
        [ProducesResponseType(StatusCodes.Status400BadRequest)]
        [ProducesResponseType(StatusCodes.Status403Forbidden)]
        [ProducesResponseType(StatusCodes.Status404NotFound)]
        public async Task<ActionResult> GetUserRole(string username)
        {
            //Checks that the string isn't empty or null
            if (string.IsNullOrEmpty(username))
                return BadRequest(new ErrorResponse(ErrorCode.MissingProperties, "Username is not found"));

            //Gets the user info
            var user = _giraf._context.Users.FirstOrDefault(u => u.UserName == username);

            //Checks that the user isn't null(not found) and throws an error if it isn't found
            if(user == null)
                return NotFound(new ErrorResponse(ErrorCode.UserNotFound, "User not found"));
            
            //Returns the role of the user as a list, should only contain one entry
            return Ok(new SuccessResponse<GirafRoles>(await _roleManager.findUserRole(_giraf._userManager, user)));
        }

        /// <summary>
        /// Find information on the user with the username supplied as a url query parameter or the current user.
        /// </summary>
        /// <returns>  Data about the user if success else MissingProperties, UserNotFound or NotAuthorized </returns>
        [HttpGet("{id}", Name = "GetUserById")]
        [ProducesResponseType(typeof(SuccessResponse<GirafUserDTO>), StatusCodes.Status200OK)]
        [ProducesResponseType(StatusCodes.Status400BadRequest)]
        [ProducesResponseType(StatusCodes.Status403Forbidden)]
        [ProducesResponseType(StatusCodes.Status404NotFound)]
        public async Task<ActionResult> GetUser(string id)
        {
            if (string.IsNullOrEmpty(id))
                return BadRequest(new ErrorResponse(ErrorCode.MissingProperties, "User id not found"));

            //First attempt to fetch the user and check that he exists
            var user = _girafUserRepository.GetUserWithId(id);
            if (user == null)
                return NotFound(new ErrorResponse(ErrorCode.UserNotFound, "User not found"));

          
           
            return Ok(new SuccessResponse<GirafUserDTO>(new GirafUserDTO(user, await _roleManager.findUserRole(_giraf._userManager, user))));
        }

        /// <summary>
        /// Get user-settings for the user with the specified Id
        /// </summary>
        /// <param name="id">Identifier of the <see cref="GirafUser"/> to get settings for </param>
        /// <returns> UserSettings for the user if success else MissingProperties, UserNotFound, NotAuthorized or RoleMustBeCitizien</returns>
        [HttpGet("{id}/settings", Name = "GetUserSettings")]
        [ProducesResponseType(typeof(SuccessResponse<GirafUserDTO>), StatusCodes.Status200OK)]
        [ProducesResponseType(StatusCodes.Status400BadRequest)]
        [ProducesResponseType(StatusCodes.Status403Forbidden)]
        [ProducesResponseType(StatusCodes.Status404NotFound)]
        public async Task<ActionResult> GetSettings(string id)
        {
            if (string.IsNullOrEmpty(id))
                return BadRequest(new ErrorResponse(ErrorCode.MissingProperties, "User id not found"));

            //First attempt to fetch the user and check that he exists
            var user = _girafUserRepository.GetUserSettingsByWeekDayColor(id);
            if (user == null)
                return NotFound(new ErrorResponse(ErrorCode.UserNotFound, "User not found"));

            
            // Get the role the user is associated with
            var userRole = await _roleManager.findUserRole(_giraf._userManager, user);

            //Returns the user settings if the user is a citizen otherwise returns an error (only citizens has settings). 
            if (userRole == GirafRoles.Citizen)
                return Ok(new SuccessResponse<SettingDTO>(new SettingDTO(user.Settings)));
            else
                return BadRequest(new ErrorResponse(ErrorCode.RoleMustBeCitizien, "User role must be a citizen"));
        }

        /// <summary>
        /// Updates the user with the information in <see cref="GirafUserDTO"/>
        /// </summary>
        /// <param name="id">identifier of the <see cref="GirafUser"/> to be updated</param>
        /// <param name="newUser">ref to <see cref="GirafUserDTO"/></param>
        /// <returns>DTO for the updated user on success else MissingProperties, UserNotFound, NotAuthorized,
        /// or UserAlreadyExists</returns>
        [HttpPut("{id}")]
        [ProducesResponseType(typeof(SuccessResponse<GirafUserDTO>), StatusCodes.Status200OK)]
        [ProducesResponseType(StatusCodes.Status400BadRequest)]
        [ProducesResponseType(StatusCodes.Status403Forbidden)]
        [ProducesResponseType(StatusCodes.Status404NotFound)]
        [ProducesResponseType(StatusCodes.Status409Conflict)]
        public async Task<ActionResult> UpdateUser(string id, [FromBody] GirafUserDTO newUser)
        {
            if (newUser == null || newUser.Username == null || newUser.DisplayName == null)
                return BadRequest(new ErrorResponse(ErrorCode.MissingProperties, "Missing user, userName or displayName"));

            var user = _girafUserRepository.GetUserWithId(id);
            // Get the roles the user is associated with
            var userRole = await _roleManager.findUserRole(_giraf._userManager, user);
            if (user == null)
                return NotFound(new ErrorResponse(ErrorCode.UserNotFound, "User not found"));

            
            // check whether user with that username already exist that does not have the same id
            if (_girafUserRepository.CheckIfUsernameHasSameId(newUser, user))
                return Conflict(new ErrorResponse(ErrorCode.UserAlreadyExists, "Username already exists"));


            // update fields if they are not null
            if (!String.IsNullOrEmpty(newUser.Username))
                await _giraf._userManager.SetUserNameAsync(user, newUser.Username);

            if (!String.IsNullOrEmpty(newUser.DisplayName))
                user.DisplayName = newUser.DisplayName;

            // save and return 
            _girafUserRepository.Update(user);
            await _girafUserRepository.SaveChangesAsync();
            return Ok(new SuccessResponse<GirafUserDTO>(new GirafUserDTO(user, userRole)));
        }

        #region UserIcon
        /// <summary>
        /// Endpoint for getting the UserIcon for a specific User
        /// </summary>
        /// <returns>The requested image as a <see cref="ImageDTO"/></returns>
        /// <param name="id">Identifier of the <see cref="GirafUser"/>to get UserIcon for</param>
        [HttpGet("{id}/icon", Name = "GetUserIcon")]
        [ProducesResponseType(typeof(SuccessResponse<ImageDTO>), StatusCodes.Status200OK)]
        [ProducesResponseType(StatusCodes.Status404NotFound)]
        public Task<ActionResult> GetUserIcon(string id)
        {
            var user = _girafUserRepository.GetUserWithId(id);
            if (user == null)
                return Task.FromResult<ActionResult>(
                    NotFound(new ErrorResponse(ErrorCode.UserNotFound, "User not found")));


            if (user.UserIcon == null)
                return Task.FromResult<ActionResult>(
                    NotFound(new ErrorResponse(ErrorCode.UserHasNoIcon, "User has no icon")));

            return Task.FromResult<ActionResult>(Ok(new SuccessResponse<ImageDTO>(new ImageDTO(user.UserIcon))));
        }

        /// <summary>
        /// Gets the raw user icon for a given user
        /// </summary>
        /// <returns>The user icon as a png</returns>
        /// <param name="id">Identifier of the <see cref="GirafUser"/> to get icon for</param>
        [HttpGet("{id}/icon/raw")]
        [Produces(IMAGE_TYPE_PNG)]
        [ProducesResponseType(StatusCodes.Status200OK)]
        [ProducesResponseType(StatusCodes.Status404NotFound)]
        public Task<ActionResult> GetRawUserIcon(string id)
        {
            var user = _girafUserRepository.GetUserWithId(id);

            if (user == null)
                return Task.FromResult<ActionResult>(NotFound(new ErrorResponse(ErrorCode.UserNotFound, "User not found")));

            if (user.UserIcon == null)
                return Task.FromResult<ActionResult>(NotFound(new ErrorResponse(ErrorCode.UserHasNoIcon, "User has no icon")));


            return Task.FromResult<ActionResult>(File(Convert.FromBase64String(System.Text.Encoding.UTF8.GetString(user.UserIcon)), IMAGE_TYPE_PNG));
        }

        /// <summary>
        /// Sets the user icon of the given user
        /// </summary>
        /// <returns>The success response on success else UserNotFound, NotAuthorized, or MissingProperties.</returns>
        /// <param name="id">Identifier of the <see cref="GirafUser"/> to set icon for</param>
        [HttpPut("{id}/icon")]
        [ProducesResponseType(typeof(SuccessResponse), StatusCodes.Status200OK)]
        [ProducesResponseType(StatusCodes.Status400BadRequest)]
        [ProducesResponseType(StatusCodes.Status403Forbidden)]
        [ProducesResponseType(StatusCodes.Status404NotFound)]
        public async Task<ActionResult> SetUserIcon(string id)
        {
            var user = _girafUserRepository.GetUserWithId(id);

            if (user == null)
                return NotFound(new ErrorResponse(ErrorCode.UserNotFound, "User not found"));

            

            byte[] image = await _imageRepository.ReadRequestImage(HttpContext.Request.Body);

            if (image.Length < IMAGE_CONTENT_TYPE_DEFINITION)
                return BadRequest(new ErrorResponse(ErrorCode.MissingProperties, "Image is corrupt"));

            user.UserIcon = image;
            await _girafUserRepository.SaveChangesAsync();

            return Ok(new SuccessResponse("User icon set"));
        }

        /// <summary>
        /// Deletes the user icon for a given user
        /// </summary>
        /// <returns>Success response on success else UserHasNoIcon or NotAuthorized </returns>
        /// <param name="id">Identifier.</param>
        [HttpDelete("{id}/icon")]
        [ProducesResponseType(typeof(SuccessResponse), StatusCodes.Status200OK)]
        [ProducesResponseType(StatusCodes.Status400BadRequest)]
        [ProducesResponseType(StatusCodes.Status403Forbidden)]
        [ProducesResponseType(StatusCodes.Status404NotFound)]
        public async Task<ActionResult> DeleteUserIcon(string id)
        {
            var user = _girafUserRepository.GetUserWithId(id);
            if (user.UserIcon == null)
                return NotFound(new ErrorResponse(ErrorCode.UserHasNoIcon, "User has no icon"));

            

            user.UserIcon = null;
            await _girafUserRepository.SaveChangesAsync();

            return Ok(new SuccessResponse("Icon deleted"));
        }
        #endregion

        #region Methods for adding relations to entities for user
        /// <summary>
        /// Add a ressource to another user that the currently authorised user already owns
        /// </summary>
        /// <returns>The user the resource was added to if success else MissingProperties, UserNotFound, NotAuthorized,
        /// ResourceNotfound, ResourceMustBePrivate, UserAlreadyOwnsResource</returns>
        /// <param name="id">Identifier of the <see cref="GirafUser"/> to add the ressource to</param>
        /// <param name="resourceIdDTO">reference to a  <see cref="ResourceIdDTO"/></param>
        [Obsolete("Not used by the new WeekPlanner and might need to be changed or deleted (see future works)")]
        [HttpPost("{id}/resource")]
        [ProducesResponseType(typeof(SuccessResponse<GirafUserDTO>), StatusCodes.Status200OK)]
        [ProducesResponseType(StatusCodes.Status400BadRequest)]
        [ProducesResponseType(StatusCodes.Status403Forbidden)]
        [ProducesResponseType(StatusCodes.Status404NotFound)]
        public async Task<ActionResult> AddUserResource(string id, [FromBody] ResourceIdDTO resourceIdDTO)
        {
            //Check if valid parameters have been specified in the call
            if (string.IsNullOrEmpty(id))
                return BadRequest(new ErrorResponse(ErrorCode.MissingProperties, "Missing username"));

            if (resourceIdDTO == null)
                return BadRequest(new ErrorResponse(ErrorCode.MissingProperties, "Missing resourceIdDTO"));

            //Attempt to find the target user and check that he exists
            var user = _girafUserRepository.CheckIfUserExists(id);
            if (user == null)
                return NotFound(new ErrorResponse(ErrorCode.UserNotFound, "User not found"));


            //Find the resource and check that it actually does exist - also verify that the resource is private
            var resource = await _pictogramRepository.FetchResourceWithId(resourceIdDTO);

            if (resource == null)
                return NotFound(new ErrorResponse(ErrorCode.ResourceNotFound, "Resource not found"));

            
            //Create the relation and save changes.
            var userResource = new UserResource(user, resource);
            await _userResourseRepository.AddAsync(userResource);
            

            // Get the roles the user is associated with
            GirafRoles userRole = await _roleManager.findUserRole(_giraf._userManager, user);

            return Ok(new SuccessResponse<GirafUserDTO>(new GirafUserDTO(user, userRole)));
        }

        /// <summary>
        /// Deletes the resource of the user with the given Id
        /// </summary>
        /// <returns>The User the resource was added to on success else UserNotFound, ResourceNotFound, NotAuthorized,
        /// or UserDoesNotOwnResource</returns>
        /// <param name="id">Identifier of the <see cref="GirafUser"/> to delete the resource for</param>
        /// <param name="resourceIdDTO">Reference to <see cref="ResourceIdDTO"/></param>
        [Obsolete("Not used by the new WeekPlanner and might need to be changed or deleted (see future works)")]
        [HttpDelete("{id}/resource")]
        [ProducesResponseType(typeof(SuccessResponse<GirafUserDTO>), StatusCodes.Status200OK)]
        [ProducesResponseType(StatusCodes.Status400BadRequest)]
        [ProducesResponseType(StatusCodes.Status403Forbidden)]
        [ProducesResponseType(StatusCodes.Status404NotFound)]
        public async Task<ActionResult> DeleteResource(string id, [FromBody] ResourceIdDTO resourceIdDTO)
        {
            //Check if the caller owns the resource
            var user = _girafUserRepository.CheckIfUserExists(id);

            if (user == null)
                return NotFound(new ErrorResponse(ErrorCode.UserNotFound, "User not found"));

            //Check that valid parameters have been specified in the call
            if (resourceIdDTO == null)
                return BadRequest(new ErrorResponse(ErrorCode.MissingProperties, "Missing resourceIdDTO"));

            //Fetch the resource with the given id, check that it exists.
            var resource = await _pictogramRepository.FetchResourceWithId(resourceIdDTO);
            if (resource == null) return NotFound(new ErrorResponse(ErrorCode.ResourceNotFound, "Resource not found"));



            //Fetch the relationship from the database and check that it exists
            var relationship = await _userResourseRepository.FetchRelationshipFromDb(resource, user);
            if (relationship == null)
                return StatusCode(StatusCodes.Status403Forbidden,
                    new ErrorResponse(ErrorCode.UserDoesNotOwnResource, "Resource is not owned by user"));

            //Remove the resource - both from the user's list and the database
            user.Resources.Remove(relationship);
            _userResourseRepository.Remove(relationship);
            await _girafUserRepository.SaveChangesAsync();

            // Get the roles the user is associated with
            var userRole = await _roleManager.findUserRole(_giraf._userManager, user);

            //Return Ok and the user - the resource is now visible in user.Resources
            return Ok(new SuccessResponse<GirafUserDTO>(new GirafUserDTO(user, userRole)));
        }

        /// <summary>
        /// Gets the citizens of the user with the provided id. The provided user must be a guardian
        /// </summary>
        /// <returns>List of <see cref="DisplayNameDTO"/> on success else MissingProperties, NotAuthorized, Forbidden,
        /// or UserNasNoCitizens</returns>
        /// <param name="id">Identifier of the <see cref="GirafUser"/> to get citizens for</param>
        [HttpGet("{id}/citizens", Name = "GetCitizensOfUser")]
        [Authorize(Roles = GirafRole.Department + "," + GirafRole.Guardian + "," + GirafRole.SuperUser)]
        [ProducesResponseType(typeof(SuccessResponse<List<DisplayNameDTO>>), StatusCodes.Status200OK)]
        [ProducesResponseType(StatusCodes.Status400BadRequest)]
        [ProducesResponseType(StatusCodes.Status403Forbidden)]
        [ProducesResponseType(StatusCodes.Status404NotFound)]
        public async Task<ActionResult> GetCitizens(string id)
        {
            if (String.IsNullOrEmpty(id))
                return BadRequest(new ErrorResponse(ErrorCode.MissingProperties, "Missing id"));
            var user = _girafUserRepository.GetCitizensWithId(id);
            var authUser = await _giraf._userManager.GetUserAsync(HttpContext.User);
            var citizens = new List<DisplayNameDTO>();

            

            var userRole = (await _roleManager.findUserRole(_giraf._userManager, user));
            if (userRole != GirafRoles.Guardian)
                return StatusCode(StatusCodes.Status403Forbidden,
                    new ErrorResponse(ErrorCode.Forbidden, "User does not have permission"));

            foreach (var citizen in user.Citizens)
            {
                var girafUser = _girafUserRepository.GetFirstCitizen(citizen);
                citizens.Add(new DisplayNameDTO { UserId = girafUser.Id, DisplayName = girafUser.DisplayName });
            }

            //sort function for users in citizens since the list needs to be sorted by name... issue#697
            citizens.Sort();
           
            if (!citizens.Any())
            {
                return NotFound(new ErrorResponse(ErrorCode.UserHasNoCitizens, "User does not have any citizens"));
            }

            return Ok(new SuccessResponse<List<DisplayNameDTO>>(citizens.ToList<DisplayNameDTO>()));
        }

        /// <summary>
        /// Gets the guardians for the specific citizen corresponding to the provided id.
        /// </summary>
        /// <returns>List of Guardians on success else InvalidProperties, NotAuthorized, Forbidden,
        /// or UserHasNoGuardians </returns>
        /// <param name="id">Identifier for the citizen to get guardians for</param>
        [HttpGet("{id}/guardians", Name = "GetGuardiansOfUser")]
        [Authorize]
        [ProducesResponseType(typeof(SuccessResponse<List<DisplayNameDTO>>), StatusCodes.Status200OK)]
        [ProducesResponseType(StatusCodes.Status400BadRequest)]
        [ProducesResponseType(StatusCodes.Status403Forbidden)]
        [ProducesResponseType(StatusCodes.Status404NotFound)]
        public async Task<ActionResult> GetGuardians(string id)
        {
            var user = _girafUserRepository.GetGuardianWithId(id);
            if (user == null)
                return BadRequest(new ErrorResponse(ErrorCode.InvalidProperties, "Missing id"));



            var userRole = (await _roleManager.findUserRole(_giraf._userManager, user));
            if (userRole != GirafRoles.Citizen)
                return StatusCode(StatusCodes.Status403Forbidden, new ErrorResponse(ErrorCode.Forbidden, "User does not have permission"));

            var guardians = new List<DisplayNameDTO>();
            foreach (var guardian in user.Guardians)
            {
                var girafUser = _girafUserRepository.GetGuardianFromRelation(guardian);
                guardians.Add(new DisplayNameDTO { UserId = girafUser.Id, DisplayName = girafUser.DisplayName });
            }

            if (!guardians.Any())
            {
                return NotFound(new ErrorResponse(ErrorCode.UserHasNoGuardians, "User has no guardians"));
            }

            return Ok(new SuccessResponse<List<DisplayNameDTO>>(guardians));
        }

        /// <summary>
        /// Adds relation between the authenticated user (guardian) and an existing citizen.
        /// </summary>
        /// <param name="id">Guardian id</param>
        /// <param name="citizenId">Citizen id</param>
        /// <returns>Success Reponse on Success else UserNotFound, NotAuthorized, UserNotFound, MissingProperties,
        /// or forbidden </returns>
        [HttpPost("{id}/citizens/{citizenId}")]
        [Authorize(Roles = GirafRole.Department + "," + GirafRole.Guardian + "," + GirafRole.SuperUser)]
        [ProducesResponseType(typeof(SuccessResponse<List<DisplayNameDTO>>), StatusCodes.Status200OK)]
        [ProducesResponseType(StatusCodes.Status403Forbidden)]
        [ProducesResponseType(StatusCodes.Status404NotFound)]
        public async Task<ActionResult> AddGuardianCitizenRelationship(string id, string citizenId)
        {
            var citizen = _girafUserRepository.GetCitizenRelationship(id);
            var guardian = _girafUserRepository.GetUserWithId(citizenId);

            if (guardian == null || citizen == null)
                return NotFound(new ErrorResponse(ErrorCode.UserNotFound, "User not found"));



            var citRole = _roleManager.findUserRole(_giraf._userManager, citizen).Result;
            var guaRole = _roleManager.findUserRole(_giraf._userManager, guardian).Result;

            if (citRole != GirafRoles.Citizen || guaRole != GirafRoles.Guardian)
                return StatusCode(StatusCodes.Status403Forbidden, new ErrorResponse(ErrorCode.Forbidden, "User does not have permission"));

            citizen.AddGuardian(guardian);
            
            return Ok(new SuccessResponse("Added relation between guardian and citizen"));
        }

        /// <summary>
        /// Updates the user settings for the user with the provided id
        /// </summary>
        /// <returns>The updated user settings as a <see cref="SettingDTO"/> on success else UserNotFound,
        /// MissingSettings, NotAuthorized, MissingProperties, InvalidProperties, ColorMustHaveUniqueDay, 
        /// IvalidDay, InvalidHexValues or RoleMustBeCitizien </returns>
        /// <param name="id">Identifier of the <see cref="GirafUser"/> to update settings for</param>
        /// <param name="options">reference to a <see cref="SettingDTO"/> containing the new settings</param>
        [HttpPut("{id}/settings")]
        [Authorize(Roles = GirafRole.Department + "," + GirafRole.Guardian + "," + GirafRole.SuperUser)]
        [ProducesResponseType(typeof(SuccessResponse<SettingDTO>), StatusCodes.Status200OK)]
        [ProducesResponseType(StatusCodes.Status400BadRequest)]
        [ProducesResponseType(StatusCodes.Status403Forbidden)]
        [ProducesResponseType(StatusCodes.Status404NotFound)]
        public async Task<ActionResult> UpdateUserSettings(string id, [FromBody] SettingDTO options)
        {
            var user = _girafUserRepository.GetUserSettingsByWeekDayColor(id);
            if (user == null)
                return NotFound(new ErrorResponse(ErrorCode.UserNotFound, "User not found"));

            var userRole = await _roleManager.findUserRole(_giraf._userManager, user);
            if (userRole != GirafRoles.Citizen)
                return BadRequest(new ErrorResponse(ErrorCode.RoleMustBeCitizien, "User role is not citizen"));

            if (user.Settings == null)
                return NotFound(new ErrorResponse(ErrorCode.MissingSettings, "User settings not found"));



            if (!ModelState.IsValid)
                return BadRequest(new ErrorResponse(
                    ErrorCode.MissingProperties,
                    "Missing properties in model",
                    "Errors: " + String.Join(", ", ModelState.Values.Where(E => E.Errors.Count > 0)
                        .SelectMany(e => e.Errors)
                        .Select(e => e.ErrorMessage)
                        .ToArray())));

            if (options == null)
                return BadRequest(new ErrorResponse(ErrorCode.MissingProperties, "Missing settings"));

            var error = ValidateOptions(options);
            if (error.HasValue)
                return BadRequest(new ErrorResponse(ErrorCode.InvalidProperties, "Invalid settings"));

            if (options.WeekDayColors != null)
            {
                // Validate Correct format of WeekDayColorDTOs. A color must be set for each day
                if (options.WeekDayColors.GroupBy(d => d.Day).Any(g => g.Count() != 1))
                    return BadRequest(new ErrorResponse(ErrorCode.ColorMustHaveUniqueDay, "Colors are not set"));


                // check if all days in weekdaycolours is valid
                if (options.WeekDayColors.Any(w => !Enum.IsDefined(typeof(Days), w.Day)))
                    return BadRequest(new ErrorResponse(ErrorCode.InvalidDay, "Invalid day"));

                // check that Colors are in correct format
                var isCorrectHexValues = IsWeekDayColorsCorrectHexFormat(options);
                if (!isCorrectHexValues)
                    return BadRequest(new ErrorResponse(ErrorCode.InvalidHexValues, "Invalid hex values"));
            }

            user.Settings.UpdateFrom(options);
            // lets update the weekday colours

            await _girafUserRepository.SaveChangesAsync();

            return Ok(new SuccessResponse<SettingDTO>(new SettingDTO(user.Settings)));
        }

        #endregion
        #region Helpers

        /// <summary>
        /// Check that enum values for settings is defined
        /// </summary>
        /// <returns>ErrorCode if any settings is invalid else null</returns>
        /// <param name="options">ref to <see cref="SettingDTO"/></param>
        private ErrorCode? ValidateOptions(SettingDTO options)
        {
            if (!(Enum.IsDefined(typeof(Orientation), options.Orientation)) ||
                !(Enum.IsDefined(typeof(CompleteMark), options.CompleteMark)) ||
                !(Enum.IsDefined(typeof(CancelMark), options.CancelMark)) ||
                !(Enum.IsDefined(typeof(DefaultTimer), options.DefaultTimer)) ||
                !(Enum.IsDefined(typeof(Theme), options.Theme)))
            {
                return ErrorCode.InvalidProperties;
            }
            if (options.NrOfDaysToDisplay < 1 || options.NrOfDaysToDisplay > 7)
            {
                return ErrorCode.InvalidProperties;
            }
            if (options.ActivitiesCount.HasValue && options.ActivitiesCount.Value < 1)
            {
                return ErrorCode.InvalidProperties;
            }

            if (options.TimerSeconds.HasValue && options.TimerSeconds.Value < 1)
            {
                return ErrorCode.InvalidProperties;
            }

            return null;
        }

        /// <summary>
        /// // Takes a list of WeekDayColorDTOs and check if all hex given is in correct format
        /// </summary>
        private bool IsWeekDayColorsCorrectHexFormat(SettingDTO setting)
        {
            var regex = new Regex(@"#[0-9a-fA-F]{6}");
            foreach (var weekDayColor in setting.WeekDayColors)
            {
                Match match = regex.Match(weekDayColor.HexColor);
                if (!match.Success)
                    return false;
            }
            return true;
        }


        #endregion
    }
}<|MERGE_RESOLUTION|>--- conflicted
+++ resolved
@@ -9,13 +9,13 @@
 using Microsoft.AspNetCore.Http;
 using Microsoft.AspNetCore.Identity;
 using Microsoft.AspNetCore.Mvc;
+using Microsoft.EntityFrameworkCore;
 using Microsoft.Extensions.Logging;
 using System;
 using System.Collections.Generic;
 using System.Linq;
 using System.Text.RegularExpressions;
 using System.Threading.Tasks;
-using GirafRest.IRepositories;
 
 namespace GirafRest.Controllers
 {
@@ -30,20 +30,11 @@
         private const int IMAGE_CONTENT_TYPE_DEFINITION = 25;
         private const string IMAGE_TYPE_PNG = "image/png";
 
-<<<<<<< HEAD
-
-
-=======
->>>>>>> c241e965
         private readonly IGirafService _giraf;
-        private readonly IGirafUserRepository _girafUserRepository;
-        private readonly IImageRepository _imageRepository;
-        private readonly IUserResourseRepository _userResourseRepository;
-        private readonly IPictogramRepository _pictogramRepository;
 
         private readonly RoleManager<GirafRole> _roleManager;
 
-       
+        private readonly IAuthenticationService _authentication;
 
         /// <summary>
         /// Constructor for UserController
@@ -55,15 +46,13 @@
         public UserController(
             IGirafService giraf,
             ILoggerFactory loggerFactory,
-            RoleManager<GirafRole> roleManager, IGirafUserRepository girafUserRepository, IImageRepository imageRepository, IUserResourseRepository userResourseRepository, IPictogramRepository pictogramRepository)
+            RoleManager<GirafRole> roleManager,
+            IAuthenticationService authentication)
         {
             _giraf = giraf;
             _giraf._logger = loggerFactory.CreateLogger("User");
             _roleManager = roleManager;
-            _girafUserRepository = girafUserRepository;
-            _imageRepository = imageRepository;
-            _userResourseRepository = userResourseRepository;
-            _pictogramRepository = pictogramRepository;
+            _authentication = authentication;
         }
 
 
@@ -126,12 +115,14 @@
                 return BadRequest(new ErrorResponse(ErrorCode.MissingProperties, "User id not found"));
 
             //First attempt to fetch the user and check that he exists
-            var user = _girafUserRepository.GetUserWithId(id);
-            if (user == null)
-                return NotFound(new ErrorResponse(ErrorCode.UserNotFound, "User not found"));
-
-          
-           
+            var user = _giraf._context.Users.FirstOrDefault(u => u.Id == id);
+            if (user == null)
+                return NotFound(new ErrorResponse(ErrorCode.UserNotFound, "User not found"));
+
+            // check access rights
+            if (!(await _authentication.HasEditOrReadUserAccess(await _giraf._userManager.GetUserAsync(HttpContext.User), user)))
+                return StatusCode(StatusCodes.Status403Forbidden, new ErrorResponse(ErrorCode.NotAuthorized, "User does not have permission"));
+
             return Ok(new SuccessResponse<GirafUserDTO>(new GirafUserDTO(user, await _roleManager.findUserRole(_giraf._userManager, user))));
         }
 
@@ -151,11 +142,14 @@
                 return BadRequest(new ErrorResponse(ErrorCode.MissingProperties, "User id not found"));
 
             //First attempt to fetch the user and check that he exists
-            var user = _girafUserRepository.GetUserSettingsByWeekDayColor(id);
-            if (user == null)
-                return NotFound(new ErrorResponse(ErrorCode.UserNotFound, "User not found"));
-
-            
+            var user = _giraf._context.Users.Include(u => u.Settings).ThenInclude(w => w.WeekDayColors).FirstOrDefault(u => u.Id == id);
+            if (user == null)
+                return NotFound(new ErrorResponse(ErrorCode.UserNotFound, "User not found"));
+
+            // check access rights
+            if (!(await _authentication.HasEditOrReadUserAccess(await _giraf._userManager.GetUserAsync(HttpContext.User), user)))
+                return StatusCode(StatusCodes.Status403Forbidden, new ErrorResponse(ErrorCode.NotAuthorized, "User does not have permission"));
+
             // Get the role the user is associated with
             var userRole = await _roleManager.findUserRole(_giraf._userManager, user);
 
@@ -184,15 +178,18 @@
             if (newUser == null || newUser.Username == null || newUser.DisplayName == null)
                 return BadRequest(new ErrorResponse(ErrorCode.MissingProperties, "Missing user, userName or displayName"));
 
-            var user = _girafUserRepository.GetUserWithId(id);
+            var user = _giraf._context.Users.FirstOrDefault(u => u.Id == id);
             // Get the roles the user is associated with
             var userRole = await _roleManager.findUserRole(_giraf._userManager, user);
             if (user == null)
                 return NotFound(new ErrorResponse(ErrorCode.UserNotFound, "User not found"));
 
-            
+            // check access rights
+            if (!(await _authentication.HasEditOrReadUserAccess(await _giraf._userManager.GetUserAsync(HttpContext.User), user)))
+                return StatusCode(StatusCodes.Status403Forbidden, new ErrorResponse(ErrorCode.NotAuthorized, "User does not have permission"));
+
             // check whether user with that username already exist that does not have the same id
-            if (_girafUserRepository.CheckIfUsernameHasSameId(newUser, user))
+            if (_giraf._context.Users.Any(u => u.UserName == newUser.Username && u.Id != user.Id))
                 return Conflict(new ErrorResponse(ErrorCode.UserAlreadyExists, "Username already exists"));
 
 
@@ -204,8 +201,8 @@
                 user.DisplayName = newUser.DisplayName;
 
             // save and return 
-            _girafUserRepository.Update(user);
-            await _girafUserRepository.SaveChangesAsync();
+            _giraf._context.Users.Update(user);
+            await _giraf._context.SaveChangesAsync();
             return Ok(new SuccessResponse<GirafUserDTO>(new GirafUserDTO(user, userRole)));
         }
 
@@ -220,7 +217,7 @@
         [ProducesResponseType(StatusCodes.Status404NotFound)]
         public Task<ActionResult> GetUserIcon(string id)
         {
-            var user = _girafUserRepository.GetUserWithId(id);
+            var user = _giraf._context.Users.FirstOrDefault(u => u.Id == id);
             if (user == null)
                 return Task.FromResult<ActionResult>(
                     NotFound(new ErrorResponse(ErrorCode.UserNotFound, "User not found")));
@@ -244,7 +241,7 @@
         [ProducesResponseType(StatusCodes.Status404NotFound)]
         public Task<ActionResult> GetRawUserIcon(string id)
         {
-            var user = _girafUserRepository.GetUserWithId(id);
+            var user = _giraf._context.Users.FirstOrDefault(u => u.Id == id);
 
             if (user == null)
                 return Task.FromResult<ActionResult>(NotFound(new ErrorResponse(ErrorCode.UserNotFound, "User not found")));
@@ -268,20 +265,23 @@
         [ProducesResponseType(StatusCodes.Status404NotFound)]
         public async Task<ActionResult> SetUserIcon(string id)
         {
-            var user = _girafUserRepository.GetUserWithId(id);
-
-            if (user == null)
-                return NotFound(new ErrorResponse(ErrorCode.UserNotFound, "User not found"));
-
-            
-
-            byte[] image = await _imageRepository.ReadRequestImage(HttpContext.Request.Body);
+            var user = _giraf._context.Users.FirstOrDefault(u => u.Id == id);
+
+            if (user == null)
+                return NotFound(new ErrorResponse(ErrorCode.UserNotFound, "User not found"));
+
+            // check access rights
+            if (!(await _authentication.HasEditOrReadUserAccess(await _giraf._userManager.GetUserAsync(HttpContext.User), user)))
+                return StatusCode(StatusCodes.Status403Forbidden, new ErrorResponse(ErrorCode.NotAuthorized, "User does not have permission"));
+
+
+            byte[] image = await _giraf.ReadRequestImage(HttpContext.Request.Body);
 
             if (image.Length < IMAGE_CONTENT_TYPE_DEFINITION)
                 return BadRequest(new ErrorResponse(ErrorCode.MissingProperties, "Image is corrupt"));
 
             user.UserIcon = image;
-            await _girafUserRepository.SaveChangesAsync();
+            await _giraf._context.SaveChangesAsync();
 
             return Ok(new SuccessResponse("User icon set"));
         }
@@ -298,14 +298,17 @@
         [ProducesResponseType(StatusCodes.Status404NotFound)]
         public async Task<ActionResult> DeleteUserIcon(string id)
         {
-            var user = _girafUserRepository.GetUserWithId(id);
+            var user = _giraf._context.Users.FirstOrDefault(u => u.Id == id);
             if (user.UserIcon == null)
                 return NotFound(new ErrorResponse(ErrorCode.UserHasNoIcon, "User has no icon"));
 
-            
+            // check access rights
+            if (!(await _authentication.HasEditOrReadUserAccess(await _giraf._userManager.GetUserAsync(HttpContext.User), user)))
+                return StatusCode(StatusCodes.Status403Forbidden,
+                    new ErrorResponse(ErrorCode.NotAuthorized, "User does not have permission"));
 
             user.UserIcon = null;
-            await _girafUserRepository.SaveChangesAsync();
+            await _giraf._context.SaveChangesAsync();
 
             return Ok(new SuccessResponse("Icon deleted"));
         }
@@ -335,22 +338,41 @@
                 return BadRequest(new ErrorResponse(ErrorCode.MissingProperties, "Missing resourceIdDTO"));
 
             //Attempt to find the target user and check that he exists
-            var user = _girafUserRepository.CheckIfUserExists(id);
-            if (user == null)
-                return NotFound(new ErrorResponse(ErrorCode.UserNotFound, "User not found"));
-
+            var user = _giraf._context.Users.Include(u => u.Resources).ThenInclude(dr => dr.Pictogram).FirstOrDefault(u => u.Id == id);
+            if (user == null)
+                return NotFound(new ErrorResponse(ErrorCode.UserNotFound, "User not found"));
+
+            // check access rights
+            if (!(await _authentication.HasEditOrReadUserAccess(await _giraf._userManager.GetUserAsync(HttpContext.User), user)))
+                return StatusCode(StatusCodes.Status403Forbidden, new ErrorResponse(ErrorCode.NotAuthorized, "User does not have permission"));
 
             //Find the resource and check that it actually does exist - also verify that the resource is private
-            var resource = await _pictogramRepository.FetchResourceWithId(resourceIdDTO);
+            var resource = await _giraf._context.Pictograms
+                .Where(pf => pf.Id == resourceIdDTO.Id)
+                .FirstOrDefaultAsync();
 
             if (resource == null)
                 return NotFound(new ErrorResponse(ErrorCode.ResourceNotFound, "Resource not found"));
 
-            
+            if (resource.AccessLevel != AccessLevel.PRIVATE)
+                return BadRequest(new ErrorResponse(ErrorCode.ResourceMustBePrivate, "Resource must be private"));
+
+
+            //Check that the currently authenticated user owns the resource
+            var curUsr = await _giraf.LoadBasicUserDataAsync(HttpContext.User);
+            var resourceOwnedByCaller = await _giraf.CheckPrivateOwnership(resource, curUsr);
+            if (!resourceOwnedByCaller)
+                return StatusCode(StatusCodes.Status403Forbidden,
+                    new ErrorResponse(ErrorCode.NotAuthorized, "User does not own resource"));
+
+            //Check if the target user already owns the resource
+            if (user.Resources.Any(ur => ur.PictogramKey == resourceIdDTO.Id))
+                return BadRequest(new ErrorResponse(ErrorCode.UserAlreadyOwnsResource, "User already owns resource"));
+
             //Create the relation and save changes.
             var userResource = new UserResource(user, resource);
-            await _userResourseRepository.AddAsync(userResource);
-            
+            await _giraf._context.UserResources.AddAsync(userResource);
+            await _giraf._context.SaveChangesAsync();
 
             // Get the roles the user is associated with
             GirafRoles userRole = await _roleManager.findUserRole(_giraf._userManager, user);
@@ -374,7 +396,10 @@
         public async Task<ActionResult> DeleteResource(string id, [FromBody] ResourceIdDTO resourceIdDTO)
         {
             //Check if the caller owns the resource
-            var user = _girafUserRepository.CheckIfUserExists(id);
+            var user = _giraf._context.Users
+                .Include(r => r.Resources)
+                .ThenInclude(dr => dr.Pictogram)
+                .FirstOrDefault(u => u.Id == id);
 
             if (user == null)
                 return NotFound(new ErrorResponse(ErrorCode.UserNotFound, "User not found"));
@@ -384,21 +409,28 @@
                 return BadRequest(new ErrorResponse(ErrorCode.MissingProperties, "Missing resourceIdDTO"));
 
             //Fetch the resource with the given id, check that it exists.
-            var resource = await _pictogramRepository.FetchResourceWithId(resourceIdDTO);
+            var resource = await _giraf._context.Pictograms
+                .Where(f => f.Id == resourceIdDTO.Id)
+                .FirstOrDefaultAsync();
             if (resource == null) return NotFound(new ErrorResponse(ErrorCode.ResourceNotFound, "Resource not found"));
 
-
+            // check access rights
+            if (!(await _authentication.HasEditOrReadUserAccess(await _giraf._userManager.GetUserAsync(HttpContext.User), user)))
+                return StatusCode(StatusCodes.Status403Forbidden,
+                    new ErrorResponse(ErrorCode.NotAuthorized, "User does not have permission"));
 
             //Fetch the relationship from the database and check that it exists
-            var relationship = await _userResourseRepository.FetchRelationshipFromDb(resource, user);
+            var relationship = await _giraf._context.UserResources
+                 .Where(ur => ur.PictogramKey == resource.Id && ur.OtherKey == user.Id)
+                .FirstOrDefaultAsync();
             if (relationship == null)
                 return StatusCode(StatusCodes.Status403Forbidden,
                     new ErrorResponse(ErrorCode.UserDoesNotOwnResource, "Resource is not owned by user"));
 
             //Remove the resource - both from the user's list and the database
             user.Resources.Remove(relationship);
-            _userResourseRepository.Remove(relationship);
-            await _girafUserRepository.SaveChangesAsync();
+            _giraf._context.UserResources.Remove(relationship);
+            await _giraf._context.SaveChangesAsync();
 
             // Get the roles the user is associated with
             var userRole = await _roleManager.findUserRole(_giraf._userManager, user);
@@ -423,11 +455,16 @@
         {
             if (String.IsNullOrEmpty(id))
                 return BadRequest(new ErrorResponse(ErrorCode.MissingProperties, "Missing id"));
-            var user = _girafUserRepository.GetCitizensWithId(id);
+            var user = _giraf._context.Users.Include(u => u.Citizens).FirstOrDefault(u => u.Id == id);
             var authUser = await _giraf._userManager.GetUserAsync(HttpContext.User);
             var citizens = new List<DisplayNameDTO>();
 
-            
+            // check access rights
+            if (!(await _authentication.HasEditOrReadUserAccess(authUser, user)))
+            {
+                return StatusCode(StatusCodes.Status403Forbidden,
+                    new ErrorResponse(ErrorCode.NotAuthorized, "User does not have permission"));
+            }
 
             var userRole = (await _roleManager.findUserRole(_giraf._userManager, user));
             if (userRole != GirafRoles.Guardian)
@@ -436,7 +473,7 @@
 
             foreach (var citizen in user.Citizens)
             {
-                var girafUser = _girafUserRepository.GetFirstCitizen(citizen);
+                var girafUser = _giraf._context.Users.FirstOrDefault(u => u.Id == citizen.CitizenId);
                 citizens.Add(new DisplayNameDTO { UserId = girafUser.Id, DisplayName = girafUser.DisplayName });
             }
 
@@ -465,11 +502,13 @@
         [ProducesResponseType(StatusCodes.Status404NotFound)]
         public async Task<ActionResult> GetGuardians(string id)
         {
-            var user = _girafUserRepository.GetGuardianWithId(id);
+            var user = _giraf._context.Users.Include(u => u.Guardians).FirstOrDefault(u => u.Id == id);
             if (user == null)
                 return BadRequest(new ErrorResponse(ErrorCode.InvalidProperties, "Missing id"));
 
-
+            // check access rights
+            if (!(await _authentication.HasEditOrReadUserAccess(await _giraf._userManager.GetUserAsync(HttpContext.User), user)))
+                return StatusCode(StatusCodes.Status403Forbidden, new ErrorResponse(ErrorCode.NotAuthorized, "User does not have permission"));
 
             var userRole = (await _roleManager.findUserRole(_giraf._userManager, user));
             if (userRole != GirafRoles.Citizen)
@@ -478,7 +517,7 @@
             var guardians = new List<DisplayNameDTO>();
             foreach (var guardian in user.Guardians)
             {
-                var girafUser = _girafUserRepository.GetGuardianFromRelation(guardian);
+                var girafUser = _giraf._context.Users.FirstOrDefault(u => u.Id == guardian.GuardianId);
                 guardians.Add(new DisplayNameDTO { UserId = girafUser.Id, DisplayName = girafUser.DisplayName });
             }
 
@@ -504,12 +543,15 @@
         [ProducesResponseType(StatusCodes.Status404NotFound)]
         public async Task<ActionResult> AddGuardianCitizenRelationship(string id, string citizenId)
         {
-            var citizen = _girafUserRepository.GetCitizenRelationship(id);
-            var guardian = _girafUserRepository.GetUserWithId(citizenId);
+            var citizen = _giraf._context.Users.Include(u => u.Guardians).FirstOrDefault(u => u.Id == citizenId);
+            var guardian = _giraf._context.Users.FirstOrDefault(u => u.Id == id);
 
             if (guardian == null || citizen == null)
                 return NotFound(new ErrorResponse(ErrorCode.UserNotFound, "User not found"));
 
+            // check access rights
+            if (!(await _authentication.HasEditOrReadUserAccess(await _giraf._userManager.GetUserAsync(HttpContext.User), guardian)))
+                return StatusCode(StatusCodes.Status403Forbidden, new ErrorResponse(ErrorCode.NotAuthorized, "User does not have permission"));
 
 
             var citRole = _roleManager.findUserRole(_giraf._userManager, citizen).Result;
@@ -539,7 +581,7 @@
         [ProducesResponseType(StatusCodes.Status404NotFound)]
         public async Task<ActionResult> UpdateUserSettings(string id, [FromBody] SettingDTO options)
         {
-            var user = _girafUserRepository.GetUserSettingsByWeekDayColor(id);
+            var user = _giraf._context.Users.Include(u => u.Settings).ThenInclude(w => w.WeekDayColors).FirstOrDefault(u => u.Id == id);
             if (user == null)
                 return NotFound(new ErrorResponse(ErrorCode.UserNotFound, "User not found"));
 
@@ -550,7 +592,9 @@
             if (user.Settings == null)
                 return NotFound(new ErrorResponse(ErrorCode.MissingSettings, "User settings not found"));
 
-
+            // check access rights
+            if (!(await _authentication.HasEditOrReadUserAccess(await _giraf._userManager.GetUserAsync(HttpContext.User), user)))
+                return StatusCode(StatusCodes.Status403Forbidden, new ErrorResponse(ErrorCode.NotAuthorized, "User does not have permission"));
 
             if (!ModelState.IsValid)
                 return BadRequest(new ErrorResponse(
@@ -588,7 +632,7 @@
             user.Settings.UpdateFrom(options);
             // lets update the weekday colours
 
-            await _girafUserRepository.SaveChangesAsync();
+            await _giraf._context.SaveChangesAsync();
 
             return Ok(new SuccessResponse<SettingDTO>(new SettingDTO(user.Settings)));
         }
