using System.Threading.Tasks;
using Microsoft.AspNetCore.Authorization;
using Microsoft.AspNetCore.Identity;
using Microsoft.AspNetCore.Mvc;
using Microsoft.Extensions.Logging;
using GirafRest.Models;
using GirafRest.Services;
using System.Linq;
using Microsoft.EntityFrameworkCore;
using GirafRest.Models.DTOs;
using System.Collections.Generic;
using System;
using GirafRest.Extensions;
using GirafRest.Models.Responses;
using System.Text.RegularExpressions;

namespace GirafRest.Controllers
{
    /// <summary>
    /// The user controller allows the user to change his information as well as add and remove applications
    /// and resources to users.
    /// </summary>
    [Authorize]
    [Route("v1/[controller]")]
    public class UserController : Controller
    {
        private const string IMAGE_TYPE_PNG = "image/png";
        private const string IMAGE_TYPE_JPEG = "image/jpeg";
        private const int IMAGE_CONTENT_TYPE_DEFINITION = 25;

        /// <summary>
        /// A reference to GirafService, that defines common functionality for all controllers.
        /// </summary>
        private readonly IGirafService _giraf;
        /// <summary>
        /// A reference to the role manager for the project.
        /// </summary>
        private readonly RoleManager<GirafRole> _roleManager;

        /// <summary>
        /// reference to the authenticationservice which provides commong authentication checks
        /// </summary>
        private readonly IAuthenticationService _authentication;

        public UserController(
            IGirafService giraf,
          ILoggerFactory loggerFactory,
          RoleManager<GirafRole> roleManager, 
            IAuthenticationService authentication)
        {
            _giraf = giraf;
            _giraf._logger = loggerFactory.CreateLogger("User");
            _roleManager = roleManager;
            _authentication = authentication;
        }
<<<<<<< HEAD

=======
>>>>>>> 4ad417ae

        /// <summary>
        /// Find information about the currently authenticated user.
        /// </summary>
        /// <returns>
        /// Meta-data about the user
        /// MissingProperties if no username is provided
        /// UserNotFound if user was not found, or logged -in user is not authorized to see user.
        ///</returns>
        [HttpGet("")]
        public async Task<Response<GirafUserDTO>> GetUser()
        {
            //First attempt to fetch the user and check that he exists
            var user = await _giraf._userManager.GetUserAsync(HttpContext.User);
            if (user == null)
                return new ErrorResponse<GirafUserDTO>(ErrorCode.UserNotFound);

            return new Response<GirafUserDTO>(new GirafUserDTO(user, await _roleManager.findUserRole(_giraf._userManager, user)));
        }


        /// <summary>
        /// Find information on the user with the username supplied as a url query parameter or the current user.
        /// </summary>
        /// <returns>
        /// Data about the user
        /// MissingProperties if no username is provided
        /// UserNotFound if user was not found, or logged in user is not authorized to see user.
        ///</returns>
        [HttpGet("{id}")]
        public async Task<Response<GirafUserDTO>> GetUser(string id)
        {
            if (string.IsNullOrEmpty(id))
                return new ErrorResponse<GirafUserDTO>(ErrorCode.MissingProperties, "username");

            //First attempt to fetch the user and check that he exists
            var user =  _giraf._context.Users.FirstOrDefault(u => u.Id == id);
            if (user == null)
                return new ErrorResponse<GirafUserDTO>(ErrorCode.UserNotFound);

            // check access rights
<<<<<<< HEAD
            if (!(await _authentication.HasReadUserAccess(await _giraf._userManager.GetUserAsync(HttpContext.User), user)))
=======
            if (!(await _authentication.CheckUserAccess(await _giraf._userManager.GetUserAsync(HttpContext.User), user)))
>>>>>>> 4ad417ae
                return new ErrorResponse<GirafUserDTO>(ErrorCode.NotAuthorized);

            return new Response<GirafUserDTO>(new GirafUserDTO(user, await _roleManager.findUserRole(_giraf._userManager, user)));
        }

        /// <summary>
        /// Find information on the user with the id given
        /// </summary>
        /// <returns>
        /// Data about the user
        /// MissingProperties if no username is provided
        /// UserNotFound if user was not found, or logged in user is not authorized to see user.
        ///</returns>
        [HttpGet("{id}/settings")]
        public async Task<Response<SettingDTO>> GetSettings(string id)
        {
            if (string.IsNullOrEmpty(id))
                return new ErrorResponse<SettingDTO>(ErrorCode.MissingProperties, "id");

            //First attempt to fetch the user and check that he exists
            var user = _giraf._context.Users.Include(u => u.Settings).ThenInclude(w => w.WeekDayColors).FirstOrDefault(u => u.Id == id);
            if (user == null)
                return new ErrorResponse<SettingDTO>(ErrorCode.UserNotFound);

            // check access rights
<<<<<<< HEAD
            if (!(await _authentication.HasReadUserAccess(await _giraf._userManager.GetUserAsync(HttpContext.User), user)))
=======
            if (!(await _authentication.CheckUserAccess(await _giraf._userManager.GetUserAsync(HttpContext.User), user)))
>>>>>>> 4ad417ae
                return new ErrorResponse<SettingDTO>(ErrorCode.NotAuthorized);

            return new Response<SettingDTO>(new SettingDTO(user.Settings));
        }
<<<<<<< HEAD
=======
        
        /// <summary>
        /// Read the currently authorized user's settings object.
        /// </summary>
        /// <returns>The current user's settings if Ok </returns>
        [HttpGet("settings")]
        [Authorize]
        public async Task<Response<SettingDTO>> ReadUserSettins()
        {
            var user = await _giraf._userManager.GetUserAsync(HttpContext.User);

            return await GetSettings(user.Id);
        }


        /// <summary>
        /// Updates username and screenname for the current authenticated user.
        /// </summary>
        /// <param name="Username">The new username</param>
        /// <param name="Screenname">The new screenname</param>
        /// <returns>
        /// MissingProperties if username or screenname is null
        /// If succesfull returns the DTO corresponding to the newly updates user.
        /// </returns>
        [HttpPut("")]
        public async Task<Response<GirafUserDTO>> UpdateUser([FromBody] GirafUserDTO newUser)
        {
            //Fetch the user
            var user = await _giraf.LoadUserAsync(HttpContext.User);

            return await UpdateUser(user.Id, newUser);
        }
>>>>>>> 4ad417ae

        /// <summary>
        /// Updates the user.
        /// </summary>
        /// <param name="id">Identifier.</param>
        /// <param name="Username">Username.</param>
        /// <param name="ScreenName">Screen name.</param>
        /// <returns>
        /// MissingProperties if username or screenname is null
        /// UserNotFound if no user can be found for the specified id
        /// Not authorised if trying to update a user you do not have priveligies to update
        /// Succes response with the DTO for the updates user if all went smooth
        /// </returns>
        [HttpPut("{id}")]
        public async Task<Response<GirafUserDTO>> UpdateUser(string id, [FromBody] GirafUserDTO newUser)
        {
            if (newUser == null || newUser.Username == null || newUser.ScreenName == null)
                return new ErrorResponse<GirafUserDTO>(ErrorCode.MissingProperties);

            var user = _giraf._context.Users.FirstOrDefault(u => u.Id == id);
            // Get the roles the user is associated with
            var userRole = await _roleManager.findUserRole(_giraf._userManager, user);
            if (user == null)
                return new ErrorResponse<GirafUserDTO>(ErrorCode.UserNotFound);

            // check access rights
<<<<<<< HEAD
            if (!(await _authentication.HasReadUserAccess(await _giraf._userManager.GetUserAsync(HttpContext.User), user)))
=======
            if (!(await _authentication.CheckUserAccess(await _giraf._userManager.GetUserAsync(HttpContext.User), user)))
>>>>>>> 4ad417ae
                return new ErrorResponse<GirafUserDTO>(ErrorCode.NotAuthorized);
            
            // check whether user with that username already exist that does dot have the same id
            if (_giraf._context.Users.Any(u => u.UserName == newUser.Username && u.Id != user.Id))
                return new ErrorResponse<GirafUserDTO>(ErrorCode.UserAlreadyExists);
<<<<<<< HEAD


            // update fields if they are not null
            if (!String.IsNullOrEmpty(newUser.Username))
                await _giraf._userManager.SetUserNameAsync(user, newUser.Username);
=======

            // update fields if they are not null
            if (!String.IsNullOrEmpty(newUser.Username))
                user.UserName = newUser.Username;
>>>>>>> 4ad417ae

            if (!String.IsNullOrEmpty(newUser.ScreenName))
                user.DisplayName = newUser.ScreenName;

            // save and return 
            _giraf._context.Users.Update(user);
            await _giraf._context.SaveChangesAsync();
            return new Response<GirafUserDTO>(new GirafUserDTO(user, userRole));
        }

        #region UserIcon
        /// <summary>
        /// Allows retrieval of user icon by anyone since an usericon should be public
        /// </summary>
        /// <returns>
        /// UserNotFound if no user with that id
        /// UserHasNoIcon if trying to get a user that does not have an icon
        /// return ImageDTO if succes
        /// </returns>
        [HttpGet("{id}/icon")]
        public async Task<Response<ImageDTO>> GetUserIcon(string id)
        {
            var user = _giraf._context.Users.Include(u => u.UserIcon).FirstOrDefault(u => u.Id == id);

            if (user == null)
                return new ErrorResponse<ImageDTO>(ErrorCode.UserNotFound);
                

            if (user.UserIcon == null)
                return new ErrorResponse<ImageDTO>(ErrorCode.UserHasNoIcon);

            // return File(Convert.FromBase64String(System.Text.Encoding.UTF8.GetString(picto.Image)), "image/png");

            return new Response<ImageDTO>(new ImageDTO(user.UserIcon));
        }

        /// <summary>
        /// Allows retrieval of user icon by anyone since an usericon should be public
        /// </summary>
        /// <returns>Ok on success.</returns>
        [HttpGet("{id}/icon/raw")]
        public async Task<IActionResult> GetRawUserIcon(string id)
        {
            var user = _giraf._context.Users.Include(u => u.UserIcon).FirstOrDefault(u => u.Id == id);

            if (user == null)
                return NotFound();

            if (user.UserIcon == null)
                return NotFound();

            return File(Convert.FromBase64String(System.Text.Encoding.UTF8.GetString(user.UserIcon)), "image/png");
        }

        /// <summary>
        /// Allows the user to update his profile icon.
        /// </summary>
        /// <returns>
        /// UserNotFound if no user authenticated
        /// Missingproperties if no new image specified
        /// returns succes respons if no error occured
        /// </returns>
        [HttpPut("{id}/icon")]
        public async Task<Response> SetUserIcon(string id)
        {
            var user = _giraf._context.Users.FirstOrDefault(u => u.Id == id);

            if (user == null)
                return new ErrorResponse(ErrorCode.UserNotFound);

            // check access rights
<<<<<<< HEAD
            if (!(await _authentication.HasReadUserAccess(await _giraf._userManager.GetUserAsync(HttpContext.User), user)))
=======
            if (!(await _authentication.CheckUserAccess(await _giraf._userManager.GetUserAsync(HttpContext.User), user)))
>>>>>>> 4ad417ae
                return new ErrorResponse<GirafUserDTO>(ErrorCode.NotAuthorized);
            

            byte[] image = await _giraf.ReadRequestImage(HttpContext.Request.Body);

            if (image.Length < IMAGE_CONTENT_TYPE_DEFINITION)
                return new ErrorResponse(ErrorCode.MissingProperties, "Image");

            user.UserIcon = image;
            await _giraf._context.SaveChangesAsync();

            return new Response();
        }

        /// <summary>
        /// Allows the user to delete his profile icon.
        /// </summary>
        /// <returns>
        /// UserHasNoIcon if trying to delete an icon that does not exist
        /// Succes response if no error
        /// </returns>
        [HttpDelete("{id}/icon")]
        public async Task<Response> DeleteUserIcon(string id)
        {
            var user = _giraf._context.Users.Include(u => u.UserIcon).FirstOrDefault(u => u.Id == id);
            if (user.UserIcon == null)
                return new ErrorResponse(ErrorCode.UserHasNoIcon);

            // check access rights
<<<<<<< HEAD
            if (!(await _authentication.HasReadUserAccess(await _giraf._userManager.GetUserAsync(HttpContext.User), user)))
=======
            if (!(await _authentication.CheckUserAccess(await _giraf._userManager.GetUserAsync(HttpContext.User), user)))
>>>>>>> 4ad417ae
                return new ErrorResponse<GirafUserDTO>(ErrorCode.NotAuthorized);

            user.UserIcon = null;
            await _giraf._context.SaveChangesAsync();

            return new Response();
        }
        #endregion
        #region Methods for adding relations to entities for user


        /// <summary>
        /// Adds a resource to the given user's list of resources.
        /// </summary>
        /// <param name="username"></param>
        /// <param name="resourceIdDTO"></param>
        /// <returns>
        /// MissingProperties if username or resourceIdDTO is null
        /// UserNotFound if no user with the given username
        /// ResourceNotFound if we cannot find the ressource to add
        /// ResourceMustBePrivate if the resource is not PRIVATE
        /// NotAuthorized if we do not own the ressource
        /// UserAlreadyOwnsResource if trying to add a ressource we already own
        /// </returns>
        [Obsolete("This method is currently not been used by the weekplanner and might need changes")]
        [HttpPost("{id}/resource")]
        public async Task<Response<GirafUserDTO>> AddUserResource(string id, [FromBody] ResourceIdDTO resourceIdDTO)
        {
            //Check if valid parameters have been specified in the call
            if (string.IsNullOrEmpty(id))
                return new ErrorResponse<GirafUserDTO>(ErrorCode.MissingProperties, "username");

            if (resourceIdDTO == null)
                return new ErrorResponse<GirafUserDTO>(ErrorCode.MissingProperties, "resourceIdDTO");

            //Attempt to find the target user and check that he exists
            var user = _giraf._context.Users.Include(u => u.Resources).ThenInclude(dr => dr.Pictogram).FirstOrDefault(u => u.Id == id);

            if (user == null)
                return new ErrorResponse<GirafUserDTO>(ErrorCode.UserNotFound);

            // check access rights
<<<<<<< HEAD
            if (!(await _authentication.HasReadUserAccess(await _giraf._userManager.GetUserAsync(HttpContext.User), user)))
=======
            if (!(await _authentication.CheckUserAccess(await _giraf._userManager.GetUserAsync(HttpContext.User), user)))
>>>>>>> 4ad417ae
                return new ErrorResponse<GirafUserDTO>(ErrorCode.NotAuthorized);

            //Find the resource and check that it actually does exist - also verify that the resource is private
            var resource = await _giraf._context.Pictograms
                .Where(pf => pf.Id == resourceIdDTO.Id)
                .FirstOrDefaultAsync();

            if (resource == null)
                return new ErrorResponse<GirafUserDTO>(ErrorCode.ResourceNotFound);

            if (resource.AccessLevel != AccessLevel.PRIVATE)
                return new ErrorResponse<GirafUserDTO>(ErrorCode.ResourceMustBePrivate);


            //Check that the currently authenticated user owns the resource
            var curUsr = await _giraf.LoadBasicUserDataAsync(HttpContext.User);
            var resourceOwnedByCaller = await _giraf.CheckPrivateOwnership(resource, curUsr);
            if (!resourceOwnedByCaller)
                return new ErrorResponse<GirafUserDTO>(ErrorCode.NotAuthorized);

            //Check if the target user already owns the resource
            if (user.Resources.Any(ur => ur.PictogramKey == resourceIdDTO.Id))
                return new ErrorResponse<GirafUserDTO>(ErrorCode.UserAlreadyOwnsResource);

            //Create the relation and save changes.
            var userResource = new UserResource(user, resource);
            await _giraf._context.UserResources.AddAsync(userResource);
            await _giraf._context.SaveChangesAsync();

            // Get the roles the user is associated with
            GirafRoles userRole = await _roleManager.findUserRole(_giraf._userManager, user);

            return new Response<GirafUserDTO>(new GirafUserDTO(user, userRole));
        }

        /// <summary>
        /// Deletes a resource with the specified id from the given user's list of resources.
        /// </summary>
        /// <param name="resourceIdDTO"></param>
        /// <returns>
        /// MissingProperties if resourceIdDTO is null
        /// ResourceNotFound if we cannot find the ressource to delete
        /// UserDoesNotOwnResource if authenticatedUser does not own ressource
        /// The GirafUserDTO if no errors.
        /// </returns>
        [Obsolete("This method is currently not been used by the weekplanner and might need changes")]
        [HttpDelete("{id}/resource")]
        public async Task<Response<GirafUserDTO>> DeleteResource(string id, [FromBody] ResourceIdDTO resourceIdDTO)
        {
            //Check if the caller owns the resource
            var user = _giraf._context.Users.Include(r => r.Resources).ThenInclude(dr => dr.Pictogram).FirstOrDefault(u => u.Id == id);
            if (user == null)
                return new ErrorResponse<GirafUserDTO>(ErrorCode.UserNotFound);
            
            //Check that valid parameters have been specified in the call
            if (resourceIdDTO == null)
                return new ErrorResponse<GirafUserDTO>(ErrorCode.MissingProperties, "resourceIdDTO");

            //Fetch the resource with the given id, check that it exists.
            var resource = await _giraf._context.Pictograms
                .Where(f => f.Id == resourceIdDTO.Id)
                .FirstOrDefaultAsync();
            if (resource == null) return new ErrorResponse<GirafUserDTO>(ErrorCode.ResourceNotFound);

            // check access rights
<<<<<<< HEAD
            if (!(await _authentication.HasReadUserAccess(await _giraf._userManager.GetUserAsync(HttpContext.User), user)))
=======
            if (!(await _authentication.CheckUserAccess(await _giraf._userManager.GetUserAsync(HttpContext.User), user)))
>>>>>>> 4ad417ae
                return new ErrorResponse<GirafUserDTO>(ErrorCode.NotAuthorized);

            //Fetch the relationship from the database and check that it exists
            var relationship = await _giraf._context.UserResources
                 .Where(ur => ur.PictogramKey == resource.Id && ur.OtherKey == user.Id)
                .FirstOrDefaultAsync();
            if (relationship == null) return new ErrorResponse<GirafUserDTO>(ErrorCode.UserDoesNotOwnResource);

            //Remove the resource - both from the user's list and the database
            user.Resources.Remove(relationship);
            _giraf._context.UserResources.Remove(relationship);
            await _giraf._context.SaveChangesAsync();

            // Get the roles the user is associated with
            var userRole = await _roleManager.findUserRole(_giraf._userManager, user);

            //Return Ok and the user - the resource is now visible in user.Resources
            return new Response<GirafUserDTO>(new GirafUserDTO(user, userRole));
        }

        /// <summary>
        /// Gets the citizens for the specific user corresponding to the provided id.
        /// </summary>
        /// <returns>
        /// MissingProperties if username is null
        /// UserHasNoCitizens is user has no citizens
        /// List of all citizens as DTO if ok
        /// </returns>
        /// <param name="username">Username.</param>
        [HttpGet("{id}/citizens")]
        [Authorize (Roles = GirafRole.Department + "," + GirafRole.Guardian + "," + GirafRole.SuperUser)]
        public async Task<Response<List<UserNameDTO>>> GetCitizens(string id)
        {
            if (String.IsNullOrEmpty(id))
                return new ErrorResponse<List<UserNameDTO>>(ErrorCode.MissingProperties, "id");
            var user = await _giraf.LoadByIdAsync(id);
            var authUser = await _giraf._userManager.GetUserAsync(HttpContext.User);
            var citizens = new List<UserNameDTO>();

            // check access rights
<<<<<<< HEAD
            if (!(await _authentication.HasReadUserAccess(authUser, user)))
=======
            if (!(await _authentication.CheckUserAccess(authUser, user)))
>>>>>>> 4ad417ae
            {
                return new ErrorResponse<List<UserNameDTO>>(ErrorCode.NotAuthorized);
            }

            var userRole = (await _roleManager.findUserRole(_giraf._userManager, user));
            if (userRole != GirafRoles.Guardian)
                return new ErrorResponse<List<UserNameDTO>>(ErrorCode.Forbidden);;

            foreach (var citizen in user.Citizens)
            {
                var girafUser = _giraf._context.Users.FirstOrDefault(u => u.Id == citizen.CitizenId);
                citizens.Add(new UserNameDTO { UserId = girafUser.Id, UserName = girafUser.UserName });
            }

            if (!citizens.Any())
            {
                return new ErrorResponse<List<UserNameDTO>>(ErrorCode.UserHasNoCitizens);
            }   

            return new Response<List<UserNameDTO>>(citizens.ToList<UserNameDTO>());
        }

        /// <summary>
<<<<<<< HEAD
        /// Adds relation between an exisisting citizen and a guardian.
        /// </summary>
        /// <param name="id">Guardian id</param>
        /// <param name="citizenId">Citizen id</param>
        /// <returns></returns>
        [HttpPost("{id}/citizens/{citizenId}")]
        [Authorize(Roles = GirafRole.Department + "," + GirafRole.Guardian + "," + GirafRole.SuperUser)]
=======
        /// Gets the guardians for the specific user corresponding to the provided id.
        /// </summary>
        /// <returns>
        /// MissingProperties if username is null
        /// UserHasNoGuardians is user has no guardians
        /// List of all guardians if ok </returns>
        /// <param name="id">Username.</param>
        [HttpGet("{id}/guardians")]
        [Authorize]
        public async Task<Response<List<UserNameDTO>>> GetGuardians(string id)
        {
            var user = await _giraf.LoadByIdAsync(id);
            if (user == null)
                return new ErrorResponse<List<UserNameDTO>>(ErrorCode.InvalidProperties, "id");

            // check access rights
            if (!(await _authentication.CheckUserAccess(await _giraf._userManager.GetUserAsync(HttpContext.User), user)))
                return new ErrorResponse<List<UserNameDTO>>(ErrorCode.NotAuthorized);

            var userRole = (await _roleManager.findUserRole(_giraf._userManager, user));
            if (userRole != GirafRoles.Citizen)
                return new ErrorResponse<List<UserNameDTO>>(ErrorCode.Forbidden); ;

            var guardians = new List<UserNameDTO>();
            foreach (var guardian in user.Guardians)
            {
                var girafUser = _giraf._context.Users.FirstOrDefault(u => u.Id == guardian.GuardianId);
                guardians.Add(new UserNameDTO { UserId = girafUser.Id, UserName = girafUser.UserName });
            }

            if (!guardians.Any())
            {
                return new ErrorResponse<List<UserNameDTO>>(ErrorCode.UserHasNoGuardians);
            }

            return new Response<List<UserNameDTO>>(guardians);
        }

        [HttpPost("{id}/citizen/{citizenId}")]
        [Authorize (Roles = GirafRole.Department + "," + GirafRole.Guardian + "," + GirafRole.SuperUser)]
>>>>>>> 4ad417ae
        public async Task<Response<GirafUserDTO>> AddGuardianCitizenRelationship(string id, string citizenId)
        {
            var citizen = await _giraf._userManager.FindByIdAsync(citizenId);
            var guardian = await _giraf._userManager.FindByIdAsync(id);

            if (guardian == null || citizen == null)
                return new ErrorResponse<GirafUserDTO>(ErrorCode.UserNotFound);

            // check access rights
<<<<<<< HEAD
            if (!(await _authentication.HasReadUserAccess(await _giraf._userManager.GetUserAsync(HttpContext.User), guardian)))
=======
            if (!(await _authentication.CheckUserAccess(await _giraf._userManager.GetUserAsync(HttpContext.User), guardian)))
>>>>>>> 4ad417ae
                return new ErrorResponse<GirafUserDTO>(ErrorCode.NotAuthorized);

            if (citizen == null || guardian == null)
                return new ErrorResponse<GirafUserDTO>(ErrorCode.UserNotFound, "User, either guardian or citizen, not found");

            if (String.IsNullOrEmpty(citizen.UserName) || String.IsNullOrEmpty(guardian.UserName))
                return new ErrorResponse<GirafUserDTO>(ErrorCode.MissingProperties, "username");

            var citRole = _roleManager.findUserRole(_giraf._userManager, citizen).Result;
            var guaRole = _roleManager.findUserRole(_giraf._userManager, guardian).Result;

            if (citRole != GirafRoles.Citizen || guaRole != GirafRoles.Guardian)
                return new ErrorResponse<GirafUserDTO>(ErrorCode.InvalidProperties, "Role error, either citizen is not a citizen or guardian is not a guardian");

            citizen.AddGuardian(guardian);

            return new Response<GirafUserDTO>(new GirafUserDTO(citizen, GirafRoles.Citizen));
        }

        /// <summary>
        /// Gets the guardians for the specific user corresponding to the provided id.
        /// </summary>
        /// <returns>
        /// MissingProperties if username is null
        /// UserHasNoGuardians is user has no guardians
        /// List of all guardians if ok </returns>
        /// <param name="id">Username.</param>
        [HttpGet("{id}/guardians")]
        [Authorize]
        public async Task<Response<List<UserNameDTO>>> GetGuardians(string id)
        {
            var user = await _giraf.LoadByIdAsync(id);
            if (user == null)
                return new ErrorResponse<List<UserNameDTO>>(ErrorCode.InvalidProperties, "id");

            // check access rights
            if (!(await _authentication.HasReadUserAccess(await _giraf._userManager.GetUserAsync(HttpContext.User), user)))
                return new ErrorResponse<List<UserNameDTO>>(ErrorCode.NotAuthorized);

            var userRole = (await _roleManager.findUserRole(_giraf._userManager, user));
            if (userRole != GirafRoles.Citizen)
                return new ErrorResponse<List<UserNameDTO>>(ErrorCode.Forbidden); ;

            var guardians = new List<UserNameDTO>();
            foreach (var guardian in user.Guardians)
            {
                var girafUser = _giraf._context.Users.FirstOrDefault(u => u.Id == guardian.GuardianId);
                guardians.Add(new UserNameDTO { UserId = girafUser.Id, UserName = girafUser.UserName });
            }

            if (!guardians.Any())
            {
                return new ErrorResponse<List<UserNameDTO>>(ErrorCode.UserHasNoGuardians);
            }

            return new Response<List<UserNameDTO>>(guardians);
        }

        /// <summary>
        /// Updates the user settings for a user with the given id
        /// </summary>
        /// <returns>
        /// MissingProperties if options is null or some required fields is not set
        /// </returns>
        /// <param name="options">Options.</param>
        [HttpPut("{id}/settings")]
        [Authorize]
        public async Task<Response<SettingDTO>> UpdateUserSettings(string id, [FromBody] SettingDTO options)
        {
            var user = _giraf._context.Users.Include(u => u.Settings).ThenInclude(w => w.WeekDayColors).FirstOrDefault(u => u.Id == id);
            if (user == null)
                return new ErrorResponse<SettingDTO>(ErrorCode.UserNotFound);

            if (user.Settings == null)
                return new ErrorResponse<SettingDTO>(ErrorCode.MissingSettings);
            
            // check access rights
<<<<<<< HEAD
            if (!(await _authentication.HasReadUserAccess(await _giraf._userManager.GetUserAsync(HttpContext.User), user)))
=======
            if (!(await _authentication.CheckUserAccess(await _giraf._userManager.GetUserAsync(HttpContext.User), user)))
>>>>>>> 4ad417ae
                return new ErrorResponse<SettingDTO>(ErrorCode.NotAuthorized);

            if (!ModelState.IsValid)
                return new ErrorResponse<SettingDTO>(ErrorCode.MissingProperties, ModelState.Values.Where(E => E.Errors.Count > 0)
                                  .SelectMany(E => E.Errors)
                                  .Select(E => E.ErrorMessage)
                                  .ToArray());
            
            if (options == null)
                return new ErrorResponse<SettingDTO>(ErrorCode.MissingProperties, "Settings");

            var error = ValidateOptions(options);
            if (error.HasValue)
                return new ErrorResponse<SettingDTO>(ErrorCode.InvalidProperties, "Settings");

            if(options.WeekDayColors != null) {
                // Validate Correct format of WeekDayColorDTOs. A color must be set for each day
                if (options.WeekDayColors.GroupBy(d => d.Day).Any(g => g.Count() != 1))
                    return new ErrorResponse<SettingDTO>(ErrorCode.ColorMustHaveUniqueDay);


                // check if all days in weekdaycolours is valid
                if (options.WeekDayColors.Any(w => !Enum.IsDefined(typeof(Days), w.Day)))
                    return new ErrorResponse<SettingDTO>(ErrorCode.InvalidDay);

                // check that Colors are in correct format
                var IsCorrectHexValues = IsWeekDayColorsCorrectHexFormat(options);
                if (!IsCorrectHexValues)
                    return new ErrorResponse<SettingDTO>(ErrorCode.InvalidHexValues);
            }

            user.Settings.UpdateFrom(options);
            // lets update the weekday colours

            await _giraf._context.SaveChangesAsync();

            return new Response<SettingDTO>(new SettingDTO(user.Settings));
        }

        #endregion
        #region Helpers
        /// <summary>
        /// Attempts to update the users resources from the ids given in the collection.
        /// </summary>
        /// <param name="user">The user, whose resources should be updated.</param>
        /// <param name="resourceIds">The ids of the users new resources.</param>
        /// <returns></returns>
        private void updateResource(GirafUser user, ICollection<long> resourceIds)
        {
            //Check if the user has attempted to add a resource in the PUT request - throw an exception if so.
            foreach (var resourceId in resourceIds)
            {
                if (!user.Resources.Any(r => r.PictogramKey == resourceId))
                {
                    throw new InvalidOperationException("You may not add pictograms to a user by a PUT request. " +
                        "Please use a POST to user/resource instead");
                }
            }

            //Remove all the resources that are in the user's list, but not in the id-list
            foreach (var resource in user.Resources)
            {
                if (!resourceIds.Contains(resource.PictogramKey))
                    _giraf._context.Remove(resource);
            }
        }
     
        /// <summary>
        /// Attempts to update the user's department from the given id.
        /// </summary>
        /// <param name="user">The user, whose department should be updated.</param>
        /// <param name="departmentId">The id of the user's new department.</param>
        private async Task updateDepartmentAsync(GirafUser user, long? departmentId)
        {
            if (departmentId == null)
            {
                user.Department.Members.Remove(user);
                user.Department = null;
                return;
            }

            user.DepartmentKey = (long)departmentId;
            var dep = await _giraf._context.Departments.Where(d => d.Key == departmentId).FirstOrDefaultAsync();
            user.Department = dep ?? throw new KeyNotFoundException("There is no department with the given id: " + departmentId);
        }

        private void updateGuardians(GirafUser user, List<GirafUserDTO> guardians)
        {
            if (guardians != null && guardians.Any())
            {
                // delete old guardians
                user.Guardians = new List<GuardianRelation>();
                var guardianUsers = new List<GuardianRelation>();
                foreach (var guardian in guardians)
                {
                    var gUser = _giraf._context.Users.FirstOrDefaultAsync(u => u.Id == guardian.Id).Result;

                    if (gUser != null)
                        user.AddGuardian(gUser);
                }
            }
        }

        private void updateCitizens(GirafUser user, List<GirafUserDTO> citizens)
        {
            if (citizens != null && citizens.Any())
            {
                // delete old citizens
                user.Citizens = new List<GuardianRelation>();
                var citizenUsers = new List<GuardianRelation>();
                foreach (var citizen in citizens)
                {
                    var cUser = _giraf._context.Users.FirstOrDefaultAsync(u => u.Id == citizen.Id).Result;

                    if (cUser != null)
                        user.AddCitizen(cUser);
                }
            }
        }

        /// <summary>
        /// Check that enum values for settings is defined
        /// </summary>
        /// <returns>The options.</returns>
        /// <param name="options">Options.</param>
        private ErrorCode? ValidateOptions(SettingDTO options)
        {
            if (!(Enum.IsDefined(typeof(Orientation), options.Orientation)) ||
                !(Enum.IsDefined(typeof(CompleteMark), options.CompleteMark)) ||
                !(Enum.IsDefined(typeof(CancelMark), options.CancelMark)) ||
                !(Enum.IsDefined(typeof(DefaultTimer), options.DefaultTimer)) ||
                !(Enum.IsDefined(typeof(Theme), options.Theme))) 
            {
                return ErrorCode.InvalidProperties;
            }
            if (options.NrOfDaysToDisplay < 1 || options.NrOfDaysToDisplay > 7)
            {
                return ErrorCode.InvalidProperties;
            }
            if (options.ActivitiesCount.HasValue && options.ActivitiesCount.Value < 1) 
            {
                return ErrorCode.InvalidProperties;
            }

            if (options.TimerSeconds.HasValue && options.TimerSeconds.Value < 1)
            {
                return ErrorCode.InvalidProperties;
            }

            return null;
        }

        // Takes a list of WeekDayColorDTOs and check if the hex given is in correct format
        private bool IsWeekDayColorsCorrectHexFormat(SettingDTO setting){
            var regex = new Regex(@"#[0-9a-fA-F]{6}");
            foreach (var weekDayColor in setting.WeekDayColors)
            {
                var hexColor = weekDayColor.HexColor;
                Match match = regex.Match(weekDayColor.HexColor);
                if (!match.Success)
                    return false;
            }
            return true;
        }


        #endregion
    }
}<|MERGE_RESOLUTION|>--- conflicted
+++ resolved
@@ -53,10 +53,7 @@
             _roleManager = roleManager;
             _authentication = authentication;
         }
-<<<<<<< HEAD
-
-=======
->>>>>>> 4ad417ae
+
 
         /// <summary>
         /// Find information about the currently authenticated user.
@@ -98,11 +95,7 @@
                 return new ErrorResponse<GirafUserDTO>(ErrorCode.UserNotFound);
 
             // check access rights
-<<<<<<< HEAD
-            if (!(await _authentication.HasReadUserAccess(await _giraf._userManager.GetUserAsync(HttpContext.User), user)))
-=======
-            if (!(await _authentication.CheckUserAccess(await _giraf._userManager.GetUserAsync(HttpContext.User), user)))
->>>>>>> 4ad417ae
+            if (!(await _authentication.HasReadUserAccess(await _giraf._userManager.GetUserAsync(HttpContext.User), user)))
                 return new ErrorResponse<GirafUserDTO>(ErrorCode.NotAuthorized);
 
             return new Response<GirafUserDTO>(new GirafUserDTO(user, await _roleManager.findUserRole(_giraf._userManager, user)));
@@ -128,50 +121,11 @@
                 return new ErrorResponse<SettingDTO>(ErrorCode.UserNotFound);
 
             // check access rights
-<<<<<<< HEAD
-            if (!(await _authentication.HasReadUserAccess(await _giraf._userManager.GetUserAsync(HttpContext.User), user)))
-=======
-            if (!(await _authentication.CheckUserAccess(await _giraf._userManager.GetUserAsync(HttpContext.User), user)))
->>>>>>> 4ad417ae
+            if (!(await _authentication.HasReadUserAccess(await _giraf._userManager.GetUserAsync(HttpContext.User), user)))
                 return new ErrorResponse<SettingDTO>(ErrorCode.NotAuthorized);
 
             return new Response<SettingDTO>(new SettingDTO(user.Settings));
         }
-<<<<<<< HEAD
-=======
-        
-        /// <summary>
-        /// Read the currently authorized user's settings object.
-        /// </summary>
-        /// <returns>The current user's settings if Ok </returns>
-        [HttpGet("settings")]
-        [Authorize]
-        public async Task<Response<SettingDTO>> ReadUserSettins()
-        {
-            var user = await _giraf._userManager.GetUserAsync(HttpContext.User);
-
-            return await GetSettings(user.Id);
-        }
-
-
-        /// <summary>
-        /// Updates username and screenname for the current authenticated user.
-        /// </summary>
-        /// <param name="Username">The new username</param>
-        /// <param name="Screenname">The new screenname</param>
-        /// <returns>
-        /// MissingProperties if username or screenname is null
-        /// If succesfull returns the DTO corresponding to the newly updates user.
-        /// </returns>
-        [HttpPut("")]
-        public async Task<Response<GirafUserDTO>> UpdateUser([FromBody] GirafUserDTO newUser)
-        {
-            //Fetch the user
-            var user = await _giraf.LoadUserAsync(HttpContext.User);
-
-            return await UpdateUser(user.Id, newUser);
-        }
->>>>>>> 4ad417ae
 
         /// <summary>
         /// Updates the user.
@@ -198,28 +152,17 @@
                 return new ErrorResponse<GirafUserDTO>(ErrorCode.UserNotFound);
 
             // check access rights
-<<<<<<< HEAD
-            if (!(await _authentication.HasReadUserAccess(await _giraf._userManager.GetUserAsync(HttpContext.User), user)))
-=======
-            if (!(await _authentication.CheckUserAccess(await _giraf._userManager.GetUserAsync(HttpContext.User), user)))
->>>>>>> 4ad417ae
+            if (!(await _authentication.HasReadUserAccess(await _giraf._userManager.GetUserAsync(HttpContext.User), user)))
                 return new ErrorResponse<GirafUserDTO>(ErrorCode.NotAuthorized);
             
             // check whether user with that username already exist that does dot have the same id
             if (_giraf._context.Users.Any(u => u.UserName == newUser.Username && u.Id != user.Id))
                 return new ErrorResponse<GirafUserDTO>(ErrorCode.UserAlreadyExists);
-<<<<<<< HEAD
 
 
             // update fields if they are not null
             if (!String.IsNullOrEmpty(newUser.Username))
                 await _giraf._userManager.SetUserNameAsync(user, newUser.Username);
-=======
-
-            // update fields if they are not null
-            if (!String.IsNullOrEmpty(newUser.Username))
-                user.UserName = newUser.Username;
->>>>>>> 4ad417ae
 
             if (!String.IsNullOrEmpty(newUser.ScreenName))
                 user.DisplayName = newUser.ScreenName;
@@ -291,11 +234,7 @@
                 return new ErrorResponse(ErrorCode.UserNotFound);
 
             // check access rights
-<<<<<<< HEAD
-            if (!(await _authentication.HasReadUserAccess(await _giraf._userManager.GetUserAsync(HttpContext.User), user)))
-=======
-            if (!(await _authentication.CheckUserAccess(await _giraf._userManager.GetUserAsync(HttpContext.User), user)))
->>>>>>> 4ad417ae
+            if (!(await _authentication.HasReadUserAccess(await _giraf._userManager.GetUserAsync(HttpContext.User), user)))
                 return new ErrorResponse<GirafUserDTO>(ErrorCode.NotAuthorized);
             
 
@@ -325,11 +264,7 @@
                 return new ErrorResponse(ErrorCode.UserHasNoIcon);
 
             // check access rights
-<<<<<<< HEAD
-            if (!(await _authentication.HasReadUserAccess(await _giraf._userManager.GetUserAsync(HttpContext.User), user)))
-=======
-            if (!(await _authentication.CheckUserAccess(await _giraf._userManager.GetUserAsync(HttpContext.User), user)))
->>>>>>> 4ad417ae
+            if (!(await _authentication.HasReadUserAccess(await _giraf._userManager.GetUserAsync(HttpContext.User), user)))
                 return new ErrorResponse<GirafUserDTO>(ErrorCode.NotAuthorized);
 
             user.UserIcon = null;
@@ -372,11 +307,7 @@
                 return new ErrorResponse<GirafUserDTO>(ErrorCode.UserNotFound);
 
             // check access rights
-<<<<<<< HEAD
-            if (!(await _authentication.HasReadUserAccess(await _giraf._userManager.GetUserAsync(HttpContext.User), user)))
-=======
-            if (!(await _authentication.CheckUserAccess(await _giraf._userManager.GetUserAsync(HttpContext.User), user)))
->>>>>>> 4ad417ae
+            if (!(await _authentication.HasReadUserAccess(await _giraf._userManager.GetUserAsync(HttpContext.User), user)))
                 return new ErrorResponse<GirafUserDTO>(ErrorCode.NotAuthorized);
 
             //Find the resource and check that it actually does exist - also verify that the resource is private
@@ -442,11 +373,7 @@
             if (resource == null) return new ErrorResponse<GirafUserDTO>(ErrorCode.ResourceNotFound);
 
             // check access rights
-<<<<<<< HEAD
-            if (!(await _authentication.HasReadUserAccess(await _giraf._userManager.GetUserAsync(HttpContext.User), user)))
-=======
-            if (!(await _authentication.CheckUserAccess(await _giraf._userManager.GetUserAsync(HttpContext.User), user)))
->>>>>>> 4ad417ae
+            if (!(await _authentication.HasReadUserAccess(await _giraf._userManager.GetUserAsync(HttpContext.User), user)))
                 return new ErrorResponse<GirafUserDTO>(ErrorCode.NotAuthorized);
 
             //Fetch the relationship from the database and check that it exists
@@ -487,11 +414,7 @@
             var citizens = new List<UserNameDTO>();
 
             // check access rights
-<<<<<<< HEAD
             if (!(await _authentication.HasReadUserAccess(authUser, user)))
-=======
-            if (!(await _authentication.CheckUserAccess(authUser, user)))
->>>>>>> 4ad417ae
             {
                 return new ErrorResponse<List<UserNameDTO>>(ErrorCode.NotAuthorized);
             }
@@ -515,7 +438,6 @@
         }
 
         /// <summary>
-<<<<<<< HEAD
         /// Adds relation between an exisisting citizen and a guardian.
         /// </summary>
         /// <param name="id">Guardian id</param>
@@ -523,7 +445,36 @@
         /// <returns></returns>
         [HttpPost("{id}/citizens/{citizenId}")]
         [Authorize(Roles = GirafRole.Department + "," + GirafRole.Guardian + "," + GirafRole.SuperUser)]
-=======
+        public async Task<Response<GirafUserDTO>> AddGuardianCitizenRelationship(string id, string citizenId)
+        {
+            var citizen = await _giraf._userManager.FindByIdAsync(citizenId);
+            var guardian = await _giraf._userManager.FindByIdAsync(id);
+
+            if (guardian == null || citizen == null)
+                return new ErrorResponse<GirafUserDTO>(ErrorCode.UserNotFound);
+
+            // check access rights
+            if (!(await _authentication.HasReadUserAccess(await _giraf._userManager.GetUserAsync(HttpContext.User), guardian)))
+                return new ErrorResponse<GirafUserDTO>(ErrorCode.NotAuthorized);
+
+            if (citizen == null || guardian == null)
+                return new ErrorResponse<GirafUserDTO>(ErrorCode.UserNotFound, "User, either guardian or citizen, not found");
+
+            if (String.IsNullOrEmpty(citizen.UserName) || String.IsNullOrEmpty(guardian.UserName))
+                return new ErrorResponse<GirafUserDTO>(ErrorCode.MissingProperties, "username");
+
+            var citRole = _roleManager.findUserRole(_giraf._userManager, citizen).Result;
+            var guaRole = _roleManager.findUserRole(_giraf._userManager, guardian).Result;
+
+            if (citRole != GirafRoles.Citizen || guaRole != GirafRoles.Guardian)
+                return new ErrorResponse<GirafUserDTO>(ErrorCode.InvalidProperties, "Role error, either citizen is not a citizen or guardian is not a guardian");
+
+            citizen.AddGuardian(guardian);
+
+            return new Response<GirafUserDTO>(new GirafUserDTO(citizen, GirafRoles.Citizen));
+        }
+
+        /// <summary>
         /// Gets the guardians for the specific user corresponding to the provided id.
         /// </summary>
         /// <returns>
@@ -540,81 +491,6 @@
                 return new ErrorResponse<List<UserNameDTO>>(ErrorCode.InvalidProperties, "id");
 
             // check access rights
-            if (!(await _authentication.CheckUserAccess(await _giraf._userManager.GetUserAsync(HttpContext.User), user)))
-                return new ErrorResponse<List<UserNameDTO>>(ErrorCode.NotAuthorized);
-
-            var userRole = (await _roleManager.findUserRole(_giraf._userManager, user));
-            if (userRole != GirafRoles.Citizen)
-                return new ErrorResponse<List<UserNameDTO>>(ErrorCode.Forbidden); ;
-
-            var guardians = new List<UserNameDTO>();
-            foreach (var guardian in user.Guardians)
-            {
-                var girafUser = _giraf._context.Users.FirstOrDefault(u => u.Id == guardian.GuardianId);
-                guardians.Add(new UserNameDTO { UserId = girafUser.Id, UserName = girafUser.UserName });
-            }
-
-            if (!guardians.Any())
-            {
-                return new ErrorResponse<List<UserNameDTO>>(ErrorCode.UserHasNoGuardians);
-            }
-
-            return new Response<List<UserNameDTO>>(guardians);
-        }
-
-        [HttpPost("{id}/citizen/{citizenId}")]
-        [Authorize (Roles = GirafRole.Department + "," + GirafRole.Guardian + "," + GirafRole.SuperUser)]
->>>>>>> 4ad417ae
-        public async Task<Response<GirafUserDTO>> AddGuardianCitizenRelationship(string id, string citizenId)
-        {
-            var citizen = await _giraf._userManager.FindByIdAsync(citizenId);
-            var guardian = await _giraf._userManager.FindByIdAsync(id);
-
-            if (guardian == null || citizen == null)
-                return new ErrorResponse<GirafUserDTO>(ErrorCode.UserNotFound);
-
-            // check access rights
-<<<<<<< HEAD
-            if (!(await _authentication.HasReadUserAccess(await _giraf._userManager.GetUserAsync(HttpContext.User), guardian)))
-=======
-            if (!(await _authentication.CheckUserAccess(await _giraf._userManager.GetUserAsync(HttpContext.User), guardian)))
->>>>>>> 4ad417ae
-                return new ErrorResponse<GirafUserDTO>(ErrorCode.NotAuthorized);
-
-            if (citizen == null || guardian == null)
-                return new ErrorResponse<GirafUserDTO>(ErrorCode.UserNotFound, "User, either guardian or citizen, not found");
-
-            if (String.IsNullOrEmpty(citizen.UserName) || String.IsNullOrEmpty(guardian.UserName))
-                return new ErrorResponse<GirafUserDTO>(ErrorCode.MissingProperties, "username");
-
-            var citRole = _roleManager.findUserRole(_giraf._userManager, citizen).Result;
-            var guaRole = _roleManager.findUserRole(_giraf._userManager, guardian).Result;
-
-            if (citRole != GirafRoles.Citizen || guaRole != GirafRoles.Guardian)
-                return new ErrorResponse<GirafUserDTO>(ErrorCode.InvalidProperties, "Role error, either citizen is not a citizen or guardian is not a guardian");
-
-            citizen.AddGuardian(guardian);
-
-            return new Response<GirafUserDTO>(new GirafUserDTO(citizen, GirafRoles.Citizen));
-        }
-
-        /// <summary>
-        /// Gets the guardians for the specific user corresponding to the provided id.
-        /// </summary>
-        /// <returns>
-        /// MissingProperties if username is null
-        /// UserHasNoGuardians is user has no guardians
-        /// List of all guardians if ok </returns>
-        /// <param name="id">Username.</param>
-        [HttpGet("{id}/guardians")]
-        [Authorize]
-        public async Task<Response<List<UserNameDTO>>> GetGuardians(string id)
-        {
-            var user = await _giraf.LoadByIdAsync(id);
-            if (user == null)
-                return new ErrorResponse<List<UserNameDTO>>(ErrorCode.InvalidProperties, "id");
-
-            // check access rights
             if (!(await _authentication.HasReadUserAccess(await _giraf._userManager.GetUserAsync(HttpContext.User), user)))
                 return new ErrorResponse<List<UserNameDTO>>(ErrorCode.NotAuthorized);
 
@@ -656,11 +532,7 @@
                 return new ErrorResponse<SettingDTO>(ErrorCode.MissingSettings);
             
             // check access rights
-<<<<<<< HEAD
-            if (!(await _authentication.HasReadUserAccess(await _giraf._userManager.GetUserAsync(HttpContext.User), user)))
-=======
-            if (!(await _authentication.CheckUserAccess(await _giraf._userManager.GetUserAsync(HttpContext.User), user)))
->>>>>>> 4ad417ae
+            if (!(await _authentication.HasReadUserAccess(await _giraf._userManager.GetUserAsync(HttpContext.User), user)))
                 return new ErrorResponse<SettingDTO>(ErrorCode.NotAuthorized);
 
             if (!ModelState.IsValid)
