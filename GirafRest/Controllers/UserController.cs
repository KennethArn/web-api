﻿using System.Threading.Tasks;
using Microsoft.AspNetCore.Authorization;
using Microsoft.AspNetCore.Identity;
using Microsoft.AspNetCore.Mvc;
using Microsoft.Extensions.Logging;
using GirafRest.Models;
using GirafRest.Services;
using System.Linq;
using Microsoft.EntityFrameworkCore;
using GirafRest.Models.DTOs;
using GirafRest.Models.DTOs.UserDTOs;
using System.Collections.Generic;

namespace GirafRest.Controllers
{
    /// <summary>
    /// The user controller allows the user to change his information as well as add and remove applications
    /// and resources to users.
    /// </summary>
    [Authorize]
    [Route("[controller]")]
    public class UserController : Controller
    {
        /// <summary>
        /// An email sender that can be used to send emails to users that have lost their password. (DOES NOT WORK YET!)
        /// </summary>
        private readonly IEmailSender _emailSender;
        /// <summary>
        /// A reference to GirafService, that defines common functionality for all controllers.
        /// </summary>
        private readonly IGirafService _giraf;

        private readonly RoleManager<GirafUser> _roleManager;

        public UserController(
            IGirafService giraf,
<<<<<<< HEAD
          IEmailSender emailSender,
          ILoggerFactory loggerFactory,
          RoleManager<GirafUser> roleManager)
=======
          ILoggerFactory loggerFactory,
          IEmailSender emailSender)
>>>>>>> 8b2ad9aa
        {
            _giraf = giraf;
            _giraf._logger = loggerFactory.CreateLogger("User");
            _emailSender = emailSender;
            _roleManager = roleManager;
        }

        /// <summary>
        /// Find information on the user with the username supplied as a url query parameter or the current user.
        /// </summary>
        /// <returns>NotFound either if there is no user with the given username or the user is not authorized to see the user
        /// or Ok and a serialized version of the sought-after user.</returns>
        [HttpGet]
        [Authorize]
        public async Task<IActionResult> GetUser()
        {
            //Declare needed variables
            GirafUser user;
            string usernameQuery = HttpContext.Request.Query["username"];

            //Check if the caller has supplied a query, find the user with the given name if so,
            //else find the user with the given username.
            if (!string.IsNullOrEmpty(usernameQuery))
            {
                //First attempt to fetch the user and check that he exists
                user = await _giraf._userManager.FindByNameAsync(usernameQuery);
                if (user == null)
                    return NotFound();

                //Get the current user and check if he is a guardian in the same department as the user
                //or an Admin, in which cases the user is allowed to see the user.
                var currentUser = await _giraf._userManager.GetUserAsync(HttpContext.User);
                if (await _giraf._userManager.IsInRoleAsync(currentUser, GirafRole.Guardian))
                {
                    //Check if the guardian is in the same department as the user
                    if (user.DepartmentKey != currentUser.DepartmentKey)
                        //We do not reveal if a user with the given username exists
                        return NotFound();
                }
                else if (await _giraf._userManager.IsInRoleAsync(currentUser, GirafRole.Admin))
                {
                    //No additional checks required, simply skip to Ok.
                }
                else
                    //We do not reveal if a user with the given username exists
                    return Unauthorized();
            }
            else
            {
                user = await _giraf.LoadUserAsync(HttpContext.User);
                if(await _giraf._userManager.IsInRoleAsync(user, GirafRole.Guardian))
                {
                    var users = new List<GirafUserDTO>();
                    foreach(var member in user.Department.Members)
                    {
                        users.Add(new GirafUserDTO(member));
                    }
                    var guardian = new GirafUserDTO(user);
                    return Ok(new {Guardian = guardian, members = users});
                }
            }

            return Ok(new GirafUserDTO(user));
        }

        /// <summary>
        /// Allows the user to upload an icon for his profile.
        /// </summary>
        /// <returns>Ok if the upload was succesful and BadRequest if not.</returns>
        [HttpPost("icon")]
        public async Task<IActionResult> CreateUserIcon() {
            var usr = await _giraf._userManager.GetUserAsync(HttpContext.User);
            if(usr.UserIcon != null) return BadRequest("The user already has an icon - please PUT instead.");
            byte[] image = await _giraf.ReadRequestImage(HttpContext.Request.Body);
            usr.UserIcon = image;
            await _giraf._context.SaveChangesAsync();

            return Ok(new GirafUserDTO(usr));
        }
        /// <summary>
        /// Allows the user to update his profile icon.
        /// </summary>
        /// <returns>Ok on success and BadRequest if the user already has an icon.</returns>
        [HttpPut("icon")]
        public async Task<IActionResult> UpdateUserIcon() {
            var usr = await _giraf._userManager.GetUserAsync(HttpContext.User);
            if(usr.UserIcon == null) return BadRequest("The user does not have an icon - please POST instead.");
            byte[] image = await _giraf.ReadRequestImage(HttpContext.Request.Body);
            usr.UserIcon = image;
            await _giraf._context.SaveChangesAsync();

            return Ok(new GirafUserDTO(usr));
        }
        /// <summary>
        /// Allows the user to delete his profile icon.
        /// </summary>
        /// <returns>Ok.</returns>
        [HttpDelete("icon")]
        public async Task<IActionResult> DeleteUserIcon() {
            var usr = await _giraf._userManager.GetUserAsync(HttpContext.User);
            usr.UserIcon = null;
            await _giraf._context.SaveChangesAsync();

            return Ok(new GirafUserDTO(usr));
        }
        
        /// <summary>
        /// Adds an application to the specified user's list of applications.
        /// </summary>
        /// <param name="userId">The id of the user to add the application for.</param>
        /// <param name="application">Information on the new application to add, must be serialized
        /// and in the request body. Please specify ApplicationName and ApplicationPackage.</param>
        /// <returns>BadRequest in no application is specified,
        /// NotFound if no user with the given id exists or
        /// Ok and a serialized version of the user to whom the application was added.</returns>
        [HttpPost("applications/{userId}")]
        public async Task<IActionResult> AddApplication(string userId, [FromBody] ApplicationOption application)
        {
            //Check that an application has been specified
            if (application == null)
                return BadRequest("No application was specified in the request body.");

            //Fetch the target user and check that he exists
            var user = await _giraf._context.Users
                .Where(u => u.Id == userId)
                .Include(u => u.AvailableApplications)
                .FirstOrDefaultAsync();
            if (user == null)
                return NotFound($"There is no user with id: {userId}");

            //Add the application for the user to see
            user.AvailableApplications.Add(application);
            await _giraf._context.SaveChangesAsync();
            return Ok(new GirafUserDTO(user));
        }
        /// <summary>
        /// Delete an application from the given user's list of applications.
        /// </summary>
        /// <param name="userId">The id of the user to delete the application from.</param>
        /// <param name="application">The application to delete (its ID is sufficient).</param>
        /// <returns>BadRequest if no application is specified,
        /// NotFound if no user or applications with the given ids exist
        /// or Ok and the user if everything went well.</returns>
        [HttpDelete("applications/{userId}")]
        public async Task<IActionResult> DeleteApplication(string userId, [FromBody] ApplicationOption application)
        {
            //Check if the caller has specified an application to remove
            if (application == null)
                return BadRequest("No application was specified in the request body.");

            //Fetch the user and check that he exists
            var user = await _giraf._context.Users
                .Where(u => u.Id == userId)
                .Include(u => u.AvailableApplications)
                .FirstOrDefaultAsync();
            if (user == null)
                return NotFound($"There is no user with id: {userId}");

            //Check if the given application was previously available to the user
            var app = user.AvailableApplications.Where(a => a.Id == application.Id).FirstOrDefault();
            if (app == null)
                return NotFound("The user did not have an ApplicationOption with id " + application.Id);

            //Remove it and save changes
            user.AvailableApplications.Remove(app);
            await _giraf._context.SaveChangesAsync();
            return Ok(new GirafUserDTO(user));
        }

        /// <summary>
        /// Updates the display name of the current user.
        /// </summary>
        /// <param name="displayName">The new display name of the user.</param>
        /// <returns>BadRequest if no display name was specified or Ok and the user.</returns>
        [HttpPut("display-name")]
        public async Task<IActionResult> UpdateDisplayName([FromBody] string displayName)
        {
            if (string.IsNullOrEmpty(displayName))
                return BadRequest("You need to specify a new display name");

            var user = await _giraf.LoadUserAsync(HttpContext.User);

            user.DisplayName = displayName;
            await _giraf._context.SaveChangesAsync();
            return Ok(new GirafUserDTO(user));
        }

        /// <summary>
        /// Adds a resource to the given user's list of resources.
        /// </summary>
        /// <param name="userId">The id of the user to add it to.</param>
        /// <param name="resourceId">The id of the resource to add.</param>
        /// <returns>
        /// BadRequest if either of the two ids are missing or the resource is not PRIVATE, NotFound
        /// if either the user or the resource does not exist or Ok if everything went well.
        /// </returns>
        [HttpPost("resource/{userId}")]
        public async Task<IActionResult> AddUserResource(string userId, [FromBody] ResourceIdDTO resourceIdDTO)
        {
            //Check if valid parameters have been specified in the call
            if (string.IsNullOrEmpty(userId))
                return BadRequest("You need to specify an id of a user.");
            if (resourceIdDTO == null)
                return BadRequest("You need to specify a resourceId in the body of the request.");

            //Find the resource and check that it actually does exist - also verify that the resource is private
            var resource = await _giraf._context.PictoFrames
                .Where(pf => pf.Id == resourceIdDTO.ResourceId)
                .FirstOrDefaultAsync();
            if (resource == null)
                return NotFound("The is no resource with id " + resourceIdDTO.ResourceId);
            if (resource.AccessLevel != AccessLevel.PRIVATE)
                return BadRequest("Resources must be PRIVATE (2) in order for users to own them.");

            //Check that the currently authenticated user owns the resource
            var curUsr = await _giraf.LoadUserAsync(HttpContext.User);
            var resourceOwnedByCaller = await _giraf.CheckPrivateOwnership(resource, curUsr);
            if (!resourceOwnedByCaller)
                return Unauthorized();

            //Attempt to find the target user and check that he exists
            var user = await _giraf._context.Users
                .Where(u => u.Id == userId)
                .Include(u => u.Resources)
                .FirstOrDefaultAsync();
            if (user == null)
                return NotFound("There is no user with id " + userId);

            //Check if the target user already owns the resource
            if (user.Resources.Where(ur => ur.ResourceKey == resourceIdDTO.ResourceId).Any())
                return BadRequest("The user already owns the resource.");

            //Create the relation and save changes.
            var userResource = new UserResource(user, resource);
            await _giraf._context.UserResources.AddAsync(userResource);
            await _giraf._context.SaveChangesAsync();
            return Ok(new GirafUserDTO(user));
        }

        /// <summary>
        /// Deletes a resource with the specified id from the given user's list of resources.
        /// </summary>
        /// <param name="userId">The id of the user to add the resource to.</param>
        /// <param name="resourceId">The id of the resource to add.</param>
        /// <returns>
        /// BadRequest if either of the two ids are missing or the resource is not PRIVATE, NotFound
        /// if either the user or the resource does not exist or Ok if everything went well.
        /// </returns>
        [HttpDelete("resource/{userId}")]
        public async Task<IActionResult> RemoveResource(string userId, [FromBody] ResourceIdDTO resourceIdDTO)
        {
            //Check that valid parameters have been specified in the call
            if (resourceIdDTO == null)
                return BadRequest("The body of the request must contain a resourceId");
            if (string.IsNullOrEmpty(userId))
                return BadRequest("Please specify a userId to add the pictogram to");

            //Fetch the user and check that it exists.
            var user = await _giraf._context.Users.Where(u => u.Id == userId).FirstOrDefaultAsync();
            if (user == null) return NotFound($"There is no department with Id {userId}.");
            
            //Fetch the resource with the given id, check that it exists.
            var resource = await _giraf._context.PictoFrames
                .Where(f => f.Id == resourceIdDTO.ResourceId)
                .FirstOrDefaultAsync();
            if (resource == null) return NotFound($"There is no resource with id {resourceIdDTO.ResourceId}.");

            //Check if the caller owns the resource
            var curUsr = await _giraf.LoadUserAsync(HttpContext.User);
            var resourceOwned = await _giraf.CheckPrivateOwnership(resource, curUsr);
            if (!resourceOwned) return Unauthorized();

            //Check if the user already owns the resource and remove if so.
            var drrelation = await _giraf._context.UserResources
                .Where(ur => ur.ResourceKey == resource.Id && ur.OtherKey == user.Id)
                .FirstOrDefaultAsync();
            if (drrelation == null) return BadRequest("The user does not own the given resource.");
            user.Resources.Remove(drrelation);
            await _giraf._context.SaveChangesAsync();

            //Return Ok and the user - the resource is now visible in user.Resources
            return Ok(new GirafUserDTO(user));
        }
        
        /// <summary>
        /// Enables or disables grayscale mode for the currently authenticated user.
        /// </summary>
        /// <param name="enabled">A bool indicating whether grayscale should be enabled or not.</param>
        /// <returns>Ok and a serialized version of the current user.</returns>
        [HttpPost("grayscale/{enabled}")]
        public async Task<IActionResult> ToggleGrayscale(bool enabled)
        {
            var user = await _giraf.LoadUserAsync(HttpContext.User);

            user.UseGrayscale = enabled;
            await _giraf._context.SaveChangesAsync();
            return Ok(new GirafUserDTO(user));
        }

        /// <summary>
        /// Enables or disables launcher animations for the currently authenticated user.
        /// </summary>
        /// <param name="enabled">A bool indicating whether launcher animations should be enabled or not.</param>
        /// <returns>Ok and a serialized version of the current user.</returns>
        [HttpPost("launcher_animations/{enabled}")]
        public async Task<IActionResult> ToggleAnimations(bool enabled)
        {
            var user = await _giraf.LoadUserAsync(HttpContext.User);

            user.DisplayLauncherAnimations = enabled;
            await _giraf._context.SaveChangesAsync();
            return Ok(new GirafUserDTO(user));
        }
<<<<<<< HEAD

=======
>>>>>>> 8b2ad9aa
        #region Helpers
        /// <summary>
        /// Writes all errors found by identity to the logger.
        /// </summary>
        /// <param name="result">The result from Identity when executing user-related actions.</param>
        private void AddErrors(IdentityResult result)
        {
            foreach (var error in result.Errors)
            {
                _giraf._logger.LogError(error.Description);
            }
        }

        #endregion
    }
}<|MERGE_RESOLUTION|>--- conflicted
+++ resolved
@@ -34,14 +34,9 @@
 
         public UserController(
             IGirafService giraf,
-<<<<<<< HEAD
           IEmailSender emailSender,
           ILoggerFactory loggerFactory,
           RoleManager<GirafUser> roleManager)
-=======
-          ILoggerFactory loggerFactory,
-          IEmailSender emailSender)
->>>>>>> 8b2ad9aa
         {
             _giraf = giraf;
             _giraf._logger = loggerFactory.CreateLogger("User");
@@ -355,10 +350,6 @@
             await _giraf._context.SaveChangesAsync();
             return Ok(new GirafUserDTO(user));
         }
-<<<<<<< HEAD
-
-=======
->>>>>>> 8b2ad9aa
         #region Helpers
         /// <summary>
         /// Writes all errors found by identity to the logger.
