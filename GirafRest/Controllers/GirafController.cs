--- conflicted
+++ resolved
@@ -74,29 +74,6 @@
         }
 
         /// <summary>
-<<<<<<< HEAD
-        /// Checks if the user owns the given <paramref name="PictoFrame"/> and returns true if so.
-        /// Returns false if the user or his department does not own the <see cref="Pictogram"/>. 
-        /// </summary>
-        /// <param name="PictoFrame">The pictogram to check the ownership for.</param>
-        /// <returns>True if the user is authorized to see the resource and false if not.</returns>
-        protected async Task<bool> CheckForResourceOwnership(PictoFrame resource)
-        {
-            //The pictoFrame was not public, check if the user owns it.
-            var usr = await LoadUserAsync(HttpContext.User);
-            if (usr == null) return false;
-
-            var ownedByUser = await _context.UserResources
-                .Where(ur => ur.PictoFrameKey == resource.Key && ur.UserId == usr.Id)
-                .AnyAsync();
-            if (ownedByUser) return true;
-
-            //The pictogram was not owned by user, check if his department owns it.
-            var ownedByDepartment = await _context.DeparmentResources
-                .Where(dr => dr.PictoFrameKey == resource.Key && dr.DepartmentKey == usr.DepartmentKey)
-                .AnyAsync();
-            if (ownedByDepartment) return true;
-=======
         /// Read the image of the <see cref="Pictogram"/> pictogram with the specified <paramref name="id"/> id from a file.
         /// </summary>
         /// <param name="id">Id of the pictogram to fetch image for.</param>
@@ -153,7 +130,6 @@
                 .Where(dr => dr.ResourceKey == pictogram.Key && dr.OtherKey == usr.DepartmentKey)
                 .AnyAsync();
             if(ownedByDepartment) return true;
->>>>>>> e3e78456
 
             return false;
         }
