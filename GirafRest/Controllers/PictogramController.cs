using System.Linq;
using System.Threading.Tasks;
using Microsoft.AspNetCore.Mvc;
using Microsoft.AspNetCore.Identity;
using Microsoft.EntityFrameworkCore;
using System.IO;
using System;
using GirafRest.Models.DTOs;
using Microsoft.AspNetCore.Hosting;
using System.Threading;
using GirafRest.Data;
using GirafRest.Models;
using Microsoft.Extensions.Logging;
using Microsoft.AspNetCore.Authorization;
using System.Collections.Generic;

namespace GirafRest.Controllers
{
    [Route("[controller]")]
    public class PictogramController : Controller
    {
        private readonly GirafController _giraf;

        public PictogramController(GirafDbContext context, UserManager<GirafUser> userManager,
            IHostingEnvironment env, ILoggerFactory loggerFactory)
        {
            _giraf = new GirafController(context, userManager, env, loggerFactory.CreateLogger<PictogramController>());
        }

        public PictogramController(GirafDbContext context, UserManager<GirafUser> userManager,
            IHostingEnvironment env, ILoggerFactory loggerFactory, GirafController _giraf)
        {
            this._giraf = _giraf;
        }

        /// <summary>
        /// Get all public <see cref="Pictogram"/> pictograms available to the user
        /// (i.e the public pictograms and those owned by the user and his department).
        /// </summary>
        /// <returns> All the user's <see cref="Pictogram"/> pictograms.</returns>
        [HttpGet]
        public async Task<IActionResult> ReadPictograms()
        {
            var userPictograms = await ReadAllPictograms();

            var titleQuery = HttpContext.Request.Query["title"];
            if(!String.IsNullOrEmpty(titleQuery)) userPictograms = FilterByTitle(userPictograms, titleQuery);

            return Ok(userPictograms);
        }

        /// <summary>
        /// Read the <see cref="Pictogram"/> pictogram with the specified <paramref name="id"/> id and
        /// check if the user is authorized to see it.
        /// </summary>
        /// <param name="id">The ID of the pictogram to fetch.</param>
        /// <returns> The <see cref="Pictogram"/> pictogram with the specified ID,
        /// NotFound (404) if no such <see cref="Pictogram"/> pictogram exists,
        /// BadRequest if the <see cref="Pictogram"/> was not succesfully uploaded to the server or
        /// Unauthorized if the pictogram is private and user does not own it.
        /// </returns>
        [HttpGet("{id}")]
        public async Task<IActionResult> ReadPictogram(int id)
        {
            //Fetch the pictogram and check that it actually exists
            var _pictogram = await _giraf._context.Pictograms.Where(p => p.Id == id).FirstAsync();
            if(_pictogram == null) return NotFound();

            //Attempt to read the image of the pictogram from a file
            byte[] imageBytes;
            try {
                imageBytes = await _giraf.ReadImage(_pictogram.Id);
            }
            //Catch the exception that is thrown when the image-file is occupied by a writing process.
            catch (IOException) {
                return BadRequest("The server has not processed the image yet. Please wait a while and try again.");
            }

            //Check if the pictogram is public and return it if so
            if(_pictogram.AccessLevel == AccessLevel.PUBLIC) return Ok(new PictogramDTO(_pictogram, imageBytes));

            var ownsResource = await _giraf.CheckForResourceOwnership(_pictogram, HttpContext);
            if(ownsResource) return Ok(new PictogramDTO(_pictogram, imageBytes));
            else return Unauthorized();
        }

        /// <summary>
        /// Create a new <see cref="Pictogram"/> pictogram.
        /// </summary>
        /// <param name="pictogram">A <see cref="PictogramDTO"/> with all relevant information about the new pictogram.</param>
        /// <returns>The new pictogram with all database-generated information.</returns>
        [HttpPost]
        public async Task<IActionResult> CreatePictogram(PictogramDTO pictogram)
        {
            if(pictogram == null) return BadRequest("The body of the request must contain a pictogram.");
            //Create the actual pictogram instance
            Pictogram pict = new Pictogram(pictogram.Title, pictogram.AccessLevel);
<<<<<<< HEAD
            
            var user = await LoadUserAsync(HttpContext.User);
            //Add the pictogram to the current user and his department
            new UserResource(user, pict);
            new DepartmentResource(user.Department, pict);
=======

            var user = await _giraf.LoadUserAsync(HttpContext.User);

            if(user != null) {
                //Add the pictogram to the current user and his department
                new UserResource(user, pict);
                new DepartmentResource(user.Department, pict);
            }
            else if(pictogram.AccessLevel != AccessLevel.PUBLIC) {
                return BadRequest("You must be logged in to create non-public pictograms.");
            }
>>>>>>> ba474c93

            //Stamp the pictogram with current time and add it to the database
            pict.LastEdit = DateTime.Now;
            var res = await _giraf._context.Pictograms.AddAsync(pict);
            await _giraf._context.SaveChangesAsync();

            return Ok(new PictogramDTO(res.Entity));
        }

        /// <summary>
        /// Update info of a <see cref="Pictogram"/> pictogram.
        /// </summary>
        /// <param name="pictogram">A <see cref="PictogramDTO"/> with all new information to update with.
        /// The Id found in this DTO is the target pictogram.
        /// </param>
        /// <returns>NotFound if there is no pictogram with the specified id or 
        /// the updated pictogram to maintain statelessness.</returns>
        [HttpPut]
        public async Task<IActionResult> UpdatePictogramInfo([FromBody] PictogramDTO pictogram)
        {
            //Fetch the pictogram from the database and check that it exists
            var pict = await _giraf._context.Pictograms.Where(pic => pic.Id == pictogram.Id).FirstAsync();
            if(pict == null) return NotFound();

            //Update the existing database entry and save the changes.
            pict.Merge(pictogram);
            var res = _giraf._context.Pictograms.Update(pict);
            await _giraf._context.SaveChangesAsync();

            return Ok(new PictogramDTO(pict));
        }

        /// <summary>
        /// Delete the <see cref="Pictogram"/> pictogram with the specified id.
        /// </summary>
        /// <param name="id">The id of the pictogram to delete.</param>
        /// <returns>Ok if the pictogram was deleted and NotFound if no pictogram with the id exists.</returns>
        [HttpDelete("{id}")]
        [Authorize]
        public async Task<IActionResult> DeletePictogram(int id)
        {
            //Fetch the pictogram from the database and check that it exists
            var pict = await _giraf._context.Pictograms.Where(pic => pic.Id == id).FirstAsync();
            if(pict == null) return NotFound();

            if(! await _giraf.CheckForResourceOwnership(pict, HttpContext)) return Unauthorized();

            string imageDir = _giraf.GetImageDirectory();
            var imageFile = new FileInfo(Path.Combine(imageDir, $"{id}.png"));
            if(imageFile.Exists) { 
                imageFile.Delete();
                _giraf._logger.LogInformation($"Deleted {imageFile.Name} from disc.");
            }

            //Remove it and save changes
            _giraf._context.Pictograms.Remove(pict);
            await _giraf._context.SaveChangesAsync();
            return Ok();
        }

        #region ImageHandling
        /// <summary>
        /// Upload an image for the <see cref="Pictogram"/> pictogram with the given id.
        /// </summary>
        /// <param name="id">Id of the pictogram to upload an image for.</param>
        /// <returns>The pictogram's information along with its image.</returns>
        [HttpPost("image/{id}")]
        [Consumes("image/png")]
        [Authorize]
        public async Task<IActionResult> CreateImage(long id)
        {
            //Fetch the image and check that it exists
            var pict = await _giraf._context.Pictograms.Where(p => p.Id == id).FirstAsync();
            if(pict == null) return NotFound();

            string imageDir = _giraf.GetImageDirectory();

            //Create image-file and copy the contents of the request-body into the new file
            var imageFile = new FileInfo(Path.Combine(imageDir, $"{id}.png"));
            if(imageFile.Exists)
                return BadRequest("An image for the specified pictogram already exists.");
            await WriteImage(HttpContext.Request.Body, imageFile);

            return Ok(new PictogramDTO(pict));
        }

        /// <summary>
        /// Update the image of a <see cref="Pictogram"/> pictogram with the given Id.
        /// </summary>
        /// <param name="id">Id of the pictogram to update the image for.</param>
        /// <returns>The updated pictogram along with its image.</returns>
        [Consumes("image/png")]
        [HttpPut("image/{id}")]
        [Authorize]
        public async Task<IActionResult> UpdatePictogramImage(long id) {
            var picto = await _giraf._context.Pictograms.Where(p => p.Id == id).FirstAsync();
            if(picto == null) return NotFound();

            string imageDir = _giraf.GetImageDirectory();

            //Check if the file exists - if so delete it
            var imageInfo = new FileInfo(Path.Combine(imageDir, $"{id}.png"));
            if(imageInfo.Exists) imageInfo.Delete();
            await WriteImage(HttpContext.Request.Body, imageInfo);

            return Ok(new PictogramDTO(picto));
        }
        #endregion

        #region helpers
        /// <summary>
        /// Copies the content of the request's body into the specified file.
        /// </summary>
        /// <param name="bodyStream">A byte-stream from the body of the request.</param>
        /// <param name="targetFile">The target file for the copy.</param>
        /// <returns>Actually nothing - Task return-type in order to make the method async.</returns>
        private async Task WriteImage(Stream bodyStream, FileInfo targetFile) {
            using (var imageStream = System.IO.File.Create(targetFile.FullName)) {
                await bodyStream.CopyToAsync(imageStream);
                await bodyStream.FlushAsync();
            }
        }

        private async Task<List<PictogramDTO>> ReadAllPictograms() {
            //Fetch all public pictograms and cask to a list - using Union'ing two IEnumerables gives an exception.
            var _pictograms = await _giraf._context.Pictograms
                .Where(p => p.AccessLevel == AccessLevel.PUBLIC)
                .ToListAsync();
            
            //Find the user and add his pictograms to the result
            var user = await _giraf.LoadUserAsync(HttpContext.User);
            if(user != null)
            {
                _giraf._logger.LogInformation($"Fetching user pictograms for user {user.UserName}");
                var userPictograms = user.Resources
                    .Select(ur => ur.Resource)
                    .OfType<Pictogram>();
                _pictograms = _pictograms
                    .Union(userPictograms)
                    .ToList();
                //Also find his department and their pictograms
                var dep = user.Department;
                if(dep != null){
                    _giraf._logger.LogInformation($"Fetching pictograms for department {dep.Name}");
                    var depPictograms = dep.Resources
                        .Select(dr => dr.Resource)
                        .OfType<Pictogram>();
                _pictograms = _pictograms
                    .Union (depPictograms)
                    .ToList();
                }
                else _giraf._logger.LogWarning($"{user.UserName} has no department.");
            }
            
            //Return the list of pictograms as Pictogram DTOs
            //- returning Pictograms directly causes an exception due to circular references
            return _pictograms.Select(p => new PictogramDTO(p)).ToList();
        }
        #endregion
        #region query filters
        public List<PictogramDTO> FilterByTitle(List<PictogramDTO> pictos, string titleQuery) { 
            var matches = pictos.Where(p => p.Title.ToLower().Contains(titleQuery.ToLower()));
            return matches.ToList();
        }
        #endregion
    }
}<|MERGE_RESOLUTION|>--- conflicted
+++ resolved
@@ -95,13 +95,6 @@
             if(pictogram == null) return BadRequest("The body of the request must contain a pictogram.");
             //Create the actual pictogram instance
             Pictogram pict = new Pictogram(pictogram.Title, pictogram.AccessLevel);
-<<<<<<< HEAD
-            
-            var user = await LoadUserAsync(HttpContext.User);
-            //Add the pictogram to the current user and his department
-            new UserResource(user, pict);
-            new DepartmentResource(user.Department, pict);
-=======
 
             var user = await _giraf.LoadUserAsync(HttpContext.User);
 
@@ -113,7 +106,6 @@
             else if(pictogram.AccessLevel != AccessLevel.PUBLIC) {
                 return BadRequest("You must be logged in to create non-public pictograms.");
             }
->>>>>>> ba474c93
 
             //Stamp the pictogram with current time and add it to the database
             pict.LastEdit = DateTime.Now;
