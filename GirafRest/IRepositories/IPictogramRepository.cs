using GirafRest.Models;
using GirafRest.Models.DTOs;
<<<<<<< HEAD
using System.Linq;
=======
>>>>>>> 481adafb
using System.Threading.Tasks;

namespace GirafRest.IRepositories
{
    /// <summary>
    /// Domain specific repository for pictograms
    /// </summary>
<<<<<<< HEAD
    public interface IPictogramRepository : IRepository<Pictogram>
    {
=======
    public interface IPictogramRepository : IRepository<Models.Pictogram>
    {        
>>>>>>> 481adafb
        public Task<Pictogram> getPictogramMatchingRelation(PictogramRelation pictogramRelation);

        public Task<Pictogram> GetPictogramWithName(string name);

        /// <summary>
        /// Add empty pictogram with specified name and access level.
        /// saves to database.
        /// </summary>
        /// <param name="name"></param>
        /// <param name="access"></param>
        public Task<int> AddPictogramWith_NO_ImageHash(string name, AccessLevel access);

        public Pictogram GetByID(long pictogramID);

        Task<Pictogram> FetchResourceWithId(ResourceIdDTO resourceIdDTO);

        public Task<Pictogram> FindResource(ResourceIdDTO resourceIdDTO);

        public Task<Pictogram> GetPictogramWithID(long Id);
<<<<<<< HEAD

        public IQueryable<Pictogram> fetchPictogramsFromDepartmentStartsWithQuery(string query, GirafUser user);

        public IQueryable<Pictogram> fetchPictogramsFromDepartmentsContainsQuery(string query, GirafUser user);

        public IQueryable<Pictogram> fetchPictogramsUserNotPartOfDepartmentStartsWithQuery(string query, GirafUser user);

        public IQueryable<Pictogram> fetchPictogramsUserNotPartOfDepartmentContainsQuery(string query, GirafUser user);

        public IQueryable<Pictogram> fetchPictogramsNoUserLoggedInStartsWithQuery(string query);

        public IQueryable<Pictogram> fetchPictogramsNoUserLoggedInContainsQuery(string query);
=======
        /// <summary>
        /// Fetches the first or default (null) Pictogram by ID
        /// </summary>
        /// <param name="pictogramID">The ID of the pictogram to fetch</param>
        /// <returns>The Pictogram instance or default</returns>
        Models.Pictogram GetByID(long pictogramID);
>>>>>>> 481adafb
    }
}<|MERGE_RESOLUTION|>--- conflicted
+++ resolved
@@ -1,9 +1,5 @@
 using GirafRest.Models;
 using GirafRest.Models.DTOs;
-<<<<<<< HEAD
-using System.Linq;
-=======
->>>>>>> 481adafb
 using System.Threading.Tasks;
 
 namespace GirafRest.IRepositories
@@ -11,17 +7,10 @@
     /// <summary>
     /// Domain specific repository for pictograms
     /// </summary>
-<<<<<<< HEAD
-    public interface IPictogramRepository : IRepository<Pictogram>
-    {
-=======
     public interface IPictogramRepository : IRepository<Models.Pictogram>
     {        
->>>>>>> 481adafb
         public Task<Pictogram> getPictogramMatchingRelation(PictogramRelation pictogramRelation);
-
         public Task<Pictogram> GetPictogramWithName(string name);
-
         /// <summary>
         /// Add empty pictogram with specified name and access level.
         /// saves to database.
@@ -29,34 +18,14 @@
         /// <param name="name"></param>
         /// <param name="access"></param>
         public Task<int> AddPictogramWith_NO_ImageHash(string name, AccessLevel access);
-
-        public Pictogram GetByID(long pictogramID);
-
         Task<Pictogram> FetchResourceWithId(ResourceIdDTO resourceIdDTO);
-
         public Task<Pictogram> FindResource(ResourceIdDTO resourceIdDTO);
-
         public Task<Pictogram> GetPictogramWithID(long Id);
-<<<<<<< HEAD
-
-        public IQueryable<Pictogram> fetchPictogramsFromDepartmentStartsWithQuery(string query, GirafUser user);
-
-        public IQueryable<Pictogram> fetchPictogramsFromDepartmentsContainsQuery(string query, GirafUser user);
-
-        public IQueryable<Pictogram> fetchPictogramsUserNotPartOfDepartmentStartsWithQuery(string query, GirafUser user);
-
-        public IQueryable<Pictogram> fetchPictogramsUserNotPartOfDepartmentContainsQuery(string query, GirafUser user);
-
-        public IQueryable<Pictogram> fetchPictogramsNoUserLoggedInStartsWithQuery(string query);
-
-        public IQueryable<Pictogram> fetchPictogramsNoUserLoggedInContainsQuery(string query);
-=======
         /// <summary>
         /// Fetches the first or default (null) Pictogram by ID
         /// </summary>
         /// <param name="pictogramID">The ID of the pictogram to fetch</param>
         /// <returns>The Pictogram instance or default</returns>
         Models.Pictogram GetByID(long pictogramID);
->>>>>>> 481adafb
     }
 }