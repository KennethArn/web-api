--- conflicted
+++ resolved
@@ -4,11 +4,6 @@
 using System.Collections.Generic;
 using System.Linq.Expressions;
 using System.Threading.Tasks;
-<<<<<<< HEAD
-using GirafRest.Models;
-using GirafRest.Models.DTOs;
-=======
->>>>>>> c241e965
 
 namespace GirafRest.IRepositories
 {
@@ -23,11 +18,7 @@
         /// <param name="name"></param>
         /// <param name="access"></param>
         public Task<int> AddPictogramWith_NO_ImageHash(string name, AccessLevel access);
-<<<<<<< HEAD
-        Task<Pictogram> FetchResourceWithId(ResourceIdDTO resourceIdDTO);
-=======
         public Task<Pictogram> FindResource(ResourceIdDTO resourceIdDTO);
         public Task<Pictogram> GetPictogramWithID(long Id);
->>>>>>> c241e965
     }
 }