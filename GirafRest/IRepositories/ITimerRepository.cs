using GirafRest.Models;
using System;
using System.Collections.Generic;
using System.Linq.Expressions;
using System.Threading.Tasks;

namespace GirafRest.IRepositories
{
    public interface ITimerRepository : IRepository<GirafRest.Models.Timer>
    {
        public Task<Timer> getActivitysTimerkey(Activity activity);
<<<<<<< HEAD
=======
        public Task<Timer> getTimerWithKey(long? Key);

>>>>>>> c241e965
    }
}<|MERGE_RESOLUTION|>--- conflicted
+++ resolved
@@ -9,10 +9,7 @@
     public interface ITimerRepository : IRepository<GirafRest.Models.Timer>
     {
         public Task<Timer> getActivitysTimerkey(Activity activity);
-<<<<<<< HEAD
-=======
         public Task<Timer> getTimerWithKey(long? Key);
 
->>>>>>> c241e965
     }
 }