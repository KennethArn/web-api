--- conflicted
+++ resolved
@@ -1,40 +1,13 @@
 using GirafRest.Models;
 using System;
 using System.Collections.Generic;
-<<<<<<< HEAD
-using System.IO;
-using System.Linq.Expressions;
-using System.Security.Claims;
-using System.Threading.Tasks;
-using GirafRest.Interfaces;
-using GirafRest.Models;
-using GirafRest.Models.DTOs;
-using Microsoft.AspNetCore.Http;
-using Microsoft.AspNetCore.Identity;
-=======
 using System.Linq;
 using System.Linq.Expressions;
 using System.Threading.Tasks;
->>>>>>> c241e965
 
 namespace GirafRest.IRepositories
 {
     public interface IGirafUserRepository : IRepository<GirafUser> {
-<<<<<<< HEAD
-
-        
-        GirafUser GetUserWithId(string id);
-        void Update(GirafUser user);
-        Task<int> SaveChangesAsync();
-        GirafUser CheckIfUserExists(string id);
-        GirafUser GetCitizensWithId(string id);
-        GirafUser GetFirstCitizen(GuardianRelation citizen);
-        GirafUser GetGuardianWithId(string id);
-        GirafUser GetGuardianFromRelation(GuardianRelation guardian);
-        GirafUser GetCitizenRelationship(string citizenId);
-        GirafUser GetUserSettingsByWeekDayColor(string id);
-        public bool CheckIfUsernameHasSameId(GirafUserDTO newUser, GirafUser user);
-=======
         /// <summary>
         /// Loads the user with week schedules.
         /// </summary>
@@ -45,7 +18,5 @@
         GirafUser GetUserByUsername(string username);
         IEnumerable<GirafUser> GetUsersInDepartment(long departmentKey, IEnumerable<string> users);
         GirafUser GetUserWithId(string id);
->>>>>>> c241e965
     }
-    
 }