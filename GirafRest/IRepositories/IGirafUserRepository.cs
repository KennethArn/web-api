--- conflicted
+++ resolved
@@ -1,29 +1,11 @@
 using GirafRest.Models;
-<<<<<<< HEAD
 using GirafRest.Models.DTOs;
-=======
 using System;
->>>>>>> bb1d0a49
 using System.Collections.Generic;
 using System.IO;
 using System.Linq.Expressions;
 using System.Security.Claims;
 using System.Threading.Tasks;
-<<<<<<< HEAD
-
-namespace GirafRest.IRepositories
-{
-    public interface IGirafUserRepository : IRepository<GirafUser>
-    {
-        /// <summary>
-        /// Fetches the first or default (null) User by ID
-        /// </summary>
-        /// <param name="userID">The ID of the user to fetch</param>
-        /// <returns>The User instance or default</returns>
-        GirafUser GetByID(string userID);
-
-
-=======
 using GirafRest.Interfaces;
 using GirafRest.Models;
 using GirafRest.Models.DTOs;
@@ -34,10 +16,17 @@
 {
     public interface IGirafUserRepository : IRepository<GirafUser> {
 
-        
+        /// <summary>
+        /// Fetches the first or default (null) User by ID
+        /// </summary>
+        /// <param name="userID">The ID of the user to fetch</param>
+        /// <returns>The User instance or default</returns>
+        GirafUser GetByID(string userID);
+
         Task<GirafUser> GetUserWithId(string id);
+
         void Update(GirafUser user);
->>>>>>> bb1d0a49
+
         Task<int> SaveChangesAsync();
 
         GirafUser CheckIfUserExists(string id);
@@ -54,17 +43,17 @@
 
         GirafUser GetUserSettingsByWeekDayColor(string id);
 
-        public bool CheckIfUsernameHasSameId(GirafUserDTO newUser, GirafUser user);
+        bool CheckIfUsernameHasSameId(GirafUserDTO newUser, GirafUser user);
 
-        public Task<GirafUser> LoadUserWithResources(GirafUser usr);
+        Task<GirafUser> LoadUserWithResources(GirafUser usr);
 
-        public Task<GirafUser> LoadUserWithDepartment(GirafUser usr);
+        Task<GirafUser> LoadUserWithDepartment(GirafUser usr);
 
-        public Task<GirafUser> LoadUserWithWeekSchedules(string id);
+        Task<GirafUser> LoadUserWithWeekSchedules(string id);
 
-        public Task<GirafUser> LoadBasicUserDataAsync(GirafUser usr);
+        Task<GirafUser> LoadBasicUserDataAsync(GirafUser usr);
 
-        public GirafUser GetWithWeekSchedules(string id);
+        GirafUser GetWithWeekSchedules(string id);
 
         bool ExistsUsername(string username);
 
