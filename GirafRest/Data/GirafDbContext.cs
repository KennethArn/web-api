--- conflicted
+++ resolved
@@ -1,5 +1,4 @@
-<<<<<<< HEAD
-﻿using System;
+using System;
 using System.Collections.Generic;
 using System.Linq;
 using System.Threading.Tasks;
@@ -9,6 +8,7 @@
 using Microsoft.AspNetCore.Identity;
 using System.ComponentModel.DataAnnotations.Schema;
 
+#pragma warning disable 1591
 namespace GirafRest.Data
 {
     /// <summary>
@@ -157,162 +157,4 @@
         }
     }
 }
-=======
-﻿using System;
-using System.Collections.Generic;
-using System.Linq;
-using System.Threading.Tasks;
-using Microsoft.AspNetCore.Identity.EntityFrameworkCore;
-using Microsoft.EntityFrameworkCore;
-using GirafRest.Models;
-using Microsoft.AspNetCore.Identity;
-using System.ComponentModel.DataAnnotations.Schema;
-
-#pragma warning disable 1591
-namespace GirafRest.Data
-{
-    /// <summary>
-    /// The GirafDbContext, this is the Database Context for the Giraf database, it defines the various relations between objects in the database.
-    /// and which objects exist.
-    /// By convention each DbSet will create a table in the database with the given name
-    /// </summary>
-    public class GirafDbContext : IdentityDbContext<GirafUser, GirafRole, string>
-    {
-        public virtual DbSet<Department> Departments { get; set; }
-        public virtual DbSet<Pictogram> Pictograms { get; set; }
-        public virtual DbSet<Week> Weeks { get; set; }
-        public virtual DbSet<WeekTemplate> WeekTemplates { get; set; }
-        public virtual DbSet<Weekday> Weekdays { get; set; }
-        public virtual DbSet<UserResource> UserResources { get; set; }
-        public virtual DbSet<DepartmentResource> DepartmentResources { get; set; }
-        public virtual DbSet<Activity> Activities { get; set; }
-        public virtual DbSet<Timer> Timers { get; set; }
-        public virtual DbSet<GuardianRelation> GuardianRelations { get; set; }
-        public virtual DbSet<WeekDayColor> WeekDayColors { get; set; }
-        public new virtual DbSet<GirafUser> Users { get { return base.Users; } set { base.Users = value; } }
-        public new virtual DbSet<GirafRole> Roles { get { return base.Roles; } set { base.Roles = value; } }
-        public new virtual DbSet<IdentityUserRole<string>> UserRoles { get { return base.UserRoles; } set { base.UserRoles = value; } }
-        protected GirafDbContext() { }
-
-        public GirafDbContext(DbContextOptions<GirafDbContext> options)
-            : base(options)
-        {
-        }
-
-        /// <summary>
-        /// Configures entity to the needs of this project through the fluent API
-        /// </summary>
-        /// <param name="builder">A database model builder, that defines methods for specifying the database design.</param>
-        protected override void OnModelCreating(ModelBuilder builder)
-        {
-            base.OnModelCreating(builder);
-
-            //Indexes
-            builder.Entity<Department>().HasIndex(dep => dep.Name).IsUnique().ForSqlServerIsClustered();
-            builder.Entity<Pictogram>().HasIndex(pic => new {pic.Id, pic.Title}).IsUnique().ForSqlServerIsClustered();
-            builder.Entity<Weekday>().HasIndex(day => new {day.Id}).IsUnique().ForSqlServerIsClustered();
-            builder.Entity<Week>().HasIndex(week => week.Id).IsUnique().ForSqlServerIsClustered();
-            builder.Entity<GirafUser>().HasIndex(user => new { user.Id, user.UserName }).IsUnique().ForSqlServerIsClustered();
-
-            builder.Entity<DepartmentResource>()
-                //States that one department is involved in each DepartmentResourceRelation
-                .HasOne(dr => dr.Other)
-                //And that this one department may own several DepartmentResources
-                .WithMany(d => d.Resources)
-                //And that the key of the department in the relation is 'OtherKey'
-                .HasForeignKey(dr => dr.OtherKey);
-            //Configures the relation from Resource to DepartmentResource
-
-            builder.Entity<DepartmentResource>()
-                //States that only one resource is involved in this relation
-                .HasOne(dr => dr.Pictogram)
-                //And that each resource may take part in many DepartmentResource relations
-                .WithMany(r => r.Departments)
-                .HasForeignKey(dr => dr.PictogramKey);
-            //The same goes for user and resources
-
-            builder.Entity<UserResource>()
-                .HasOne(ur => ur.Other)
-                .WithMany(u => u.Resources)
-                .HasForeignKey(u => u.OtherKey)
-                .OnDelete(DeleteBehavior.Cascade);
-            
-            builder.Entity<UserResource>()
-                .HasOne(ur => ur.Pictogram)
-                .WithMany(r => r.Users)
-                .HasForeignKey(dr => dr.PictogramKey)
-                .OnDelete(DeleteBehavior.Cascade);
-
-            //Configure a One-to-Many relationship between user and department
-            builder.Entity<GirafUser>()
-                .HasOne<Department>(u => u.Department)
-                .WithMany(d => d.Members)
-                .OnDelete(DeleteBehavior.Cascade);
-
-            builder.Entity<Department>()
-                .HasMany<WeekTemplate>(u => u.WeekTemplates)
-                .WithOne(d => d.Department)
-                .OnDelete(DeleteBehavior.Cascade);
-
-            //And a One-to-Many relationship between Week and Weekday
-            builder.Entity<Weekday>()
-                .HasOne<Week>()
-                .WithMany(w => w.Weekdays)
-                .OnDelete(DeleteBehavior.Cascade);
-
-            //And a One-to-Many relationship between WeekTemplate and Weekday
-            builder.Entity<Weekday>()
-                .HasOne<WeekTemplate>()
-                .WithMany(w => w.Weekdays)
-                .OnDelete(DeleteBehavior.Cascade);
-
-            //Configure a many-to-many relationship between Weekday and Resource(Pictogram)
-            builder.Entity<Activity>()
-                .HasOne<Weekday>(wr => wr.Other)
-                   .WithMany(w => w.Activities)
-                .HasForeignKey(wr => wr.OtherKey)
-                .OnDelete(DeleteBehavior.Cascade);
-            
-            builder.Entity<Activity>()
-                .HasOne<Pictogram>(wr => wr.Pictogram)
-                .WithMany()
-                .HasForeignKey(wr => wr.PictogramKey)
-                .OnDelete(DeleteBehavior.Cascade);
-
-            builder.Entity<Activity>()
-                .HasOne<Timer>(ac => ac.Timer)
-                .WithMany()
-                .HasForeignKey(ac => ac.TimerKey)
-                .OnDelete(DeleteBehavior.Cascade);
-            
-            // Configure that a citizen can have many guardians and that a citizen can have many guardians
-            builder.Entity<GuardianRelation>()
-                   .HasOne(gr => gr.Guardian)
-                   .WithMany(g => g.Citizens)
-                   .HasForeignKey(go => go.GuardianId)
-                   .OnDelete(DeleteBehavior.Cascade);
-
-            // The pivot table for the many-many between citizens and guardians (configure one-to-many on the one side)
-            builder.Entity<GuardianRelation>()
-                   .HasOne(gr => gr.Citizen)
-                   .WithMany(c => c.Guardians)
-                   .HasForeignKey(mg => mg.CitizenId)
-                   .OnDelete(DeleteBehavior.Cascade);
-
-            // Configure a one-to-many relationship setting and weekdaycolors
-            builder.Entity<Setting>()
-                   .HasMany(gr => gr.WeekDayColors)
-                   .WithOne(c => c.Setting)
-                   .HasForeignKey(s => s.SettingId)
-                   .OnDelete(DeleteBehavior.Cascade);
-
-            // Configure a one-to-many relationship between user and weeks
-            builder.Entity<GirafUser>()
-                .HasMany<Week>(u => u.WeekSchedule)
-                .WithOne()
-                .OnDelete(DeleteBehavior.Cascade);
-        }
-    }
-}
-#pragma warning restore 1591
->>>>>>> e1a4d3a9
+#pragma warning restore 1591