--- conflicted
+++ resolved
@@ -1,585 +1,242 @@
-<<<<<<< HEAD
-using System;
-using System.Collections.Generic;
-using System.Linq;
-using GirafRest.Data;
-using GirafRest.Models;
-using Microsoft.AspNetCore.Identity;
-using System.Text;
-using GirafRest.Models.DTOs;
-using static GirafRest.Models.ActivityState;
-
-#pragma warning disable IDE0051 // Remove unused private members
-namespace GirafRest.Setup
-{
-    /// <summary>
-    /// A class for initializing the database with some sample data.
-    /// </summary>
-    public class DBInitializer
-    {
-		/// <summary>
-        /// Initializes the DB Serializer, adding Department, User and Pictograms
-        /// </summary>
-        /// <param name="context">DB Context to connect to</param>
-        /// <param name="userManager">User Manager for GirafUser</param>
-        public static void Initialize(GirafDbContext context, UserManager<GirafUser> userManager)
-		{
-            // Check if any data is in the database
-            if (context.Users.Any())
-				return;
-
-            var departments = AddSampleDepartments(context);
-            var users = AddSampleUsers(context, userManager, departments);
-            var pictograms = AddSamplePictograms(context);
-            AddSampleWeekAndWeekdays(context, pictograms);
-            AddSampleWeekTemplate(context, pictograms, departments);
-            context.SaveChanges();
-			
-			//Adding citizens to Guardian
-			foreach(var user in context.Users)
-			{
-                if(userManager.IsInRoleAsync(user, GirafRole.Guardian).Result){
-                    var citizens = user.Department.Members
-                    .Where(m => userManager.IsInRoleAsync(m, GirafRole.Citizen).Result).ToList();
-                    user.AddCitizens(citizens);
-                }
-			}
-            context.SaveChanges();
-        }
-
-        #region Ownership sample methods
-        private static void AddPictogramsToUser(GirafUser user, params Pictogram[] pictograms)
-        {
-            System.Console.WriteLine("Adding pictograms to " + user.UserName);
-            foreach (var pict in pictograms)
-            {
-                if (pict.AccessLevel != AccessLevel.PRIVATE)
-                    throw new InvalidOperationException($"You may only add private pictograms to users." +
-                        " Pictogram id: {pict.Id}, AccessLevel: {pict.AccessLevel}.");
-                new UserResource(user, pict);
-            }
-        }
-
-        private static void AddPictogramToDepartment(Department department, params Pictogram[] pictograms)
-        {
-            Console.WriteLine("Adding pictograms to " + department.Name);
-            foreach (var pict in pictograms)
-            {
-                if (pict.AccessLevel != AccessLevel.PROTECTED)
-                    throw new InvalidOperationException($"You may only add protected pictograms to department." +
-                        " Pictogram id: {pict.Id}, AccessLevel: {pict.AccessLevel}.");
-                new DepartmentResource(department, pict);
-            }
-        }
-        #endregion
-        #region Sample data methods
-        private static IList<Department> AddSampleDepartments(GirafDbContext context)
-        {
-            Console.WriteLine("Adding some sample data to the database.");
-            Console.WriteLine("Adding departments.");
-            var departments = new Department[]
-            {
-                new Department { Name = "Tobias' stue for godt humør"},
-                new Department { Name = "Bajer plejen"}
-            };
-            foreach (var department in departments)
-            {
-                context.Departments.Add(department);
-            }
-            context.SaveChanges();
-
-            return departments;
-        } 
-
-        private static IList<GirafUser> AddSampleUsers(GirafDbContext context, UserManager<GirafUser> userManager, IList<Department> departments)
-        {
-            Console.WriteLine("Adding users.");
-            GirafUser[] users = new[]
-            {
-                new GirafUser("Kurt", departments[0], GirafRoles.Citizen),
-                new GirafUser("Graatand", departments[0], GirafRoles.Guardian),
-                new GirafUser{UserName = "Lee"},
-                new GirafUser("Tobias", departments[0], GirafRoles.Department),
-                new GirafUser("Decker", departments[0], GirafRoles.Citizen)
-            };
-
-            //users[0].UserIcon = null;
-            //Note that the call to .Result is a dangerous way to run async methods synchonously and thus should not be used elsewhere!
-            foreach (var user in users)
-            {
-                var x = userManager.CreateAsync(user, "password").Result;
-            }
-
-            // Add users to roles
-            var a = userManager.AddToRoleAsync(users[0], GirafRole.Citizen).Result;
-            a = userManager.AddToRoleAsync(users[1], GirafRole.Guardian).Result;
-            a = userManager.AddToRoleAsync(users[2], GirafRole.SuperUser).Result;
-            a = userManager.AddToRoleAsync(users[3], GirafRole.Department).Result;
-            a = userManager.AddToRoleAsync(users[4], GirafRole.Citizen).Result;
-
-            return users;
-        }
-        #region base64
-        private static IList<Pictogram> AddSamplePictograms(GirafDbContext context)
-        {
-            System.Console.WriteLine("Adding pictograms.");
-            var pictograms = new Pictogram[]
-            {
-                new Pictogram("Epik",           AccessLevel.PUBLIC, "secure hash"),
-                new Pictogram("alfabet",        AccessLevel.PUBLIC, "secure hash"),
-                new Pictogram("alle",           AccessLevel.PUBLIC, "secure hash"),
-                new Pictogram("alting",         AccessLevel.PUBLIC, "secure hash"),
-                new Pictogram("antal",          AccessLevel.PUBLIC, "secure hash"),
-                new Pictogram("berøre",         AccessLevel.PUBLIC, "secure hash"),
-                new Pictogram("bogstav",        AccessLevel.PUBLIC, "secure hash"),
-                new Pictogram("delmængde",      AccessLevel.PUBLIC, "secure hash"),
-                new Pictogram("division",       AccessLevel.PUBLIC, "secure hash"),
-                new Pictogram("en",             AccessLevel.PUBLIC, "secure hash"),
-                new Pictogram("fantastisk",     AccessLevel.PUBLIC, "secure hash"),
-                new Pictogram("farve",          AccessLevel.PUBLIC, "secure hash"),
-                new Pictogram("fem",            AccessLevel.PUBLIC, "secure hash"),
-                new Pictogram("femininum",      AccessLevel.PUBLIC, "secure hash"),
-                new Pictogram("figurer",        AccessLevel.PUBLIC, "secure hash"),
-                new Pictogram("fire",           AccessLevel.PUBLIC, "secure hash"),
-                new Pictogram("former",         AccessLevel.PUBLIC, "secure hash"),
-                new Pictogram("fra",            AccessLevel.PUBLIC, "secure hash"),
-                new Pictogram("fredsdue",       AccessLevel.PUBLIC, "secure hash"),
-                new Pictogram("frihed",         AccessLevel.PUBLIC, "secure hash"),
-                new Pictogram("færdig",         AccessLevel.PUBLIC, "secure hash"),
-                new Pictogram("geometriske",    AccessLevel.PUBLIC, "secure hash"),
-                new Pictogram("godt",           AccessLevel.PUBLIC, "secure hash"),
-                new Pictogram("grå",            AccessLevel.PUBLIC, "secure hash"),
-                new Pictogram("gul",            AccessLevel.PUBLIC, "secure hash"),
-                new Pictogram("gylden",         AccessLevel.PUBLIC, "secure hash"),
-                new Pictogram("heldig",         AccessLevel.PUBLIC, "secure hash"),
-                new Pictogram("hunkøn",         AccessLevel.PUBLIC, "secure hash"),
-                new Pictogram("hvid",           AccessLevel.PUBLIC, "secure hash"),
-                new Pictogram("hvilken",        AccessLevel.PUBLIC, "secure hash"),
-                new Pictogram("hørelse",        AccessLevel.PUBLIC, "secure hash"),
-                new Pictogram("intet",          AccessLevel.PUBLIC, "secure hash"),
-                new Pictogram("j",              AccessLevel.PUBLIC, "secure hash"),
-                new Pictogram("komme",          AccessLevel.PUBLIC, "secure hash"),
-                new Pictogram("kvinde",         AccessLevel.PUBLIC, "secure hash"),
-                new Pictogram("langt",          AccessLevel.PUBLIC, "secure hash"),
-                new Pictogram("lilla",          AccessLevel.PUBLIC, "secure hash"),
-                new Pictogram("line",           AccessLevel.PUBLIC, "secure hash"),
-                new Pictogram("lysegrøn",       AccessLevel.PUBLIC, "secure hash"),
-                new Pictogram("lægge",          AccessLevel.PUBLIC, "secure hash"),
-                new Pictogram("maskulin",       AccessLevel.PUBLIC, "secure hash"),
-                new Pictogram("med",            AccessLevel.PUBLIC, "secure hash"),
-                new Pictogram("mere arbejde",   AccessLevel.PUBLIC, "secure hash"),
-                new Pictogram("midterste",      AccessLevel.PUBLIC, "secure hash"),
-                new Pictogram("mindre arbejde", AccessLevel.PUBLIC, "secure hash"),
-                new Pictogram("multiplikation", AccessLevel.PUBLIC, "secure hash"),
-                new Pictogram("mørkeblå",       AccessLevel.PUBLIC, "secure hash"),
-                new Pictogram("mørkegrøn",      AccessLevel.PUBLIC, "secure hash"),
-                new Pictogram("nederste",       AccessLevel.PUBLIC, "secure hash"),
-                new Pictogram("nnummer",        AccessLevel.PUBLIC, "secure hash"),
-                new Pictogram("nul",            AccessLevel.PUBLIC, "secure hash"),
-                new Pictogram("numer",          AccessLevel.PUBLIC, "secure hash"),
-                new Pictogram("nuværende",      AccessLevel.PUBLIC, "secure hash"),
-                new Pictogram("nærme",          AccessLevel.PUBLIC, "secure hash"),
-                new Pictogram("også",           AccessLevel.PUBLIC, "secure hash"),
-                new Pictogram("ok",             AccessLevel.PUBLIC, "secure hash"),
-                new Pictogram("omdømme",        AccessLevel.PUBLIC, "secure hash"),
-                new Pictogram("orange",         AccessLevel.PUBLIC, "secure hash"),
-                new Pictogram("ovenfor",        AccessLevel.PUBLIC, "secure hash"),
-                new Pictogram("parantes",       AccessLevel.PUBLIC, "secure hash"),
-                new Pictogram("parentes",       AccessLevel.PUBLIC, "secure hash"),
-                new Pictogram("pege",           AccessLevel.PUBLIC, "secure hash"),
-                new Pictogram("pink",           AccessLevel.PUBLIC, "secure hash"),
-                new Pictogram("q",              AccessLevel.PUBLIC, "secure hash"),
-                new Pictogram("regnestykke",    AccessLevel.PUBLIC, "secure hash"),
-                new Pictogram("regnestykke1",   AccessLevel.PUBLIC, "secure hash"),
-                new Pictogram("respekt",        AccessLevel.PUBLIC, "secure hash"),
-                new Pictogram("rød",            AccessLevel.PUBLIC, "secure hash"),
-                new Pictogram("sammen",         AccessLevel.PUBLIC, "secure hash"),
-                new Pictogram("sejt",           AccessLevel.PUBLIC, "secure hash"),
-                new Pictogram("selv",           AccessLevel.PUBLIC, "secure hash"),
-                new Pictogram("sig",            AccessLevel.PUBLIC, "secure hash"),
-                new Pictogram("simpelt",        AccessLevel.PUBLIC, "secure hash"),
-                new Pictogram("sjovt",          AccessLevel.PUBLIC, "secure hash"),
-                new Pictogram("slut",           AccessLevel.PUBLIC, "secure hash"),
-                new Pictogram("som",            AccessLevel.PUBLIC, "secure hash"),
-                new Pictogram("sort",           AccessLevel.PUBLIC, "secure hash"),
-                new Pictogram("starte",         AccessLevel.PUBLIC, "secure hash"),
-                new Pictogram("stjerne",        AccessLevel.PUBLIC, "secure hash"),
-                new Pictogram("større end",     AccessLevel.PUBLIC, "secure hash"),
-                new Pictogram("symbol",         AccessLevel.PUBLIC, "secure hash"),
-                new Pictogram("synssans",       AccessLevel.PUBLIC, "secure hash"),
-                new Pictogram("sætte",          AccessLevel.PUBLIC, "secure hash"),
-                new Pictogram("sølv",           AccessLevel.PUBLIC, "secure hash"),
-                new Pictogram("tegn",           AccessLevel.PUBLIC, "secure hash"),
-                new Pictogram("terning",        AccessLevel.PUBLIC, "secure hash"),
-                new Pictogram("tiders",         AccessLevel.PUBLIC, "secure hash"),
-                new Pictogram("cat0", AccessLevel.PUBLIC,"secure hash"),
-                new Pictogram("cat1", AccessLevel.PUBLIC,"secure hash"),
-                new Pictogram("cat2", AccessLevel.PUBLIC,"secure hash"),
-                new Pictogram("cat3", AccessLevel.PUBLIC,"secure hash"),
-                new Pictogram("cat4", AccessLevel.PUBLIC,"secure hash"),
-                new Pictogram("cat5", AccessLevel.PUBLIC,"secure hash"),
-                new Pictogram("cat6", AccessLevel.PUBLIC,"secure hash"),
-                new Pictogram("cat7", AccessLevel.PUBLIC,"secure hash"),
-                new Pictogram("cat8", AccessLevel.PUBLIC,"secure hash"),
-                new Pictogram("cat9", AccessLevel.PUBLIC,"secure hash"),
-                new Pictogram("cat10", AccessLevel.PUBLIC,"secure hash"),
-                new Pictogram("cat11", AccessLevel.PUBLIC,"secure hash"),
-                new Pictogram("cat12", AccessLevel.PUBLIC,"secure hash"),
-                new Pictogram("cat13", AccessLevel.PUBLIC,"secure hash"),
-                new Pictogram("cat14", AccessLevel.PUBLIC,"secure hash"),
-                new Pictogram("cat15", AccessLevel.PUBLIC,"secure hash"),
-                new Pictogram("cat16", AccessLevel.PUBLIC,"secure hash"),
-                new Pictogram("cat17", AccessLevel.PUBLIC,"secure hash"),
-            };
-            foreach (var pictogram in pictograms)
-            {
-                pictogram.LastEdit = DateTime.Now;
-                context.Add(pictogram);
-            }
-            context.SaveChanges();
-
-            return pictograms;
-        }
-        #endregion
-
-        private static void AddSampleWeekAndWeekdays(GirafDbContext context, IList<Pictogram> pictograms)
-        {
-            Console.WriteLine("Adding weekdays to users");
-            var weekdays = new Weekday[]
-            {
-                new Weekday(Days.Monday, 
-                    new List<List<Pictogram>> { new List<Pictogram> { pictograms[0] }, new List<Pictogram> {pictograms[1]}, new List<Pictogram> {pictograms[2]}, new List<Pictogram> {pictograms[3]}, new List<Pictogram> {pictograms[4]} },
-                    new List<ActivityState>{Completed, Completed, Completed, Completed, Completed}),
-                
-                new Weekday(Days.Tuesday, 
-                    new List<List<Pictogram>> { new List<Pictogram> { pictograms[5] }, new List<Pictogram> {pictograms[6]}, new List<Pictogram> {pictograms[7]}, new List<Pictogram> {pictograms[8]} },
-                    new List<ActivityState>{Completed, Active, Canceled, Completed}),
-                
-                new Weekday(Days.Wednesday, 
-                    new List<List<Pictogram>> { new List<Pictogram> { pictograms[9] }, new List<Pictogram> {pictograms[10]}, new List<Pictogram> {pictograms[11]}, new List<Pictogram> {pictograms[12]}, new List<Pictogram> {pictograms[13]} },
-                    new List<ActivityState>{Completed, Active, Active, Active, Active}),
-                
-                new Weekday(Days.Thursday, 
-                    new List<List<Pictogram>> { new List<Pictogram> { pictograms[8] }, new List<Pictogram> {pictograms[6]}, new List<Pictogram> {pictograms[7]}, new List<Pictogram> {pictograms[5]} },
-                    new List<ActivityState>{Active, Canceled, Active, Active}),
-                
-                new Weekday(Days.Friday, 
-                    new List<List<Pictogram>> { new List<Pictogram> { pictograms[0] }, new List<Pictogram> {pictograms[7]}},
-                    new List<ActivityState>{Active, Active}),
-                
-                new Weekday(Days.Saturday, 
-                    new List<List<Pictogram>> { new List<Pictogram> { pictograms[8] }, new List<Pictogram> {pictograms[5]}},
-                    new List<ActivityState>{Canceled, Canceled}),
-                
-                new Weekday(Days.Sunday, 
-                    new List<List<Pictogram>> { new List<Pictogram> { pictograms[3] }, new List<Pictogram> {pictograms[5]}},
-                    new List<ActivityState>{Active, Active})
-            };
-
-            var sampleWeek = new Week(pictograms[0]);
-            foreach (var day in weekdays)
-            {
-                context.Weekdays.Add(day);
-                sampleWeek.UpdateDay(day);
-            }
-            sampleWeek.Name = "Normal Uge";
-            var usr = context.Users.First(u => u.UserName == "Kurt");
-            context.Weeks.Add(sampleWeek);
-            usr.WeekSchedule.Add(sampleWeek);
-            context.SaveChanges();
-        }
-
-        private static void AddSampleWeekTemplate(GirafDbContext context, IList<Pictogram> pictograms, IList<Department> departments)
-        {
-            Console.WriteLine("Adding templates");
-            var weekdays = new Weekday[]
-            {
-                new Weekday(Days.Monday, 
-                    new List<List<Pictogram>> { new List<Pictogram> { pictograms[0] }, new List<Pictogram> {pictograms[1]}, new List<Pictogram> {pictograms[2]}, new List<Pictogram> {pictograms[3]}, new List<Pictogram> {pictograms[4]} },
-                    new List<ActivityState>{Active, Active, Active, Active, Active}),
-                
-                new Weekday(Days.Tuesday, 
-                    new List<List<Pictogram>> { new List<Pictogram> { pictograms[5] }, new List<Pictogram> {pictograms[6]}, new List<Pictogram> {pictograms[7]}, new List<Pictogram> {pictograms[8]} },
-                    new List<ActivityState>{Active, Active, Active, Active}),
-                
-                new Weekday(Days.Wednesday, 
-                    new List<List<Pictogram>> { new List<Pictogram> { pictograms[9] }, new List<Pictogram> {pictograms[10]}, new List<Pictogram> {pictograms[11]}, new List<Pictogram> {pictograms[12]}, new List<Pictogram> {pictograms[13]} },
-                    new List<ActivityState>{Active, Active, Active, Active, Active}),
-                
-                new Weekday(Days.Thursday, 
-                    new List<List<Pictogram>> { new List<Pictogram> { pictograms[8] }, new List<Pictogram> {pictograms[6]}, new List<Pictogram> {pictograms[7]}, new List<Pictogram> {pictograms[5]} },
-                    new List<ActivityState>{Active, Active, Active, Active}),
-                
-                new Weekday(Days.Friday, 
-                    new List<List<Pictogram>> { new List<Pictogram> { pictograms[0] }, new List<Pictogram> {pictograms[7]}},
-                    new List<ActivityState>{Active, Active}),
-                
-                new Weekday(Days.Saturday, 
-                    new List<List<Pictogram>> { new List<Pictogram> { pictograms[8] }, new List<Pictogram> {pictograms[5]}},
-                    new List<ActivityState>{Active, Active}),
-                
-                new Weekday(Days.Sunday, 
-                    new List<List<Pictogram>> { new List<Pictogram> { pictograms[3] }, new List<Pictogram> {pictograms[5]}},
-                    new List<ActivityState>{Active, Active})
-            };
-
-            var sampleTemplate = new WeekTemplate(departments[0]);
-            sampleTemplate.Name = "SkabelonUge";
-            sampleTemplate.Thumbnail = pictograms[0];
-            foreach (var day in weekdays)
-            {
-                context.Weekdays.Add(day);
-                sampleTemplate.UpdateDay(day);
-            }
-
-            context.WeekTemplates.Add(sampleTemplate);
-            context.SaveChanges();
-        }
-        #endregion
-    }
-}
-#pragma warning restore IDE0051 // Remove unused private members
-=======
-using GirafRest.Data;
-using GirafRest.Models;
-using Microsoft.AspNetCore.Identity;
-using System;
-using System.Collections.Generic;
-using System.Linq;
-
-namespace GirafRest.Setup
-{
-    /// <summary>
-    /// A class for initializing the database with some sample data.
-    /// </summary>
-    public class DBInitializer
-    {
-
-        public static SampleDataHandler sampleHandler = new SampleDataHandler();
-
-        public static void Initialize(GirafDbContext context, UserManager<GirafUser> userManager)
-        {
-            // Check if any data is in the database
-            if (context.Departments.Any())
-            {
-                ///<summary>
-                ///SampleDataHandler creates a samples.json file by storing current database data in plaintext, in samples.json
-                ///Use only if samples.json does not exist in Data folder and only sample data exists in the database
-                ///</summary>
-                sampleHandler.SerializeDataAsync(context, userManager);
-
-                return;
-            }
-
-            SampleData sampleData = sampleHandler.DeserializeData();
-            var departments = AddSampleDepartments(context, sampleData.DepartmentList);
-            AddSampleUsers(context, userManager, sampleData.UserList, departments);
-            var pictograms = AddSamplePictograms(context, sampleData.PictogramList);
-            AddSampleWeekAndWeekdays(context, sampleData.WeekList, sampleData.WeekdayList, sampleData.UserList, pictograms);
-
-            AddSampleWeekTemplate(context, sampleData.WeekTemplateList, sampleData.WeekdayList, sampleData.UserList, departments, pictograms);
-
-            context.SaveChanges();
-
-            //Adding citizens to Guardian
-            foreach (var user in context.Users)
-            {
-                if (userManager.IsInRoleAsync(user, GirafRole.Guardian).Result)
-                {
-                    var citizens = user.Department.Members
-                    .Where(m => userManager.IsInRoleAsync(m, GirafRole.Citizen).Result).ToList();
-                    user.AddCitizens(citizens);
-                }
-            }
-            context.SaveChanges();
-        }
-
-        #region Ownership sample methods
-        private static void AddPictogramsToUser(GirafUser user, params Pictogram[] pictograms)
-        {
-            System.Console.WriteLine("Adding pictograms to " + user.UserName);
-            foreach (var pict in pictograms)
-            {
-                if (pict.AccessLevel != AccessLevel.PRIVATE)
-                    throw new InvalidOperationException($"You may only add private pictograms to users." +
-                        " Pictogram id: {pict.Id}, AccessLevel: {pict.AccessLevel}.");
-                new UserResource(user, pict);
-            }
-        }
-
-        private static void AddPictogramToDepartment(Department department, params Pictogram[] pictograms)
-        {
-            Console.WriteLine("Adding pictograms to " + department.Name);
-            foreach (var pict in pictograms)
-            {
-                if (pict.AccessLevel != AccessLevel.PROTECTED)
-                    throw new InvalidOperationException($"You may only add protected pictograms to department." +
-                        " Pictogram id: {pict.Id}, AccessLevel: {pict.AccessLevel}.");
-                new DepartmentResource(department, pict);
-            }
-        }
-        #endregion
-        #region Sample data methods
-        private static List<Department> AddSampleDepartments(GirafDbContext context, List<SampleDepartment> sampleDeps)
-        {
-            Console.WriteLine("Adding departments.");
-            List<Department> departments = new List<Department>();
-
-            foreach (SampleDepartment sampleDepartment in sampleDeps)
-            {
-                Department department = new Department { Name = sampleDepartment.Name };
-                departments.Add(department);
-                context.Departments.Add(department);
-            }
-            context.SaveChanges();
-            return departments;
-        }
-
-        private static void AddSampleUsers(GirafDbContext context, UserManager<GirafUser> userManager, List<SampleGirafUser> sampleUsers, List<Department> departments123)
-        {
-            Console.WriteLine("Adding users.");
-            List<GirafUser> users = new List<GirafUser>();
-            List<Department> departments = (from dep in context.Departments select dep).ToList();
-
-            foreach (var sampleUser in sampleUsers)
-            {
-                GirafUser user = new GirafUser
-                {
-                    UserName = sampleUser.Name,
-                    DepartmentKey = departments.FirstOrDefault(d => d.Name == sampleUser.DepartmentName).Key
-                };
-
-                var x = userManager.CreateAsync(user, sampleUser.Password).Result;
-
-                users.Add(user);
-            }
-            for (int i = 0; i == users.Count - 1; i++)
-            {
-                var a = userManager.AddToRoleAsync(users[i], sampleUsers[i].Role).Result;
-            }
-        }
-
-        private static List<Pictogram> AddSamplePictograms(GirafDbContext context, List<SamplePictogram> samplePictogramsList)
-        {
-            System.Console.WriteLine("Adding pictograms.");
-            List<Pictogram> pictograms = new List<Pictogram>();
-            foreach (var samplePict in samplePictogramsList)
-            {
-                var pictogram = new Pictogram(samplePict.Title, (AccessLevel)Enum.Parse(typeof(AccessLevel), samplePict.AccessLevel), samplePict.ImageHash);
-                pictogram.LastEdit = DateTime.Now;
-                context.Add(pictogram);
-                pictograms.Add(pictogram);
-            }
-            return pictograms;
-        }
-
-        private static void AddSampleWeekAndWeekdays(GirafDbContext context, List<SampleWeek> sampleWeeks, List<SampleWeekday> sampleWeekdays, List<SampleGirafUser> sampleUsers, List<Pictogram> pictograms)
-        {
-            Console.WriteLine("Adding weekdays to users");
-            Pictogram thumbNail = null;
-            List<Week> weekList = new List<Week>();
-
-            foreach (SampleWeek sampleWeek in sampleWeeks)
-            {
-                foreach (Pictogram pic in pictograms)
-                {
-                    if (pic.Title == sampleWeek.ImageTitle)
-                    {
-                        thumbNail = pic;
-                    }
-                }
-
-                Week week = new Week { Name = sampleWeek.Name, Thumbnail = thumbNail };
-                AddDaysToWeekAndContext(sampleWeekdays, week, context, pictograms);
-                context.Weeks.Add(week);
-                weekList.Add(week);
-
-                foreach (GirafUser user in context.Users)
-                {
-                    foreach (SampleGirafUser sampleUser in sampleUsers)
-                    {
-                        foreach (string userWeek in sampleUser.Weeks)
-                        {
-                            if ((userWeek == week.Name) && (user.UserName == sampleUser.Name))
-                            {
-                                user.WeekSchedule.Add(weekList.First(w => w.Name == userWeek));
-                            }
-                        }
-                    }
-                }
-            }
-        }
-
-        private static void AddSampleWeekTemplate(GirafDbContext context, List<SampleWeekTemplate> sampleTemplates, List<SampleWeekday> sampleWeekdays,
-            List<SampleGirafUser> sampleUsers, List<Department> departments, List<Pictogram> pictograms)
-        {
-            Console.WriteLine("Adding templates");
-            Pictogram thumbNail = null;
-
-            foreach (SampleWeekTemplate sampleTemplate in sampleTemplates)
-            {
-                foreach (Pictogram pic in pictograms)
-                {
-                    if (pic.Title == sampleTemplate.ImageTitle)
-                    {
-                        thumbNail = pic;
-                    }
-                }
-
-                var template = new WeekTemplate
-                {
-                    Name = sampleTemplate.Name,
-                    Thumbnail = thumbNail,
-                    Department = departments.First(d => d.Name == sampleTemplate.DepartmentName)
-                };
-
-                AddDaysToWeekAndContext(sampleWeekdays, template, context, pictograms);
-                context.WeekTemplates.Add(template);
-
-                foreach (GirafUser user in context.Users)
-                {
-                    foreach (SampleGirafUser sampleUser in sampleUsers)
-                    {
-                        foreach (string userWeek in sampleUser.Weeks)
-                        {
-                            if ((userWeek == template.Name) && (user.UserName == sampleUser.Name))
-                            {
-                                user.WeekSchedule.Add(context.Weeks.First(w => w.Name == userWeek));
-                            }
-                        }
-                    }
-                }
-            }
-        }
-
-
-        private static void AddDaysToWeekAndContext(List<SampleWeekday> sampleDays, WeekBase week, GirafDbContext context, List<Pictogram> pictograms)
-        {
-            foreach (var sampleDay in sampleDays)
-            {
-                Days day = sampleDay.Day;
-                List<Pictogram> picts = new List<Pictogram>();
-                Pictogram pic = null;
-
-                foreach (string actIcon in sampleDay.ActivityIconTitles)
-                {
-                    foreach (Pictogram pict in pictograms)
-                    {
-                        if (pict.Title == actIcon)
-                        {
-                            pic = pict;
-                        }
-                    }
-                    picts.Add(pic);
-                }
-
-                List<ActivityState> activityStates = (from activityState in sampleDay.ActivityStates select (ActivityState)Enum.Parse(typeof(ActivityState), activityState)).ToList<ActivityState>();
-                Weekday weekDay = new Weekday(day, picts, activityStates);
-                context.Weekdays.Add(weekDay);
-                week.UpdateDay(weekDay);
-            }
-        }
-        #endregion
-    }
-}
->>>>>>> e4c9848e
+using GirafRest.Data;
+using GirafRest.Models;
+using Microsoft.AspNetCore.Identity;
+using System;
+using System.Collections.Generic;
+using System.Linq;
+
+namespace GirafRest.Setup
+{
+    /// <summary>
+    /// A class for initializing the database with some sample data.
+    /// </summary>
+    public class DBInitializer
+    {
+
+        public static SampleDataHandler sampleHandler = new SampleDataHandler();
+
+        public static void Initialize(GirafDbContext context, UserManager<GirafUser> userManager)
+        {
+            // Check if any data is in the database
+            if (context.Departments.Any())
+            {
+                ///<summary>
+                ///SampleDataHandler creates a samples.json file by storing current database data in plaintext, in samples.json
+                ///Use only if samples.json does not exist in Data folder and only sample data exists in the database
+                ///</summary>
+                sampleHandler.SerializeDataAsync(context, userManager);
+
+                return;
+            }
+
+            SampleData sampleData = sampleHandler.DeserializeData();
+            var departments = AddSampleDepartments(context, sampleData.DepartmentList);
+            AddSampleUsers(context, userManager, sampleData.UserList, departments);
+            var pictograms = AddSamplePictograms(context, sampleData.PictogramList);
+            AddSampleWeekAndWeekdays(context, sampleData.WeekList, sampleData.WeekdayList, sampleData.UserList, pictograms);
+
+            AddSampleWeekTemplate(context, sampleData.WeekTemplateList, sampleData.WeekdayList, sampleData.UserList, departments, pictograms);
+
+            context.SaveChanges();
+
+            //Adding citizens to Guardian
+            foreach (var user in context.Users)
+            {
+                if (userManager.IsInRoleAsync(user, GirafRole.Guardian).Result)
+                {
+                    var citizens = user.Department.Members
+                    .Where(m => userManager.IsInRoleAsync(m, GirafRole.Citizen).Result).ToList();
+                    user.AddCitizens(citizens);
+                }
+            }
+            context.SaveChanges();
+        }
+
+        #region Ownership sample methods
+        private static void AddPictogramsToUser(GirafUser user, params Pictogram[] pictograms)
+        {
+            System.Console.WriteLine("Adding pictograms to " + user.UserName);
+            foreach (var pict in pictograms)
+            {
+                if (pict.AccessLevel != AccessLevel.PRIVATE)
+                    throw new InvalidOperationException($"You may only add private pictograms to users." +
+                        " Pictogram id: {pict.Id}, AccessLevel: {pict.AccessLevel}.");
+                new UserResource(user, pict);
+            }
+        }
+
+        private static void AddPictogramToDepartment(Department department, params Pictogram[] pictograms)
+        {
+            Console.WriteLine("Adding pictograms to " + department.Name);
+            foreach (var pict in pictograms)
+            {
+                if (pict.AccessLevel != AccessLevel.PROTECTED)
+                    throw new InvalidOperationException($"You may only add protected pictograms to department." +
+                        " Pictogram id: {pict.Id}, AccessLevel: {pict.AccessLevel}.");
+                new DepartmentResource(department, pict);
+            }
+        }
+        #endregion
+        #region Sample data methods
+        private static List<Department> AddSampleDepartments(GirafDbContext context, List<SampleDepartment> sampleDeps)
+        {
+            Console.WriteLine("Adding departments.");
+            List<Department> departments = new List<Department>();
+
+            foreach (SampleDepartment sampleDepartment in sampleDeps)
+            {
+                Department department = new Department { Name = sampleDepartment.Name };
+                departments.Add(department);
+                context.Departments.Add(department);
+            }
+            context.SaveChanges();
+            return departments;
+        }
+
+        private static void AddSampleUsers(GirafDbContext context, UserManager<GirafUser> userManager, List<SampleGirafUser> sampleUsers, List<Department> departments123)
+        {
+            Console.WriteLine("Adding users.");
+            List<GirafUser> users = new List<GirafUser>();
+            List<Department> departments = (from dep in context.Departments select dep).ToList();
+
+            foreach (var sampleUser in sampleUsers)
+            {
+                GirafUser user = new GirafUser
+                {
+                    UserName = sampleUser.Name,
+                    DepartmentKey = departments.FirstOrDefault(d => d.Name == sampleUser.DepartmentName).Key
+                };
+
+                var x = userManager.CreateAsync(user, sampleUser.Password).Result;
+
+                users.Add(user);
+            }
+            for (int i = 0; i == users.Count - 1; i++)
+            {
+                var a = userManager.AddToRoleAsync(users[i], sampleUsers[i].Role).Result;
+            }
+        }
+
+        private static List<Pictogram> AddSamplePictograms(GirafDbContext context, List<SamplePictogram> samplePictogramsList)
+        {
+            System.Console.WriteLine("Adding pictograms.");
+            List<Pictogram> pictograms = new List<Pictogram>();
+            foreach (var samplePict in samplePictogramsList)
+            {
+                var pictogram = new Pictogram(samplePict.Title, (AccessLevel)Enum.Parse(typeof(AccessLevel), samplePict.AccessLevel), samplePict.ImageHash);
+                pictogram.LastEdit = DateTime.Now;
+                context.Add(pictogram);
+                pictograms.Add(pictogram);
+            }
+            return pictograms;
+        }
+
+        private static void AddSampleWeekAndWeekdays(GirafDbContext context, List<SampleWeek> sampleWeeks, List<SampleWeekday> sampleWeekdays, List<SampleGirafUser> sampleUsers, List<Pictogram> pictograms)
+        {
+            Console.WriteLine("Adding weekdays to users");
+            Pictogram thumbNail = null;
+            List<Week> weekList = new List<Week>();
+
+            foreach (SampleWeek sampleWeek in sampleWeeks)
+            {
+                foreach (Pictogram pic in pictograms)
+                {
+                    if (pic.Title == sampleWeek.ImageTitle)
+                    {
+                        thumbNail = pic;
+                    }
+                }
+
+                Week week = new Week { Name = sampleWeek.Name, Thumbnail = thumbNail };
+                AddDaysToWeekAndContext(sampleWeekdays, week, context, pictograms);
+                context.Weeks.Add(week);
+                weekList.Add(week);
+
+                foreach (GirafUser user in context.Users)
+                {
+                    foreach (SampleGirafUser sampleUser in sampleUsers)
+                    {
+                        foreach (string userWeek in sampleUser.Weeks)
+                        {
+                            if ((userWeek == week.Name) && (user.UserName == sampleUser.Name))
+                            {
+                                user.WeekSchedule.Add(weekList.First(w => w.Name == userWeek));
+                            }
+                        }
+                    }
+                }
+            }
+        }
+
+        private static void AddSampleWeekTemplate(GirafDbContext context, List<SampleWeekTemplate> sampleTemplates, List<SampleWeekday> sampleWeekdays,
+            List<SampleGirafUser> sampleUsers, List<Department> departments, List<Pictogram> pictograms)
+        {
+            Console.WriteLine("Adding templates");
+            Pictogram thumbNail = null;
+
+            foreach (SampleWeekTemplate sampleTemplate in sampleTemplates)
+            {
+                foreach (Pictogram pic in pictograms)
+                {
+                    if (pic.Title == sampleTemplate.ImageTitle)
+                    {
+                        thumbNail = pic;
+                    }
+                }
+
+                var template = new WeekTemplate
+                {
+                    Name = sampleTemplate.Name,
+                    Thumbnail = thumbNail,
+                    Department = departments.First(d => d.Name == sampleTemplate.DepartmentName)
+                };
+
+                AddDaysToWeekAndContext(sampleWeekdays, template, context, pictograms);
+                context.WeekTemplates.Add(template);
+
+                foreach (GirafUser user in context.Users)
+                {
+                    foreach (SampleGirafUser sampleUser in sampleUsers)
+                    {
+                        foreach (string userWeek in sampleUser.Weeks)
+                        {
+                            if ((userWeek == template.Name) && (user.UserName == sampleUser.Name))
+                            {
+                                user.WeekSchedule.Add(context.Weeks.First(w => w.Name == userWeek));
+                            }
+                        }
+                    }
+                }
+            }
+        }
+
+
+        private static void AddDaysToWeekAndContext(List<SampleWeekday> sampleDays, WeekBase week, GirafDbContext context, List<Pictogram> pictograms)
+        {
+            foreach (var sampleDay in sampleDays)
+            {
+                Days day = sampleDay.Day;
+                List<Pictogram> picts = new List<Pictogram>();
+                Pictogram pic = null;
+
+                foreach (string actIcon in sampleDay.ActivityIconTitles)
+                {
+                    foreach (Pictogram pict in pictograms)
+                    {
+                        if (pict.Title == actIcon)
+                        {
+                            pic = pict;
+                        }
+                    }
+                    picts.Add(pic);
+                }
+
+                List<ActivityState> activityStates = (from activityState in sampleDay.ActivityStates select (ActivityState)Enum.Parse(typeof(ActivityState), activityState)).ToList<ActivityState>();
+                Weekday weekDay = new Weekday(day, picts, activityStates);
+                context.Weekdays.Add(weekDay);
+                week.UpdateDay(weekDay);
+            }
+        }
+        #endregion
+    }
+}